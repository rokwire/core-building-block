// Copyright 2022 Board of Trustees of the University of Illinois.
//
// Licensed under the Apache License, Version 2.0 (the "License");
// you may not use this file except in compliance with the License.
// You may obtain a copy of the License at
//
//     http://www.apache.org/licenses/LICENSE-2.0
//
// Unless required by applicable law or agreed to in writing, software
// distributed under the License is distributed on an "AS IS" BASIS,
// WITHOUT WARRANTIES OR CONDITIONS OF ANY KIND, either express or implied.
// See the License for the specific language governing permissions and
// limitations under the License.

package auth

import (
	"core-building-block/core/model"
	"core-building-block/driven/storage"
	"core-building-block/utils"
	"fmt"
	"strings"
	"time"

	"github.com/google/uuid"
	"github.com/rokwire/core-auth-library-go/v2/authorization"
	"github.com/rokwire/core-auth-library-go/v2/authutils"
	"github.com/rokwire/core-auth-library-go/v2/sigauth"
	"github.com/rokwire/core-auth-library-go/v2/tokenauth"
	"github.com/rokwire/logging-library-go/v2/errors"
	"github.com/rokwire/logging-library-go/v2/logutils"

	"github.com/rokwire/logging-library-go/v2/logs"
)

// Start starts the auth service
func (a *Auth) Start() {
	storageListener := StorageListener{auth: a}
	a.storage.RegisterStorageListener(&storageListener)

	go utils.StartTimer(a.deleteSessionsTimer, a.deleteSessionsTimerDone, time.Hour*time.Duration(sessionDeletePeriod), a.deleteSessions, "delete sessions", a.logger)
<<<<<<< HEAD
	go utils.StartTimer(a.sessionIDCacheTimer, a.sessionIDCacheTimerDone, time.Minute*time.Duration(sessionIDRatePeriod), a.clearSessionIDCache, "clear session id cache", a.logger)
=======
>>>>>>> 35fc8270
}

// GetHost returns the host/issuer of the auth service
func (a *Auth) GetHost() string {
	return a.host
}

// Login logs a user into a specific application using the specified credentials and authentication method.
// The authentication method must be one of the supported for the application.
//
//	Input:
//		ipAddress (string): Client's IP address
//		deviceType (string): "mobile" or "web" or "desktop" etc
//		deviceOS (*string): Device OS
//		deviceID (string): Device ID
//		authenticationType (string): Name of the authentication method for provided creds (eg. "email", "username", "illinois_oidc")
//		creds (string): Credentials/JSON encoded credential structure defined for the specified auth type
//		apiKey (string): API key to validate the specified app
//		appTypeIdentifier (string): identifier of the app type/client that the user is logging in from
//		orgID (string): ID of the organization that the user is logging in
//		params (string): JSON encoded params defined by specified auth type
//		profile (Profile): Account profile
//		preferences (map): Account preferences
//		admin (bool): Is this an admin login?
//		l (*logs.Log): Log object pointer for request
//	Returns:
//		Message (*string): message
//		Login session (*LoginSession): Signed ROKWIRE access token to be used to authorize future requests
//			Access token (string): Signed ROKWIRE access token to be used to authorize future requests
//			Refresh Token (string): Refresh token that can be sent to refresh the access token once it expires
//			AccountAuthType (AccountAuthType): AccountAuthType object for authenticated user
//			Params (interface{}): authType-specific set of parameters passed back to client
//			State (string): login state used if account is enrolled in MFA
//		MFA types ([]model.MFAType): list of MFA types account is enrolled in
func (a *Auth) Login(ipAddress string, deviceType string, deviceOS *string, deviceID string, authenticationType string, creds string, apiKey string,
	appTypeIdentifier string, orgID string, params string, clientVersion *string, profile model.Profile, preferences map[string]interface{},
	username string, admin bool, l *logs.Log) (*string, *model.LoginSession, []model.MFAType, error) {
	//TODO - analyse what should go in one transaction

	//validate if the provided auth type is supported by the provided application and organization
	authType, appType, appOrg, err := a.validateAuthType(authenticationType, appTypeIdentifier, orgID)
	if err != nil {
		return nil, nil, nil, errors.WrapErrorAction(logutils.ActionValidate, model.TypeAuthType, nil, err)
	}

	if appOrg.Application.Admin != admin {
		if admin {
			return nil, nil, nil, errors.ErrorData(logutils.StatusInvalid, model.TypeApplication, logutils.StringArgs("use services login endpoint"))
		}
		return nil, nil, nil, errors.ErrorData(logutils.StatusInvalid, model.TypeApplication, logutils.StringArgs("use admin login endpoint"))
	}

	//TODO: Ideally we would not make many database calls before validating the API key. Currently needed to get app ID
	err = a.validateAPIKey(apiKey, appType.Application.ID)
	if err != nil {
		return nil, nil, nil, errors.WrapErrorData(logutils.StatusInvalid, model.TypeAPIKey, nil, err)
	}

	anonymous := false
	sub := ""

	var message string
	var accountAuthType *model.AccountAuthType
	var responseParams map[string]interface{}
	var storageParams map[string]interface{}
	var externalIDs map[string]string
	var mfaTypes []model.MFAType
	var state string

	//get the auth type implementation for the auth type
	if authType.IsAnonymous && !admin {
		anonymous = true

		anonymousID := ""
		var account *model.Account
		anonymousID, account, responseParams, err = a.applyAnonymousAuthType(*authType, creds)
		if err != nil {
			return nil, nil, nil, errors.WrapErrorAction(logutils.ActionApply, typeAnonymousAuthType, logutils.StringArgs("user"), err)
		}
		sub = anonymousID

		if account != nil {
			accountAuthType = &model.AccountAuthType{Account: *account}
		}
	} else if authType.IsExternal {
		accountAuthType, responseParams, storageParams, mfaTypes, externalIDs, err = a.applyExternalAuthType(*authType, *appType, *appOrg, creds, params, clientVersion, profile, preferences, username, admin, l)
		if err != nil {
			return nil, nil, nil, errors.WrapErrorAction(logutils.ActionApply, typeExternalAuthType, logutils.StringArgs("user"), err)

		}

		sub = accountAuthType.Account.ID
	} else {
		message, accountAuthType, mfaTypes, externalIDs, err = a.applyAuthType(*authType, *appOrg, creds, params, clientVersion, profile, preferences, username, admin, l)
		if err != nil {
			return nil, nil, nil, errors.WrapErrorAction(logutils.ActionApply, model.TypeAuthType, logutils.StringArgs("user"), err)
		}
		//message
		if len(message) > 0 {
			return &message, nil, nil, nil
		}

		sub = accountAuthType.Account.ID

		//the credentials are valid
	}

	//check if account is enrolled in MFA
	if !authType.IgnoreMFA && len(mfaTypes) > 0 {
		state, err = utils.GenerateRandomString(loginStateLength)
		if err != nil {
			return nil, nil, nil, errors.WrapErrorAction(logutils.ActionGenerate, "login state", nil, err)
		}
	}

	//clear the expired sessions for the identifier - user or anonymous
	err = a.clearExpiredSessions(sub, l)
	if err != nil {
		return nil, nil, nil, errors.WrapErrorAction(logutils.ActionDelete, "expired login sessions", &logutils.FieldArgs{"identifier": sub}, err)
	}

	//now we are ready to apply login for the user or anonymous
	loginSession, err := a.applyLogin(anonymous, sub, *authType, *appOrg, accountAuthType, *appType, externalIDs, ipAddress, deviceType, deviceOS, deviceID, clientVersion, storageParams, state, l)
	if err != nil {
		return nil, nil, nil, errors.WrapErrorAction(logutils.ActionApply, "login", logutils.StringArgs("user"), err)
	}

	if loginSession.State == "" {
		loginSession.Params = responseParams
		return nil, loginSession, nil, nil
	}

	return nil, &model.LoginSession{ID: loginSession.ID, Identifier: loginSession.Identifier, Params: responseParams, State: loginSession.State}, mfaTypes, nil
}

// Logout logs out an account from app/org
//
//	Input:
//		allSessions (bool): If to remove the current session only or all sessions for the app/org for the account
func (a *Auth) Logout(appID string, orgID string, currentAccountID string, sessionID string, allSessions bool, l *logs.Log) error {
	if allSessions {
		err := a.storage.DeleteLoginSessionsByIdentifier(nil, currentAccountID)
		if err != nil {
			return errors.WrapErrorAction(logutils.ActionDelete, model.TypeLoginSession, &logutils.FieldArgs{"identifier": currentAccountID}, err)
		}
	} else {
		err := a.storage.DeleteLoginSession(nil, sessionID)
		if err != nil {
			return errors.WrapErrorAction(logutils.ActionDelete, model.TypeLoginSession, &logutils.FieldArgs{"session_id": sessionID}, err)
		}
	}
	return nil
}

// AccountExists checks if a user is already registered
// The authentication method must be one of the supported for the application.
//
//	Input:
//		authenticationType (string): Name of the authentication method for provided creds (eg. "email", "username", "illinois_oidc")
//		userIdentifier (string): User identifier for the specified auth type
//		apiKey (string): API key to validate the specified app
//		appTypeIdentifier (string): identifier of the app type/client that the user is logging in from
//		orgID (string): ID of the organization that the user is logging in
//	Returns:
//		accountExisted (bool): valid when error is nil
func (a *Auth) AccountExists(authenticationType string, userIdentifier string, apiKey string, appTypeIdentifier string, orgID string) (bool, error) {
	account, _, err := a.getAccount(authenticationType, userIdentifier, apiKey, appTypeIdentifier, orgID)
	if err != nil {
		return false, errors.WrapErrorAction(logutils.ActionGet, model.TypeAccount, nil, err)
	}

	return account != nil, nil
}

// CanSignIn checks if a user can sign in
// The authentication method must be one of the supported for the application.
//
//	Input:
//		authenticationType (string): Name of the authentication method for provided creds (eg. "email", "username", "illinois_oidc")
//		userIdentifier (string): User identifier for the specified auth type
//		apiKey (string): API key to validate the specified app
//		appTypeIdentifier (string): identifier of the app type/client being used
//		orgID (string): ID of the organization being used
//	Returns:
//		canSignIn (bool): valid when error is nil
func (a *Auth) CanSignIn(authenticationType string, userIdentifier string, apiKey string, appTypeIdentifier string, orgID string) (bool, error) {
	account, authTypeID, err := a.getAccount(authenticationType, userIdentifier, apiKey, appTypeIdentifier, orgID)
	if err != nil {
		return false, errors.WrapErrorAction(logutils.ActionGet, model.TypeAccount, nil, err)
	}

	return a.canSignIn(account, authTypeID, userIdentifier), nil
}

// CanLink checks if a user can link a new auth type
// The authentication method must be one of the supported for the application.
//
//	Input:
//		authenticationType (string): Name of the authentication method for provided creds (eg. "email", "username", "illinois_oidc")
//		userIdentifier (string): User identifier for the specified auth type
//		apiKey (string): API key to validate the specified app
//		appTypeIdentifier (string): identifier of the app type/client being used
//		orgID (string): ID of the organization being used
//	Returns:
//		canLink (bool): valid when error is nil
func (a *Auth) CanLink(authenticationType string, userIdentifier string, apiKey string, appTypeIdentifier string, orgID string) (bool, error) {
	account, authTypeID, err := a.getAccount(authenticationType, userIdentifier, apiKey, appTypeIdentifier, orgID)
	if err != nil {
		return false, errors.WrapErrorAction(logutils.ActionGet, model.TypeAccount, nil, err)
	}

	if account != nil {
		aat := account.GetAccountAuthType(authTypeID, userIdentifier)
		return (aat != nil && aat.Unverified), nil
	}

	return true, nil
}

// Refresh refreshes an access token using a refresh token
//
//	Input:
//		refreshToken (string): Refresh token
//		apiKey (string): API key to validate the specified app
//		l (*logs.Log): Log object pointer for request
//	Returns:
//		Login session (*LoginSession): Signed ROKWIRE access token to be used to authorize future requests
//			Access token (string): Signed ROKWIRE access token to be used to authorize future requests
//			Refresh Token (string): Refresh token that can be sent to refresh the access token once it expires
//			Params (interface{}): authType-specific set of parameters passed back to client
func (a *Auth) Refresh(refreshToken string, apiKey string, clientVersion *string, l *logs.Log) (_ *model.LoginSession, refreshErr error) {
	var loginSession *model.LoginSession
	var sessionID string
	var err error

	//find the login session for the refresh token
	refreshTokenParts := strings.Split(refreshToken, ":")
	if len(refreshTokenParts) > 1 {
		sessionID = refreshTokenParts[0]
		if a.sessionIDLimitReached(sessionID) {
			//remove the session
			err = a.deleteLoginSession(nil, model.LoginSession{ID: sessionID}, l)
			if err != nil {
				return nil, errors.WrapErrorAction("error deleting expired session", "", nil, err).AddTag(sessionIDRateLimitTag)
			}

			return nil, nil
		}
		defer func() {
			if taggedErr, ok := refreshErr.(*errors.Error); ok && taggedErr.HasTag(sessionIDRateLimitTag) {
				a.incrementCachedSessionIDCount(sessionID)
			}
		}()

		refreshToken = a.hashAndEncodeToken(refreshTokenParts[1])
		loginSession, err = a.storage.FindLoginSessionByID(sessionID)
		if err != nil {
			return nil, errors.WrapErrorAction(logutils.ActionFind, model.TypeLoginSession, nil, err).AddTag(sessionIDRateLimitTag)
		}
	} else {
		config, err := a.storage.FindConfig(model.ConfigIDEnv)
		if err != nil {
			return nil, errors.WrapErrorAction(logutils.ActionFind, model.TypeConfig, nil, err)
		}

		var envData *model.EnvConfigData
		if config != nil {
			envData, err = config.DataAsEnvConfig()
			if err != nil {
				return nil, errors.WrapErrorAction(logutils.ActionGet, model.TypeEnvConfigData, nil, err)
			}
		}
		if (envData == nil) || (envData.AllowLegacyRefresh != nil && *envData.AllowLegacyRefresh) {
			refreshToken = a.hashAndEncodeToken(refreshToken)
			loginSession, err = a.storage.FindLoginSession(refreshToken)
			if err != nil {
				l.Infof("error finding session by refresh token - %s", refreshToken)
				return nil, errors.WrapErrorAction(logutils.ActionFind, model.TypeLoginSession, nil, err).AddTag(sessionIDRateLimitTag)
			}
		}
	}

	if loginSession == nil {
		l.Infof("there is no a session for refresh token - %s", utils.GetLogValue(refreshToken, 10))
		if sessionID != "" {
			a.incrementCachedSessionIDCount(sessionID)
		}
		return nil, nil
	}
	l.SetContext("account_id", loginSession.Identifier)

	//check if the session is expired
	if loginSession.IsExpired() {
		l.Infof("the session is expired, so delete it and return null - %s", refreshToken)

		//remove the session
		err = a.deleteLoginSession(nil, *loginSession, l)
		if err != nil {
			return nil, errors.WrapErrorAction(logutils.ActionDelete, "expired login session", nil, err).AddTag(sessionIDRateLimitTag)
		}

		//return nul
		return nil, nil
	}

	//check if a previous refresh token is being used
	//the session must contain the token since the session was returned by Mongo, so the token is old if not equal to the last token in the list
	currentToken := loginSession.CurrentRefreshToken()
	if currentToken == "" {
		return nil, errors.ErrorData(logutils.StatusMissing, "refresh tokens", nil)
	}
	if refreshToken != currentToken {
		l.Infof("previous refresh token being used, so delete login session and return null - %s", refreshToken)

		//remove the session
		err = a.deleteLoginSession(nil, *loginSession, l)
		if err != nil {
			return nil, errors.WrapErrorAction(logutils.ActionDelete, model.TypeLoginSession, logutils.StringArgs("previous refresh token"), err).AddTag(sessionIDRateLimitTag)
		}

		return nil, nil
	}

	//TODO: Ideally we would not make many database calls before validating the API key. Currently needed to get app ID
	err = a.validateAPIKey(apiKey, loginSession.AppOrg.Application.ID)
	if err != nil {
		return nil, errors.WrapErrorData(logutils.StatusInvalid, model.TypeAPIKey, nil, err).AddTag(sessionIDRateLimitTag)
	}

	///now:
	// - generate new access token
	sub := loginSession.Identifier
	orgID := loginSession.AppOrg.Organization.ID
	appID := loginSession.AppOrg.Application.ID
	authType := loginSession.AuthType.Code

	anonymous := loginSession.Anonymous
	uid := ""
	name := ""
	email := ""
	phone := ""
	permissions := []string{}

	// - generate new params and update the account if needed(if external auth type)
	var externalUser *model.ExternalSystemUser
	var responseParams map[string]interface{}
	var storageParams map[string]interface{}
	if loginSession.AuthType.IsExternal {
		extAuthType, err := a.getExternalAuthTypeImpl(loginSession.AuthType)
		if err != nil {
			return nil, errors.WrapErrorAction(logutils.ActionGet, "external auth type", nil, err)
		}

		externalUser, responseParams, storageParams, err = extAuthType.refresh(loginSession.Params, loginSession.AuthType, loginSession.AppType, loginSession.AppOrg, l)
		if err != nil {
			return nil, errors.WrapErrorAction(logutils.ActionRefresh, "external auth type", nil, err)
		}

		//check if need to update the account data
		newAccount, err := a.updateExternalUserIfNeeded(*loginSession.AccountAuthType, *externalUser, loginSession.AuthType, loginSession.AppOrg, l)
		if err != nil {
			return nil, errors.WrapErrorAction(logutils.ActionUpdate, model.TypeExternalSystemUser, logutils.StringArgs("refresh"), err)
		}

		loginSession.Params = storageParams //assign the refreshed storage params
		if newAccount != nil {
			loginSession.ExternalIDs = newAccount.ExternalIDs
		}
	}

	if !anonymous {
		accountAuthType := loginSession.AccountAuthType
		if accountAuthType == nil {
			l.Infof("for some reasons account auth type is null for not anonymous login - %s", loginSession.ID)
			return nil, errors.ErrorAction("for some reasons account auth type is null for not anonymous login", "", nil)
		}
		uid = accountAuthType.Identifier
		name = accountAuthType.Account.Profile.GetFullName()
		email = accountAuthType.Account.Profile.Email
		phone = accountAuthType.Account.Profile.Phone
		permissions = accountAuthType.Account.GetPermissionNames()
	}
	claims := a.getStandardClaims(sub, uid, name, email, phone, rokwireTokenAud, orgID, appID, authType, loginSession.ExternalIDs, nil, anonymous, false, loginSession.AppOrg.Application.Admin, loginSession.AppOrg.Organization.System, false, true, loginSession.ID)
	accessToken, err := a.buildAccessToken(claims, strings.Join(permissions, ","), authorization.ScopeGlobal)
	if err != nil {
		return nil, errors.WrapErrorAction(logutils.ActionCreate, logutils.TypeToken, logutils.StringArgs("access"), err)
	}
	loginSession.AccessToken = accessToken //set the generated token
	// - generate new refresh token
	refreshToken, err = a.buildRefreshToken()
	if err != nil {
		return nil, errors.WrapErrorAction(logutils.ActionCreate, logutils.TypeToken, logutils.StringArgs("refresh"), err)
	}
	if loginSession.RefreshTokens == nil {
		loginSession.RefreshTokens = make([]string, 0)
	}
	loginSession.RefreshTokens = append(loginSession.RefreshTokens, a.hashAndEncodeToken(refreshToken)) // store the hash of the generated token

	now := time.Now()
	loginSession.DateUpdated = &now
	loginSession.DateRefreshed = &now

	//store the updated session
	err = a.storage.UpdateLoginSession(nil, *loginSession)
	if err != nil {
		return nil, errors.WrapErrorAction(logutils.ActionUpdate, model.TypeLoginSession, nil, err)
	}

	// update account usage information
	// TODO: Handle anonymous accounts if needed in the future
	if !anonymous {
		err = a.storage.UpdateAccountUsageInfo(nil, loginSession.Identifier, false, true, clientVersion)
		if err != nil {
			return nil, errors.WrapErrorAction(logutils.ActionUpdate, model.TypeAccountUsageInfo, nil, err)
		}
	}

	//return the updated session
	loginSession.RefreshTokens = []string{fmt.Sprintf("%s:%s", loginSession.ID, refreshToken)} // return the raw refresh token prefixed by <session ID>:
	loginSession.Params = responseParams
	return loginSession, nil
}

// GetLoginURL returns a pre-formatted login url for SSO providers
//
//	Input:
//		authenticationType (string): Name of the authentication method for provided creds (eg. "email", "username", "illinois_oidc")
//		appTypeIdentifier (string): Identifier of the app type/client that the user is logging in from
//		orgID (string): ID of the organization that the user is logging in
//		redirectURI (string): Registered redirect URI where client will receive response
//		apiKey (string): API key to validate the specified app
//		l (*loglib.Log): Log object pointer for request
//	Returns:
//		Login URL (string): SSO provider login URL to be launched in a browser
//		Params (map[string]interface{}): Params to be sent in subsequent request (if necessary)
func (a *Auth) GetLoginURL(authenticationType string, appTypeIdentifier string, orgID string, redirectURI string, apiKey string, l *logs.Log) (string, map[string]interface{}, error) {
	//validate if the provided auth type is supported by the provided application and organization
	authType, appType, _, err := a.validateAuthType(authenticationType, appTypeIdentifier, orgID)
	if err != nil {
		return "", nil, errors.WrapErrorAction(logutils.ActionValidate, model.TypeAuthType, nil, err)
	}

	//TODO: Ideally we would not make many database calls before validating the API key. Currently needed to get app ID
	err = a.validateAPIKey(apiKey, appType.Application.ID)
	if err != nil {
		return "", nil, errors.WrapErrorData(logutils.StatusInvalid, model.TypeAPIKey, nil, err)
	}

	//get the auth type implementation for the auth type
	authImpl, err := a.getExternalAuthTypeImpl(*authType)
	if err != nil {
		return "", nil, errors.WrapErrorAction(logutils.ActionLoadCache, model.TypeAuthType, nil, err)
	}

	//get login URL
	loginURL, params, err := authImpl.getLoginURL(*authType, *appType, redirectURI, l)
	if err != nil {
		return "", nil, errors.WrapErrorAction(logutils.ActionGet, "login url", nil, err)
	}

	return loginURL, params, nil
}

// LoginMFA verifies a code sent by a user as a final login step for enrolled accounts.
// The MFA type must be one of the supported for the application.
//
//	Input:
//		apiKey (string): API key to validate the specified app
//		accountID (string): ID of account user is trying to access
//		sessionID (string): ID of login session generated during login
//		identifier (string): Email, phone, or TOTP device name
//		mfaType (string): Type of MFA code sent
//		mfaCode (string): Code that must be verified
//		state (string): Variable used to verify user has already passed credentials check
//		l (*logs.Log): Log object pointer for request
//	Returns:
//		Message (*string): message
//		Login session (*LoginSession): Signed ROKWIRE access token to be used to authorize future requests
//			Access token (string): Signed ROKWIRE access token to be used to authorize future requests
//			Refresh Token (string): Refresh token that can be sent to refresh the access token once it expires
//			AccountAuthType (AccountAuthType): AccountAuthType object for authenticated user
func (a *Auth) LoginMFA(apiKey string, accountID string, sessionID string, identifier string, mfaType string, mfaCode string, state string, l *logs.Log) (*string, *model.LoginSession, error) {
	var message string
	var loginSession *model.LoginSession
	var err error
	transaction := func(context storage.TransactionContext) error {
		//1. find mfa type in account
		loginSession, err = a.storage.FindAndUpdateLoginSession(context, sessionID)
		if err != nil {
			return errors.WrapErrorAction(logutils.ActionFind, model.TypeLoginSession, &logutils.FieldArgs{"session_id": sessionID}, err)
		}

		if loginSession.MfaAttempts >= maxMfaAttempts {
			a.deleteLoginSession(context, *loginSession, l)
			message = fmt.Sprintf("max mfa attempts reached: %d", maxMfaAttempts)
			return errors.ErrorData(logutils.StatusInvalid, model.TypeLoginSession, logutils.StringArgs(message))
		}

		//2. check api key
		err = a.validateAPIKey(apiKey, loginSession.AppOrg.Application.ID)
		if err != nil {
			return errors.WrapErrorData(logutils.StatusInvalid, model.TypeAPIKey, logutils.StringArgs(apiKey), err)
		}

		//3. find mfa type in account
		errFields := &logutils.FieldArgs{"account_id": accountID, "type": mfaType}
		mfa, err := a.storage.FindMFAType(context, accountID, identifier, mfaType)
		if err != nil {
			return errors.WrapErrorAction(logutils.ActionFind, model.TypeMFAType, errFields, err)
		}
		if mfa == nil {
			message = "account not enrolled"
			return errors.ErrorData(logutils.StatusMissing, model.TypeMFAType, errFields)
		}
		if !mfa.Verified {
			message = "mfa type not verified"
			return errors.ErrorData(logutils.StatusMissing, model.TypeMFAType, errFields)
		}
		if mfa.Params == nil {
			return errors.ErrorData(logutils.StatusMissing, "mfa params", errFields)
		}

		//4. check state variable
		if state != loginSession.State {
			message = "invalid login state"
			return errors.ErrorData(logutils.StatusInvalid, "login state", errFields)
		}
		if loginSession.StateExpires != nil && time.Now().UTC().After(*loginSession.StateExpires) {
			a.deleteLoginSession(context, *loginSession, l)
			message = "expired state"
			return errors.ErrorData(logutils.StatusInvalid, "expired state", nil)
		}

		//5. verify code
		mfaImpl, err := a.getMfaTypeImpl(mfaType)
		if err != nil {
			return errors.WrapErrorAction(logutils.ActionLoadCache, model.TypeMFAType, nil, err)
		}
		verifyMsg, err := mfaImpl.verify(context, mfa, accountID, mfaCode)
		if err != nil {
			if verifyMsg != nil {
				message = *verifyMsg
			}
			return errors.WrapErrorAction(logutils.ActionVerify, "mfa code", errFields, err)
		}

		loginSession.State = ""
		loginSession.StateExpires = nil
		loginSession.MfaAttempts = 0
		err = a.storage.UpdateLoginSession(context, *loginSession)
		if err != nil {
			return errors.WrapErrorAction(logutils.ActionUpdate, model.TypeLoginSession, nil, err)
		}

		return nil
	}

	err = a.storage.PerformTransaction(transaction)
	if err != nil {
		if message != "" {
			return &message, nil, errors.WrapErrorAction(logutils.ActionVerify, model.TypeMFAType, nil, err)
		}
		return nil, nil, errors.WrapErrorAction(logutils.ActionVerify, model.TypeMFAType, nil, err)
	}

	return nil, loginSession, nil
}

// CreateAdminAccount creates an account for a new admin user
func (a *Auth) CreateAdminAccount(authenticationType string, appID string, orgID string, identifier string, profile model.Profile, username string,
	permissions []string, roleIDs []string, groupIDs []string, creatorPermissions []string, clientVersion *string, l *logs.Log) (*model.Account, map[string]interface{}, error) {
	//TODO: add admin authentication policies that specify which auth types may be used for each app org
	if authenticationType != AuthTypeOidc && authenticationType != AuthTypeEmail && !strings.HasSuffix(authenticationType, "_oidc") {
		return nil, nil, errors.ErrorData(logutils.StatusInvalid, "auth type", nil)
	}

	// check if the provided auth type is supported by the provided application and organization
	authType, appOrg, err := a.validateAuthTypeForAppOrg(authenticationType, appID, orgID)
	if err != nil {
		return nil, nil, errors.WrapErrorAction(logutils.ActionValidate, model.TypeAuthType, nil, err)
	}

	// create account
	var accountAuthType *model.AccountAuthType
	var newAccount *model.Account
	var params map[string]interface{}
	transaction := func(context storage.TransactionContext) error {
		//1. check if the user exists
		account, err := a.storage.FindAccount(context, appOrg.ID, authType.ID, identifier)
		if err != nil {
			return errors.WrapErrorAction(logutils.ActionFind, model.TypeAccount, nil, err)
		}
		if account != nil {
			return errors.ErrorData(logutils.StatusFound, model.TypeAccount, &logutils.FieldArgs{"app_org_id": appOrg.ID, "auth_type": authType.Code, "identifier": identifier})
		}

		//2. account does not exist, so apply sign up
		profile.DateCreated = time.Now().UTC()
		if authType.IsExternal {
			externalUser := model.ExternalSystemUser{Identifier: identifier}
			accountAuthType, err = a.applySignUpAdminExternal(context, *authType, *appOrg, externalUser, profile, username, permissions, roleIDs, groupIDs, creatorPermissions, clientVersion, l)
			if err != nil {
				return errors.WrapErrorAction(logutils.ActionRegister, "admin user", &logutils.FieldArgs{"auth_type": authType.Code, "identifier": identifier}, err)
			}
		} else {
			authImpl, err := a.getAuthTypeImpl(*authType)
			if err != nil {
				return errors.WrapErrorAction(logutils.ActionLoadCache, typeExternalAuthType, nil, err)
			}

			profile.Email = identifier
			params, accountAuthType, err = a.applySignUpAdmin(context, authImpl, account, *authType, *appOrg, identifier, "", profile, username, permissions, roleIDs, groupIDs, creatorPermissions, clientVersion, l)
			if err != nil {
				return errors.WrapErrorAction(logutils.ActionRegister, "admin user", &logutils.FieldArgs{"auth_type": authType.Code, "identifier": identifier}, err)
			}
		}

		newAccount = &accountAuthType.Account
		return nil
	}

	err = a.storage.PerformTransaction(transaction)
	if err != nil {
		return nil, nil, errors.WrapErrorAction(logutils.ActionCreate, "admin account", nil, err)
	}

	return newAccount, params, nil
}

// UpdateAdminAccount updates an existing user's account with new permissions, roles, and groups
func (a *Auth) UpdateAdminAccount(authenticationType string, appID string, orgID string, identifier string, permissions []string, roleIDs []string,
	groupIDs []string, updaterPermissions []string, l *logs.Log) (*model.Account, map[string]interface{}, error) {
	//TODO: when elevating existing accounts to application level admin, need to enforce any authentication policies set up for the app org
	// when demoting from application level admin to standard user, may want to inform user of applicable authentication policy changes

	if authenticationType != AuthTypeOidc && authenticationType != AuthTypeEmail && !strings.HasSuffix(authenticationType, "_oidc") {
		return nil, nil, errors.ErrorData(logutils.StatusInvalid, "auth type", nil)
	}

	// check if the provided auth type is supported by the provided application and organization
	authType, appOrg, err := a.validateAuthTypeForAppOrg(authenticationType, appID, orgID)
	if err != nil {
		return nil, nil, errors.WrapErrorAction(logutils.ActionValidate, model.TypeAuthType, nil, err)
	}

	var updatedAccount *model.Account
	var params map[string]interface{}
	transaction := func(context storage.TransactionContext) error {
		//1. check if the user exists
		account, err := a.storage.FindAccount(context, appOrg.ID, authType.ID, identifier)
		if err != nil {
			return errors.WrapErrorAction(logutils.ActionFind, model.TypeAccount, nil, err)
		}
		if account == nil {
			return errors.ErrorData(logutils.StatusMissing, model.TypeAccount, &logutils.FieldArgs{"app_org_id": appOrg.ID, "auth_type": authType.Code, "identifier": identifier})
		}

		//2. check if the user's auth type is verified
		accountAuthType := account.GetAccountAuthType(authType.ID, identifier)
		if accountAuthType == nil || accountAuthType.Unverified {
			return errors.ErrorData("Unverified", model.TypeAccountAuthType, &logutils.FieldArgs{"app_org_id": appOrg.ID, "auth_type": authType.Code, "identifier": identifier}).SetStatus(utils.ErrorStatusUnverified)
		}

		//3. update account permissions
		updatedAccount = account
		updated := false
		revoked := false

		added, removed, unchanged := utils.StringListDiff(permissions, account.GetAssignedPermissionNames())
		if len(added) > 0 || len(removed) > 0 {
			newPermissions := []model.Permission{}
			if len(added) > 0 {
				addedPermissions, err := a.CheckPermissions(context, []model.ApplicationOrganization{*appOrg}, added, updaterPermissions, false)
				if err != nil {
					return errors.WrapErrorAction(logutils.ActionGrant, model.TypePermission, nil, err)
				}
				newPermissions = append(newPermissions, addedPermissions...)
			}

			if len(removed) > 0 {
				_, err := a.CheckPermissions(context, []model.ApplicationOrganization{*appOrg}, removed, updaterPermissions, true)
				if err != nil {
					return errors.WrapErrorAction(logutils.ActionRevoke, model.TypePermission, nil, err)
				}
				revoked = true
			}

			if len(unchanged) > 0 {
				unchangedPermissions, err := a.storage.FindPermissionsByName(context, unchanged)
				if err != nil {
					return errors.WrapErrorAction(logutils.ActionFind, model.TypePermission, nil, err)
				}
				newPermissions = append(newPermissions, unchangedPermissions...)
			}

			err = a.storage.UpdateAccountPermissions(context, account.ID, newPermissions)
			if err != nil {
				return errors.WrapErrorAction(logutils.ActionUpdate, "admin account permissions", nil, err)
			}

			updatedAccount.Permissions = newPermissions
			updated = true
		}

		//4. update account roles
		added, removed, unchanged = utils.StringListDiff(roleIDs, account.GetAssignedRoleIDs())
		if len(added) > 0 || len(removed) > 0 {
			newRoles := []model.AppOrgRole{}
			if len(added) > 0 {
				addedRoles, err := a.CheckRoles(context, appOrg, added, updaterPermissions, false)
				if err != nil {
					return errors.WrapErrorAction(logutils.ActionGrant, model.TypeAccountRoles, nil, err)
				}
				newRoles = append(newRoles, addedRoles...)
			}

			if len(removed) > 0 {
				_, err := a.CheckRoles(context, appOrg, removed, updaterPermissions, true)
				if err != nil {
					return errors.WrapErrorAction(logutils.ActionRevoke, model.TypeAccountRoles, nil, err)
				}
				revoked = true
			}

			if len(unchanged) > 0 {
				unchangedRoles, err := a.storage.FindAppOrgRolesByIDs(context, unchanged, appOrg.ID)
				if err != nil {
					return errors.WrapErrorAction(logutils.ActionFind, model.TypeAccountRoles, nil, err)
				}
				newRoles = append(newRoles, unchangedRoles...)
			}

			newAccountRoles := model.AccountRolesFromAppOrgRoles(newRoles, true, true)
			err = a.storage.UpdateAccountRoles(context, account.ID, newAccountRoles)
			if err != nil {
				return errors.WrapErrorAction(logutils.ActionUpdate, "admin account roles", nil, err)
			}

			updatedAccount.Roles = newAccountRoles
			updated = true
		}

		//5. update account groups
		added, removed, unchanged = utils.StringListDiff(groupIDs, account.GetAssignedGroupIDs())
		if len(added) > 0 || len(removed) > 0 {
			newGroups := []model.AppOrgGroup{}
			if len(added) > 0 {
				addedGroups, err := a.CheckGroups(context, appOrg, added, updaterPermissions, false)
				if err != nil {
					return errors.WrapErrorAction(logutils.ActionGrant, model.TypeAccountGroups, nil, err)
				}
				newGroups = append(newGroups, addedGroups...)
			}

			if len(removed) > 0 {
				_, err := a.CheckGroups(context, appOrg, removed, updaterPermissions, true)
				if err != nil {
					return errors.WrapErrorAction(logutils.ActionRevoke, model.TypeAccountGroups, nil, err)
				}
				revoked = true
			}

			if len(unchanged) > 0 {
				unchangedGroups, err := a.storage.FindAppOrgGroupsByIDs(context, unchanged, appOrg.ID)
				if err != nil {
					return errors.WrapErrorAction(logutils.ActionFind, model.TypeAccountGroups, nil, err)
				}
				newGroups = append(newGroups, unchangedGroups...)
			}

			newAccountGroups := model.AccountGroupsFromAppOrgGroups(newGroups, true, true)
			err = a.storage.UpdateAccountGroups(context, account.ID, newAccountGroups)
			if err != nil {
				return errors.WrapErrorAction(logutils.ActionUpdate, "admin account groups", nil, err)
			}

			updatedAccount.Groups = newAccountGroups
			updated = true
		}

		//6. delete active login sessions if anything was revoked
		if revoked {
			err = a.storage.DeleteLoginSessionsByIdentifier(context, account.ID)
			if err != nil {
				return errors.WrapErrorAction(logutils.ActionDelete, model.TypeLoginSession, nil, err)
			}
		}

		if updated {
			now := time.Now().UTC()
			updatedAccount.DateUpdated = &now
		}

		return nil
	}

	err = a.storage.PerformTransaction(transaction)
	if err != nil {
		return nil, nil, errors.WrapErrorAction(logutils.ActionUpdate, "admin account", nil, err)
	}

	return updatedAccount, params, nil
}

// CreateAnonymousAccount creates a new anonymous account
func (a *Auth) CreateAnonymousAccount(context storage.TransactionContext, appID string, orgID string, anonymousID string, preferences map[string]interface{},
	systemConfigs map[string]interface{}, skipExistsCheck bool, l *logs.Log) (*model.Account, error) {
	// check if the provided auth type is supported by the provided application and organization
	authType, appOrg, err := a.validateAuthTypeForAppOrg(AuthTypeAnonymous, appID, orgID)
	if err != nil || appOrg == nil {
		return nil, errors.WrapErrorAction(logutils.ActionValidate, model.TypeAuthType, nil, err)
	}

	// create account
	var newAccount *model.Account
	transaction := func(context storage.TransactionContext) error {
		//1. check if the user exists
		if context == nil || !skipExistsCheck {
			account, err := a.storage.FindAccountByID(context, anonymousID)
			if err != nil {
				return errors.WrapErrorAction(logutils.ActionFind, model.TypeAccount, nil, err)
			}
			if account != nil {
				return errors.ErrorData(logutils.StatusFound, model.TypeAccount, &logutils.FieldArgs{"app_org_id": appOrg.ID, "auth_type": authType.Code, "account_id": anonymousID})
			}
		}

		newAccount, err = a.applyCreateAnonymousAccount(context, *appOrg, anonymousID, preferences, systemConfigs, l)
		if err != nil {
			return errors.WrapErrorAction(logutils.ActionCreate, "anonymous account", &logutils.FieldArgs{"account_id": anonymousID}, err)
		}

		return nil
	}

	if context == nil {
		err = a.storage.PerformTransaction(transaction)
		if err != nil {
			return nil, errors.WrapErrorAction(logutils.ActionCreate, "anonymous account", nil, err)
		}
	} else {
		transaction(context)
	}

	return newAccount, nil
}

// VerifyCredential verifies credential (checks the verification code in the credentials collection)
func (a *Auth) VerifyCredential(id string, verification string, l *logs.Log) error {
	credential, err := a.storage.FindCredential(nil, id)
	if err != nil || credential == nil {
		return errors.WrapErrorAction(logutils.ActionFind, model.TypeCredential, nil, err)
	}

	if credential.Verified {
		return errors.ErrorAction(logutils.ActionVerify, model.TypeCredential, logutils.StringArgs("already verified"))
	}

	//get the auth type
	authType, err := a.storage.FindAuthType(credential.AuthType.ID)
	if err != nil || authType == nil {
		return errors.WrapErrorAction(logutils.ActionLoadCache, model.TypeAuthType, logutils.StringArgs(credential.AuthType.ID), err)
	}
	if !authType.UseCredentials {
		return errors.ErrorData(logutils.StatusInvalid, model.TypeAuthType, logutils.StringArgs("credential verification"))
	}

	authImpl, err := a.getAuthTypeImpl(*authType)
	if err != nil {
		return errors.WrapErrorAction(logutils.ActionLoadCache, model.TypeAuthType, nil, err)
	}

	authTypeCreds, err := authImpl.verifyCredential(credential, verification, l)
	if err != nil || authTypeCreds == nil {
		return errors.WrapErrorAction(logutils.ActionValidate, "verification code", nil, err)
	}

	credential.Verified = true
	credential.Value = authTypeCreds
	if err = a.storage.UpdateCredential(nil, credential); err != nil {
		return errors.WrapErrorAction(logutils.ActionUpdate, model.TypeCredential, nil, err)
	}

	return nil
}

// UpdateCredential updates the credential object with the new value
//
//	Input:
//		accountID: id of the associated account to reset
//		accountAuthTypeID (string): id of the AccountAuthType
//		params: specific params for the different auth types
//	Returns:
//		error: if any
//
// TODO: Clear login sessions using old creds
// Handle refresh tokens when applicable
func (a *Auth) UpdateCredential(accountID string, accountAuthTypeID string, params string, l *logs.Log) error {
	//Get the user credential from account auth type in accounts collection
	account, err := a.storage.FindAccountByID(nil, accountID)
	if err != nil {
		return errors.WrapErrorAction(logutils.ActionFind, model.TypeAccount, nil, err)
	}
	accountAuthType, err := a.findAccountAuthTypeByID(account, accountAuthTypeID)
	if err != nil {
		return errors.WrapErrorAction(logutils.ActionFind, model.TypeAuthType, nil, err)
	}
	if accountAuthType.Credential == nil {
		return errors.ErrorData(logutils.StatusMissing, model.TypeCredential, logutils.StringArgs("reset password"))
	}

	credential := accountAuthType.Credential
	//Determine the auth type for resetPassword
	authType := accountAuthType.AuthType
	if !authType.UseCredentials {
		return errors.ErrorData(logutils.StatusInvalid, model.TypeAuthType, logutils.StringArgs("reset password"))
	}

	authImpl, err := a.getAuthTypeImpl(authType)
	if err != nil {
		return errors.WrapErrorAction(logutils.ActionLoadCache, model.TypeAuthType, nil, err)
	}

	authTypeCreds, err := authImpl.resetCredential(credential, nil, params, l)
	if err != nil || authTypeCreds == nil {
		return errors.WrapErrorAction(logutils.ActionValidate, "reset password", nil, err)
	}
	//Update the credential with new password
	credential.Value = authTypeCreds
	if err = a.storage.UpdateCredential(nil, credential); err != nil {
		return errors.WrapErrorAction(logutils.ActionUpdate, model.TypeCredential, nil, err)
	}

	return nil
}

// ResetForgotCredential resets forgot credential
//
//	Input:
//		credsID: id of the credential object
//		resetCode: code from the reset link
//		params: specific params for the different auth types
//	Returns:
//		error: if any
//
// TODO: Clear login sessions using old creds
// Handle refresh tokens when applicable
func (a *Auth) ResetForgotCredential(credsID string, resetCode string, params string, l *logs.Log) error {
	credential, err := a.storage.FindCredential(nil, credsID)
	if err != nil || credential == nil {
		return errors.WrapErrorAction(logutils.ActionFind, model.TypeCredential, nil, err)
	}

	//Determine the auth type for resetPassword
	authType, err := a.storage.FindAuthType(credential.AuthType.ID)
	if err != nil || authType == nil {
		return errors.WrapErrorAction(logutils.ActionLoadCache, model.TypeAuthType, logutils.StringArgs(credential.AuthType.ID), err)
	}
	if !authType.UseCredentials {
		return errors.ErrorData(logutils.StatusInvalid, model.TypeAuthType, logutils.StringArgs("reset forgot credential"))
	}

	authImpl, err := a.getAuthTypeImpl(*authType)
	if err != nil {
		return errors.WrapErrorAction(logutils.ActionLoadCache, model.TypeAuthType, nil, err)
	}

	authTypeCreds, err := authImpl.resetCredential(credential, &resetCode, params, l)
	if err != nil || authTypeCreds == nil {
		return errors.WrapErrorAction(logutils.ActionValidate, model.TypeCredential, nil, err)
	}
	//Update the credential with new password
	credential.Value = authTypeCreds
	if err = a.storage.UpdateCredential(nil, credential); err != nil {
		return errors.WrapErrorAction(logutils.ActionUpdate, model.TypeCredential, nil, err)
	}

	return nil
}

// ForgotCredential initiate forgot credential process (generates a reset link and sends to the given identifier for email auth type)
//
//	Input:
//		authenticationType (string): Name of the authentication method for provided creds (eg. "email", "username", "illinois_oidc")
//		identifier: identifier of the account auth type
//		appTypeIdentifier (string): Identifier of the app type/client that the user is logging in from
//		orgID (string): ID of the organization that the user is logging in
//		apiKey (string): API key to validate the specified app
//	Returns:
//		error: if any
func (a *Auth) ForgotCredential(authenticationType string, appTypeIdentifier string, orgID string, apiKey string, identifier string, l *logs.Log) error {
	//validate if the provided auth type is supported by the provided application and organization
	authType, _, appOrg, err := a.validateAuthType(authenticationType, appTypeIdentifier, orgID)
	if err != nil {
		return errors.WrapErrorAction(logutils.ActionValidate, model.TypeAuthType, nil, err)
	}

	//do not allow for admins
	if appOrg.Application.Admin {
		return errors.ErrorData(logutils.StatusDisabled, "admin credential reset", logutils.StringArgs("contact a system admin to reset credentials"))
	}

	//check for api key
	//TODO: Ideally we would not make many database calls before validating the API key. Currently needed to get app ID
	err = a.validateAPIKey(apiKey, appOrg.Application.ID)
	if err != nil {
		return errors.WrapErrorData(logutils.StatusInvalid, model.TypeAPIKey, nil, err)
	}

	//check if the auth types uses credentials
	if !authType.UseCredentials {
		return errors.ErrorData(logutils.StatusInvalid, model.TypeAuthType, logutils.StringArgs("credential reset"))
	}

	authImpl, err := a.getAuthTypeImpl(*authType)
	if err != nil {
		return errors.WrapErrorAction(logutils.ActionLoadCache, model.TypeAuthType, nil, err)
	}
	authTypeID := authType.ID

	//Find the credential for setting reset code and expiry and sending credID in reset link
	account, err := a.storage.FindAccount(nil, appOrg.ID, authTypeID, identifier)
	if err != nil {
		return errors.WrapErrorAction(logutils.ActionFind, model.TypeAccount, nil, err)
	}

	accountAuthType, err := a.findAccountAuthType(account, authType, identifier)
	if accountAuthType == nil {
		return errors.WrapErrorAction(logutils.ActionFind, model.TypeAccountAuthType, nil, err)
	}
	credential := accountAuthType.Credential
	if credential == nil {
		return errors.ErrorData(logutils.StatusMissing, model.TypeCredential, logutils.StringArgs("credential reset"))
	}
	a.setLogContext(account, l)

	//do not allow to reset credential for unverified credentials
	err = a.checkCredentialVerified(authImpl, accountAuthType, l)
	if err != nil {
		return err
	}

	authTypeCreds, err := authImpl.forgotCredential(credential, identifier, appOrg.Application.Name, l)
	if err != nil || authTypeCreds == nil {
		return errors.WrapErrorAction(logutils.ActionValidate, "forgot password", nil, err)
	}
	//Update the credential with reset code and expiry
	credential.Value = authTypeCreds
	if err = a.storage.UpdateCredential(nil, credential); err != nil {
		return errors.WrapErrorAction(logutils.ActionUpdate, model.TypeCredential, nil, err)
	}
	return nil
}

// SendVerifyCredential sends the verification code to the identifier
func (a *Auth) SendVerifyCredential(authenticationType string, appTypeIdentifier string, orgID string, apiKey string, identifier string, l *logs.Log) error {
	//validate if the provided auth type is supported by the provided application and organization
	authType, _, appOrg, err := a.validateAuthType(authenticationType, appTypeIdentifier, orgID)
	if err != nil {
		return errors.WrapErrorAction(logutils.ActionValidate, model.TypeAuthType, nil, err)
	}
	//validate api key before making db calls
	err = a.validateAPIKey(apiKey, appOrg.Application.ID)
	if err != nil {
		return errors.WrapErrorData(logutils.StatusInvalid, model.TypeAPIKey, nil, err)
	}

	if !authType.UseCredentials {
		return errors.ErrorData(logutils.StatusInvalid, model.TypeAuthType, logutils.StringArgs("credential verification code"))
	}
	authImpl, err := a.getAuthTypeImpl(*authType)
	if err != nil {
		return errors.WrapErrorAction(logutils.ActionLoadCache, model.TypeAuthType, nil, err)
	}
	account, err := a.storage.FindAccount(nil, appOrg.ID, authType.ID, identifier)
	if err != nil {
		return errors.WrapErrorAction(logutils.ActionFind, model.TypeAccount, nil, err)
	}
	accountAuthType, err := a.findAccountAuthType(account, authType, identifier)
	if accountAuthType == nil {
		return errors.WrapErrorAction(logutils.ActionFind, model.TypeAccountAuthType, nil, err)
	}
	a.setLogContext(account, l)
	credential := accountAuthType.Credential
	if credential == nil {
		return errors.ErrorData(logutils.StatusMissing, model.TypeCredential, logutils.StringArgs("credential verification code"))
	}

	if credential.Verified {
		return errors.ErrorData(logutils.StatusInvalid, "credential verification status", &logutils.FieldArgs{"verified": true})
	}

	err = authImpl.sendVerifyCredential(credential, appOrg.Application.Name, l)
	if err != nil {
		return errors.WrapErrorAction(logutils.ActionSend, "verification code", nil, err)
	}

	return nil
}

// VerifyMFA verifies a code sent by a user as a final MFA enrollment step.
// The MFA type must be one of the supported for the application.
//
//	Input:
//		accountID (string): ID of account for which user is trying to verify MFA
//		identifier (string): Email, phone, or TOTP device name
//		mfaType (string): Type of MFA code sent
//		mfaCode (string): Code that must be verified
//	Returns:
//		Message (*string): message
//		Recovery codes ([]string): List of account recovery codes returned if enrolling in MFA for first time
func (a *Auth) VerifyMFA(accountID string, identifier string, mfaType string, mfaCode string) (*string, []string, error) {
	var recoveryMfa *model.MFAType
	var message *string
	transaction := func(context storage.TransactionContext) error {
		errFields := &logutils.FieldArgs{"account_id": accountID, "type": mfaType}
		//1. find mfa type in account
		mfa, err := a.storage.FindMFAType(context, accountID, identifier, mfaType)
		if err != nil {
			return errors.WrapErrorAction(logutils.ActionFind, model.TypeMFAType, errFields, err)
		}
		if mfa == nil {
			return errors.ErrorData(logutils.StatusMissing, model.TypeMFAType, errFields)
		}

		if mfa.Verified {
			return errors.ErrorData(logutils.StatusInvalid, model.TypeMFAType, &logutils.FieldArgs{"verified": true})
		}
		if mfa.Params == nil {
			return errors.ErrorData(logutils.StatusMissing, "mfa params", errFields)
		}

		//2. get mfa type implementation
		mfaImpl, err := a.getMfaTypeImpl(mfaType)
		if err != nil {
			return errors.WrapErrorAction(logutils.ActionLoadCache, model.TypeMFAType, nil, err)
		}
		message, err = mfaImpl.verify(context, mfa, accountID, mfaCode)
		if err != nil {
			return errors.WrapErrorAction(logutils.ActionValidate, model.TypeMFAType, errFields, err)
		}

		//3. update existing MFA type
		mfa.Verified = true
		err = a.storage.UpdateMFAType(context, mfa, accountID)
		if err != nil {
			return errors.WrapErrorAction(logutils.ActionUpdate, model.TypeMFAType, &logutils.FieldArgs{"account_id": accountID, "id": mfa.ID}, err)
		}

		//4. find account
		account, err := a.storage.FindAccountByID(context, accountID)
		if err != nil {
			return errors.WrapErrorAction(logutils.ActionFind, model.TypeAccount, &logutils.FieldArgs{"id": accountID}, err)
		}

		//5. only mfa type just been verified, so enroll in recovery mfa automatically
		if len(account.MFATypes) == 1 {
			mfaImpl, err := a.getMfaTypeImpl(MfaTypeRecovery)
			if err != nil {
				return errors.WrapErrorAction(logutils.ActionLoadCache, model.TypeMFAType, nil, err)
			}
			recoveryMfa, err = mfaImpl.enroll(MfaTypeRecovery)
			if err != nil {
				return errors.WrapErrorAction(logutils.ActionValidate, model.TypeMFAType, &logutils.FieldArgs{"account_id": accountID, "type": MfaTypeRecovery}, err)
			}

			// insert recovery mfa type
			err = a.storage.InsertMFAType(context, recoveryMfa, accountID)
			if err != nil {
				return errors.WrapErrorAction(logutils.ActionInsert, model.TypeMFAType, &logutils.FieldArgs{"account_id": accountID, "type": MfaTypeRecovery}, err)
			}
		}

		return nil
	}

	err := a.storage.PerformTransaction(transaction)
	if err != nil {
		return message, nil, errors.WrapErrorAction(logutils.ActionVerify, model.TypeMFAType, nil, err)
	}

	if recoveryMfa != nil && recoveryMfa.Params != nil {
		recoveryCodes, ok := recoveryMfa.Params["codes"].([]string)
		if !ok {
			return nil, nil, errors.ErrorAction(logutils.ActionCast, "recovery codes", nil)
		}

		return nil, recoveryCodes, nil
	}

	return nil, nil, nil
}

// GetMFATypes gets all MFA types set up for an account
//
//	Input:
//		accountID (string): Account ID to find MFA types
//	Returns:
//		MFA Types ([]model.MFAType): MFA information for all enrolled types
func (a *Auth) GetMFATypes(accountID string) ([]model.MFAType, error) {
	mfa, err := a.storage.FindMFATypes(accountID)
	if err != nil {
		return nil, errors.WrapErrorAction(logutils.ActionFind, model.TypeMFAType, nil, err)
	}

	return mfa, nil
}

// AddMFAType adds a form of MFA to an account
//
//	Input:
//		accountID (string): Account ID to add MFA
//		identifier (string): Email, phone, or TOTP device name
//		mfaType (string): Type of MFA to be added
//	Returns:
//		MFA Type (*model.MFAType): MFA information for the specified type
func (a *Auth) AddMFAType(accountID string, identifier string, mfaType string) (*model.MFAType, error) {
	mfaImpl, err := a.getMfaTypeImpl(mfaType)
	if err != nil {
		return nil, errors.WrapErrorAction(logutils.ActionLoadCache, model.TypeMFAType, nil, err)
	}

	newMfa, err := mfaImpl.enroll(identifier)
	if err != nil {
		return nil, errors.WrapErrorAction("enrolling", model.TypeMFAType, nil, err)
	}

	err = a.storage.InsertMFAType(nil, newMfa, accountID)
	if err != nil {
		return nil, errors.WrapErrorAction(logutils.ActionInsert, model.TypeMFAType, &logutils.FieldArgs{"account_id": accountID, "type": mfaType}, err)
	}

	return newMfa, nil
}

// RemoveMFAType removes a form of MFA from an account
//
//	Input:
//		accountID (string): Account ID to remove MFA
//		identifier (string): Email, phone, or TOTP device name
//		mfaType (string): Type of MFA to remove
func (a *Auth) RemoveMFAType(accountID string, identifier string, mfaType string) error {
	transaction := func(context storage.TransactionContext) error {
		//1. remove mfa type from account
		err := a.storage.DeleteMFAType(context, accountID, identifier, mfaType)
		if err != nil {
			return errors.WrapErrorAction(logutils.ActionDelete, model.TypeMFAType, &logutils.FieldArgs{"account_id": accountID, "identifier": identifier, "type": mfaType}, err)
		}

		//2. find account
		account, err := a.storage.FindAccountByID(context, accountID)
		if err != nil {
			return errors.WrapErrorAction(logutils.ActionFind, model.TypeAccount, nil, err)
		}
		if account == nil {
			return errors.ErrorData(logutils.StatusMissing, model.TypeAccount, &logutils.FieldArgs{"id": accountID})
		}

		//3. check if account only has recovery MFA remaining
		if len(account.MFATypes) == 1 && account.MFATypes[0].Type == MfaTypeRecovery {
			err = a.storage.DeleteMFAType(context, accountID, MfaTypeRecovery, MfaTypeRecovery)
			if err != nil {
				return errors.WrapErrorAction(logutils.ActionDelete, model.TypeMFAType, &logutils.FieldArgs{"account_id": accountID, "identifier": MfaTypeRecovery, "type": MfaTypeRecovery}, err)
			}
		}

		return nil
	}

	err := a.storage.PerformTransaction(transaction)
	if err != nil {
		return errors.WrapErrorAction(logutils.ActionDelete, model.TypeMFAType, nil, err)
	}

	return nil
}

// GetServiceAccountParams returns a list of app, org pairs a service account has access to
func (a *Auth) GetServiceAccountParams(accountID string, firstParty bool, r *sigauth.Request, l *logs.Log) ([]model.AppOrgPair, error) {
	accounts, _, err := a.checkServiceAccountCreds(r, &accountID, firstParty, false, l)
	if err != nil {
		return nil, errors.WrapErrorAction(logutils.ActionValidate, model.TypeServiceAccountCredential, nil, err)
	}

	appOrgPairs := make([]model.AppOrgPair, len(accounts))
	for i, account := range accounts {
		appID := authutils.AllApps
		if account.Application != nil {
			appID = account.Application.ID
		}
		orgID := authutils.AllOrgs
		if account.Organization != nil {
			orgID = account.Organization.ID
		}
		appOrgPairs[i] = model.AppOrgPair{AppID: appID, OrgID: orgID}
	}

	return appOrgPairs, nil
}

// GetServiceAccessToken returns an access token for a non-human client
func (a *Auth) GetServiceAccessToken(firstParty bool, r *sigauth.Request, l *logs.Log) (string, error) {
	accounts, authType, err := a.checkServiceAccountCreds(r, nil, firstParty, true, l)
	if err != nil {
		return "", errors.WrapErrorAction(logutils.ActionValidate, model.TypeServiceAccountCredential, nil, err)
	}

	accessToken, _, err := a.buildAccessTokenForServiceAccount(accounts[0], authType)
	if err != nil {
		return "", err
	}

	return accessToken, nil
}

// GetAllServiceAccessTokens returns an access token for each app, org pair a service account has access to
func (a *Auth) GetAllServiceAccessTokens(firstParty bool, r *sigauth.Request, l *logs.Log) (map[model.AppOrgPair]string, error) {
	accounts, authType, err := a.checkServiceAccountCreds(r, nil, firstParty, false, l)
	if err != nil {
		return nil, errors.WrapErrorAction(logutils.ActionValidate, model.TypeServiceAccountCredential, nil, err)
	}

	accessTokens := make(map[model.AppOrgPair]string, len(accounts))
	for _, account := range accounts {
		accessToken, appOrgPair, err := a.buildAccessTokenForServiceAccount(account, authType)
		if err != nil {
			return nil, err
		}

		accessTokens[*appOrgPair] = accessToken
	}

	return accessTokens, nil
}

// GetServiceAccounts gets all service accounts matching a search
func (a *Auth) GetServiceAccounts(params map[string]interface{}) ([]model.ServiceAccount, error) {
	serviceAccounts, err := a.storage.FindServiceAccounts(params)
	if err != nil {
		return nil, errors.WrapErrorAction(logutils.ActionFind, model.TypeServiceAccount, nil, err)
	}

	return serviceAccounts, nil
}

// RegisterServiceAccount registers a service account
func (a *Auth) RegisterServiceAccount(accountID *string, fromAppID *string, fromOrgID *string, name *string, appID string, orgID string, permissions *[]string,
	scopes []authorization.Scope, firstParty *bool, creds []model.ServiceAccountCredential, assignerPermissions []string, l *logs.Log) (*model.ServiceAccount, error) {
	var newAccount *model.ServiceAccount
	var err error
	var newName string
	var permissionList []string
	var displayParamsList []map[string]interface{}

	if name != nil {
		newName = *name
	}
	if permissions != nil {
		permissionList = *permissions
	}

	if accountID != nil && fromAppID != nil && fromOrgID != nil {
		var fromAccount *model.ServiceAccount
		fromAccount, err = a.storage.FindServiceAccount(nil, *accountID, *fromAppID, *fromOrgID)
		if err != nil {
			return nil, errors.WrapErrorAction(logutils.ActionFind, model.TypeServiceAccount, nil, err)
		}

		if newName == "" {
			newName = fromAccount.Name
		}
		if permissionList == nil {
			permissionList = fromAccount.GetPermissionNames()
		}
		if scopes == nil {
			scopes = fromAccount.Scopes
		}

		newAccount, err = a.constructServiceAccount(fromAccount.AccountID, newName, appID, orgID, permissionList, scopes, fromAccount.FirstParty, assignerPermissions)
		if err != nil {
			return nil, errors.WrapErrorAction(logutils.ActionCreate, model.TypeServiceAccount, nil, err)
		}
		newAccount.Credentials = fromAccount.Credentials
	} else {
		if firstParty == nil {
			return nil, errors.ErrorData(logutils.StatusMissing, logutils.TypeArg, logutils.StringArgs("first party"))
		}

		newAccount, err = a.constructServiceAccount(uuid.NewString(), newName, appID, orgID, permissionList, scopes, *firstParty, assignerPermissions)
		if err != nil {
			return nil, errors.WrapErrorAction(logutils.ActionCreate, model.TypeServiceAccount, nil, err)
		}

		newAccount.Credentials = make([]model.ServiceAccountCredential, 0)
		displayParamsList = make([]map[string]interface{}, 0)
		for _, cred := range creds {
			serviceAuthType, err := a.getServiceAuthTypeImpl(cred.Type)
			if err != nil {
				l.Infof("error getting service auth type on register service account: %s", err.Error())
				continue
			}

			displayParams, err := serviceAuthType.addCredentials(&cred)
			if err != nil {
				l.Warnf("error adding %s credential on register service account: %s", cred.Type, err.Error())
				continue
			}

			newAccount.Credentials = append(newAccount.Credentials, cred)
			displayParamsList = append(displayParamsList, displayParams)
		}
	}

	newAccount.DateCreated = time.Now().UTC()
	err = a.storage.InsertServiceAccount(newAccount)
	if err != nil {
		return nil, errors.WrapErrorAction(logutils.ActionInsert, model.TypeServiceAccount, nil, err)
	}

	for i, params := range displayParamsList {
		newAccount.Credentials[i].Params = params
	}

	return newAccount, nil
}

// DeregisterServiceAccount deregisters a service account
func (a *Auth) DeregisterServiceAccount(accountID string) error {
	// delete all service account instances matching accountID
	err := a.storage.DeleteServiceAccounts(accountID)
	if err != nil {
		return errors.WrapErrorAction(logutils.ActionDelete, model.TypeServiceAccount, nil, err)
	}

	return nil
}

// GetServiceAccountInstance gets a service account instance
func (a *Auth) GetServiceAccountInstance(accountID string, appID string, orgID string) (*model.ServiceAccount, error) {
	serviceAccount, err := a.storage.FindServiceAccount(nil, accountID, appID, orgID)
	if err != nil {
		return nil, errors.WrapErrorAction(logutils.ActionFind, model.TypeServiceAccount, nil, err)
	}

	return serviceAccount, nil
}

// UpdateServiceAccountInstance updates a service account instance
func (a *Auth) UpdateServiceAccountInstance(id string, appID string, orgID string, name *string, permissions *[]string, scopes []authorization.Scope, assignerPermissions []string) (*model.ServiceAccount, error) {
	var updatedAccount *model.ServiceAccount
	transaction := func(context storage.TransactionContext) error {
		//1. find service account
		serviceAccount, err := a.storage.FindServiceAccount(context, id, appID, orgID)
		if err != nil {
			return errors.WrapErrorAction(logutils.ActionFind, model.TypeServiceAccount, nil, err)
		}
		updatedAccount = serviceAccount

		//2. find app orgs
		var appIDParam *string
		if appID != authutils.AllApps {
			appIDParam = &appID
		}
		var orgIDParam *string
		if orgID != authutils.AllOrgs {
			orgIDParam = &orgID
		}
		appOrgs, err := a.storage.FindApplicationOrganizations(appIDParam, orgIDParam)
		if err != nil {
			return errors.WrapErrorAction(logutils.ActionFind, model.TypeApplicationOrganization, nil, err)
		}
		if len(appOrgs) == 0 {
			return errors.ErrorData(logutils.StatusMissing, model.TypeApplicationOrganization, &logutils.FieldArgs{"app_id": appID, "org_id": orgID})
		}

		//3. check for updates, update as needed
		updated := false
		if name != nil && serviceAccount.Name != *name {
			serviceAccount.Name = *name
			updated = true
		}
		if permissions != nil {
			updatedPermissions := make([]model.Permission, 0)
			added, removed, unchanged := utils.StringListDiff(*permissions, serviceAccount.GetPermissionNames())
			if len(added) > 0 {
				permissionList, err := a.CheckPermissions(context, appOrgs, *permissions, assignerPermissions, false)
				if err != nil {
					return errors.WrapErrorAction(logutils.ActionValidate, model.TypePermission, nil, err)
				}

				updatedPermissions = append(updatedPermissions, permissionList...)
				updated = true
			}
			if len(removed) > 0 {
				_, err := a.CheckPermissions(context, appOrgs, *permissions, assignerPermissions, true)
				if err != nil {
					return errors.WrapErrorAction(logutils.ActionRevoke, model.TypePermission, nil, err)
				}

				updated = true
			}
			if len(unchanged) > 0 {
				permissionList, err := a.storage.FindPermissionsByName(context, unchanged)
				if err != nil {
					return errors.WrapErrorAction(logutils.ActionFind, model.TypePermission, nil, err)
				}

				updatedPermissions = append(updatedPermissions, permissionList...)
			}

			serviceAccount.Permissions = updatedPermissions
		}
		if !utils.DeepEqual(serviceAccount.Scopes, scopes) {
			serviceAccount.Scopes = scopes
			updated = true
		}

		//4. update service account in database
		if updated {
			updatedAccount, err = a.storage.UpdateServiceAccount(context, serviceAccount)
			if err != nil {
				return errors.WrapErrorAction(logutils.ActionUpdate, model.TypeServiceAccount, nil, err)
			}
		}

		return nil
	}

	err := a.storage.PerformTransaction(transaction)
	if err != nil {
		return nil, err
	}

	return updatedAccount, nil
}

// DeregisterServiceAccountInstance deregisters a service account instance
func (a *Auth) DeregisterServiceAccountInstance(id string, appID string, orgID string) error {
	err := a.storage.DeleteServiceAccount(id, appID, orgID)
	if err != nil {
		return errors.WrapErrorAction(logutils.ActionDelete, model.TypeServiceAccount, nil, err)
	}

	return nil
}

// AddServiceAccountCredential adds a credential to a service account
func (a *Auth) AddServiceAccountCredential(accountID string, creds *model.ServiceAccountCredential, l *logs.Log) (*model.ServiceAccountCredential, error) {
	if creds == nil {
		return nil, errors.ErrorData(logutils.StatusMissing, model.TypeServiceAccountCredential, nil)
	}

	serviceAuthType, err := a.getServiceAuthTypeImpl(creds.Type)
	if err != nil {
		return nil, errors.WrapErrorAction(logutils.ActionGet, typeServiceAuthType, nil, err)
	}

	displayParams, err := serviceAuthType.addCredentials(creds)
	if err != nil {
		return nil, errors.WrapErrorAction(logutils.ActionInsert, model.TypeServiceAccountCredential, nil, err)
	}

	err = a.storage.InsertServiceAccountCredential(accountID, creds)
	if err != nil {
		return nil, errors.WrapErrorAction(logutils.ActionInsert, model.TypeServiceAccountCredential, nil, err)
	}

	creds.Params = displayParams
	return creds, nil
}

// RemoveServiceAccountCredential removes a credential from a service account
func (a *Auth) RemoveServiceAccountCredential(accountID string, credID string) error {
	err := a.storage.DeleteServiceAccountCredential(accountID, credID)
	if err != nil {
		return errors.WrapErrorAction(logutils.ActionDelete, model.TypeServiceAccountCredential, nil, err)
	}

	return nil
}

// AuthorizeService returns a scoped token for the specified service and the service registration record if authorized or
//
//	the service registration record if not. Passing "approvedScopes" will update the service authorization for this user and
//	return a scoped access token which reflects this change.
//	Input:
//		claims (tokenauth.Claims): Claims from un-scoped user access token
//		serviceID (string): ID of the service to be authorized
//		approvedScopes ([]string): list of scope strings to be approved
//		l (*logs.Log): Log object pointer for request
//	Returns:
//		Access token (string): Signed scoped access token to be used to authorize requests to the specified service
//		Approved Scopes ([]authorization.Scope): The approved scopes included in the provided token
//		Service reg (*model.ServiceReg): The service registration record for the requested service
func (a *Auth) AuthorizeService(claims tokenauth.Claims, serviceID string, approvedScopes []authorization.Scope, l *logs.Log) (string, []authorization.Scope, *model.ServiceReg, error) {
	var authorization model.ServiceAuthorization
	if approvedScopes != nil {
		//If approved scopes are being updated, save update and return token with updated scopes
		authorization = model.ServiceAuthorization{UserID: claims.Subject, ServiceID: serviceID, Scopes: approvedScopes}
		err := a.storage.SaveServiceAuthorization(&authorization)
		if err != nil {
			return "", nil, nil, errors.WrapErrorAction(logutils.ActionSave, model.TypeServiceAuthorization, nil, err)
		}
	} else {
		serviceAuth, err := a.storage.FindServiceAuthorization(claims.Subject, serviceID)
		if err != nil {
			return "", nil, nil, errors.WrapErrorAction(logutils.ActionFind, model.TypeServiceAuthorization, nil, err)
		}

		if serviceAuth != nil {
			//If service authorization exists, generate token with saved scopes
			authorization = *serviceAuth
		} else {
			//If no service authorization exists, return the service registration record
			reg, err := a.storage.FindServiceReg(serviceID)
			if err != nil {
				return "", nil, nil, errors.WrapErrorAction(logutils.ActionFind, model.TypeServiceReg, nil, err)
			}
			return "", nil, reg, nil
		}
	}

	token, err := a.getScopedAccessToken(claims, serviceID, authorization.Scopes)
	if err != nil {
		return "", nil, nil, errors.WrapErrorAction("building", logutils.TypeToken, nil, err)
	}

	return token, authorization.Scopes, nil, nil
}

// GetAdminToken returns an admin token for the specified application and organization
func (a *Auth) GetAdminToken(claims tokenauth.Claims, appID string, orgID string, l *logs.Log) (string, error) {
	//verify that the provided appID is valid for the organization
	appOrg, err := a.storage.FindApplicationOrganization(appID, orgID)
	if err != nil {
		return "", errors.WrapErrorAction(logutils.ActionFind, model.TypeApplicationOrganization, &logutils.FieldArgs{"org_id": orgID, "app_id": appID}, err)
	}
	if appOrg == nil {
		return "", errors.ErrorData(logutils.StatusMissing, model.TypeApplicationOrganization, &logutils.FieldArgs{"org_id": orgID, "app_id": appID})
	}

	adminClaims := a.getStandardClaims(claims.Subject, claims.UID, claims.Name, claims.Email, claims.Phone, claims.Audience, orgID, appID, claims.AuthType,
		claims.ExternalIDs, &claims.ExpiresAt, false, false, true, claims.System, claims.Service, claims.FirstParty, claims.SessionID)
	return a.buildAccessToken(adminClaims, claims.Permissions, claims.Scope)
}

// LinkAccountAuthType links new credentials to an existing account.
// The authentication method must be one of the supported for the application.
//
//	Input:
//		accountID (string): ID of the account to link the creds to
//		authenticationType (string): Name of the authentication method for provided creds (eg. "email", "username", "illinois_oidc")
//		appTypeIdentifier (string): identifier of the app type/client that the user is logging in from
//		creds (string): Credentials/JSON encoded credential structure defined for the specified auth type
//		params (string): JSON encoded params defined by specified auth type
//		l (*logs.Log): Log object pointer for request
//	Returns:
//		message (*string): response message
//		account (*model.Account): account data after the operation
func (a *Auth) LinkAccountAuthType(accountID string, authenticationType string, appTypeIdentifier string, creds string, params string, l *logs.Log) (*string, *model.Account, error) {
	message := ""
	var newAccountAuthType *model.AccountAuthType

	account, err := a.storage.FindAccountByID(nil, accountID)
	if err != nil {
		return nil, nil, errors.WrapErrorAction(logutils.ActionFind, model.TypeAccount, nil, err)
	}
	if account == nil {
		return nil, nil, errors.ErrorData(logutils.StatusMissing, model.TypeAccount, &logutils.FieldArgs{"id": accountID})
	}

	//validate if the provided auth type is supported by the provided application and organization
	authType, appType, appOrg, err := a.validateAuthType(authenticationType, appTypeIdentifier, account.AppOrg.Organization.ID)
	if err != nil {
		return nil, nil, errors.WrapErrorAction(logutils.ActionValidate, model.TypeAuthType, nil, err)
	}

	if authType.IsAnonymous {
		return nil, nil, errors.ErrorData(logutils.StatusInvalid, model.TypeAuthType, &logutils.FieldArgs{"anonymous": true})
	} else if authType.IsExternal {
		newAccountAuthType, err = a.linkAccountAuthTypeExternal(*account, *authType, *appType, *appOrg, creds, params, l)
		if err != nil {
			return nil, nil, errors.WrapErrorAction("linking", model.TypeCredential, nil, err)
		}
	} else {
		message, newAccountAuthType, err = a.linkAccountAuthType(*account, *authType, *appOrg, creds, params, l)
		if err != nil {
			return nil, nil, errors.WrapErrorAction("linking", model.TypeCredential, nil, err)
		}
	}

	if newAccountAuthType != nil {
		account.AuthTypes = append(account.AuthTypes, *newAccountAuthType)
	}

	return &message, account, nil
}

// UnlinkAccountAuthType unlinks credentials from an existing account.
// The authentication method must be one of the supported for the application.
//
//	Input:
//		accountID (string): ID of the account to unlink creds from
//		authenticationType (string): Name of the authentication method of account auth type to unlink
//		appTypeIdentifier (string): Identifier of the app type/client that the user is logging in from
//		identifier (string): Identifier of account auth type to unlink
//		l (*logs.Log): Log object pointer for request
//	Returns:
//		account (*model.Account): account data after the operation
func (a *Auth) UnlinkAccountAuthType(accountID string, authenticationType string, appTypeIdentifier string, identifier string, l *logs.Log) (*model.Account, error) {
	return a.unlinkAccountAuthType(accountID, authenticationType, appTypeIdentifier, identifier, l)
}

// DeleteAccount deletes an account for the given id
func (a *Auth) DeleteAccount(id string) error {
	transaction := func(context storage.TransactionContext) error {
		//1. first find the account record
		account, err := a.storage.FindAccountByID(context, id)
		if err != nil {
			return errors.WrapErrorAction(logutils.ActionFind, model.TypeAccount, nil, err)
		}
		if account == nil {
			return errors.ErrorData(logutils.StatusMissing, model.TypeAccount, nil)
		}

		err = a.deleteAccount(context, *account)
		if err != nil {
			return errors.WrapErrorAction(logutils.ActionDelete, model.TypeAccount, nil, err)
		}

		return nil
	}

	return a.storage.PerformTransaction(transaction)
}

// InitializeSystemAccount initializes the first system account
func (a *Auth) InitializeSystemAccount(context storage.TransactionContext, authType model.AuthType, appOrg model.ApplicationOrganization,
	allSystemPermission string, email string, password string, clientVersion string, l *logs.Log) (string, error) {
	//auth type
	authImpl, err := a.getAuthTypeImpl(authType)
	if err != nil {
		return "", errors.WrapErrorAction(logutils.ActionLoadCache, model.TypeAuthType, nil, err)
	}

	now := time.Now()
	profile := model.Profile{ID: uuid.NewString(), Email: email, DateCreated: now}
	permissions := []string{allSystemPermission}

	_, accountAuthType, err := a.applySignUpAdmin(context, authImpl, nil, authType, appOrg, email, password, profile, "", permissions, nil, nil, permissions, &clientVersion, l)
	if err != nil {
		return "", errors.WrapErrorAction(logutils.ActionRegister, "initial system user", &logutils.FieldArgs{"email": email}, err)
	}

	return accountAuthType.Account.ID, nil
}

// GrantAccountPermissions grants new permissions to an account after validating the assigner has required permissions
func (a *Auth) GrantAccountPermissions(context storage.TransactionContext, account *model.Account, permissionNames []string, assignerPermissions []string) error {
	//check if there is data
	if account == nil {
		return errors.ErrorData(logutils.StatusMissing, model.TypeAccount, nil)
	}

	//verify that the account do not have any of the permissions which are supposed to be granted
	newPermissions := make([]string, 0)
	for _, current := range permissionNames {
		if account.GetPermissionNamed(current) == nil {
			newPermissions = append(newPermissions, current)
		}
	}
	//no error if no zero new permissions are being granted
	if len(newPermissions) == 0 {
		return nil
	}

	//check permissions
	permissions, err := a.CheckPermissions(context, []model.ApplicationOrganization{account.AppOrg}, newPermissions, assignerPermissions, false)
	if err != nil {
		return errors.WrapErrorAction(logutils.ActionValidate, model.TypePermission, nil, err)
	}

	//update account if authorized
	err = a.storage.InsertAccountPermissions(context, account.ID, permissions)
	if err != nil {
		return errors.WrapErrorAction(logutils.ActionInsert, model.TypeAccountPermissions, &logutils.FieldArgs{"account_id": account.ID}, err)
	}

	account.Permissions = append(account.Permissions, permissions...)
	return nil
}

// CheckPermissions loads permissions by names from storage and checks that they are assignable and valid for the given appOrgs or revocable
func (a *Auth) CheckPermissions(context storage.TransactionContext, appOrgs []model.ApplicationOrganization, permissionNames []string, assignerPermissions []string, revoke bool) ([]model.Permission, error) {
	if len(appOrgs) == 0 {
		return nil, errors.ErrorData(logutils.StatusMissing, model.TypeApplicationOrganization, nil)
	}

	serviceIDs := make([]string, 0)
	for _, appOrg := range appOrgs {
		serviceIDs = append(serviceIDs, appOrg.ServicesIDs...)
	}

	//find permissions
	permissions, err := a.storage.FindPermissionsByName(context, permissionNames)
	if err != nil {
		return nil, errors.WrapErrorAction(logutils.ActionFind, model.TypePermission, nil, err)
	}
	//Allow revocation of missing permissions
	if len(permissions) != len(permissionNames) && !revoke {
		badNames := make([]string, 0)
		for _, pName := range permissionNames {
			bad := true
			for _, p := range permissions {
				if p.Name == pName {
					bad = false
					break
				}
			}
			if bad {
				badNames = append(badNames, pName)
			}
		}
		return nil, errors.ErrorData(logutils.StatusInvalid, model.TypePermission, &logutils.FieldArgs{"names": badNames})
	}

	//check if authorized
	for _, permission := range permissions {
		if !utils.Contains(serviceIDs, permission.ServiceID) {
			//Allow revocation of permissions for invalid services
			if revoke {
				continue
			}
			return nil, errors.ErrorData(logutils.StatusInvalid, model.TypePermission, &logutils.FieldArgs{"name": permission.Name, "service_id": permission.ServiceID})
		}
		err = permission.CheckAssigners(assignerPermissions)
		if err != nil {
			return nil, errors.WrapErrorAction(logutils.ActionValidate, "assigner permissions", &logutils.FieldArgs{"name": permission.Name}, err)
		}
	}

	return permissions, nil
}

// GrantAccountRoles grants new roles to an account after validating the assigner has required permissions
func (a *Auth) GrantAccountRoles(context storage.TransactionContext, account *model.Account, roleIDs []string, assignerPermissions []string) error {
	//check if there is data
	if account == nil {
		return errors.ErrorData(logutils.StatusMissing, model.TypeAccount, nil)
	}

	//verify that the account do not have any of the roles which are supposed to be granted
	newRoles := make([]string, 0)
	for _, current := range roleIDs {
		if account.GetRole(current) == nil {
			newRoles = append(newRoles, current)
		}
	}
	//no error if no zero new roles are being granted
	if len(newRoles) == 0 {
		return nil
	}

	//check roles
	roles, err := a.CheckRoles(context, &account.AppOrg, newRoles, assignerPermissions, false)
	if err != nil {
		return errors.WrapErrorAction(logutils.ActionValidate, model.TypeAppOrgRole, nil, err)
	}

	//update account if authorized
	accountRoles := model.AccountRolesFromAppOrgRoles(roles, true, true)
	err = a.storage.InsertAccountRoles(context, account.ID, account.AppOrg.ID, accountRoles)
	if err != nil {
		return errors.WrapErrorAction(logutils.ActionInsert, model.TypeAccountRoles, &logutils.FieldArgs{"account_id": account.ID}, err)
	}

	account.Roles = append(account.Roles, accountRoles...)
	return nil
}

// CheckRoles loads appOrg roles by IDs from storage and checks that they are assignable or revocable
func (a *Auth) CheckRoles(context storage.TransactionContext, appOrg *model.ApplicationOrganization, roleIDs []string, assignerPermissions []string, revoke bool) ([]model.AppOrgRole, error) {
	if appOrg == nil {
		return nil, errors.ErrorData(logutils.StatusInvalid, model.TypeApplicationOrganization, nil)
	}

	//find roles
	roles, err := a.storage.FindAppOrgRolesByIDs(context, roleIDs, appOrg.ID)
	if err != nil {
		return nil, errors.WrapErrorAction(logutils.ActionFind, model.TypeAppOrgRole, nil, err)
	}
	if len(roles) != len(roleIDs) && !revoke {
		badIDs := make([]string, 0)
		for _, rID := range roleIDs {
			bad := true
			for _, r := range roles {
				if r.ID == rID {
					bad = false
					break
				}
			}
			if bad {
				badIDs = append(badIDs, rID)
			}
		}
		return nil, errors.ErrorData(logutils.StatusInvalid, model.TypeAppOrgRole, &logutils.FieldArgs{"ids": badIDs})
	}

	//check if authorized
	for _, cRole := range roles {
		err = cRole.CheckAssigners(assignerPermissions)
		if err != nil {
			return nil, errors.WrapErrorAction(logutils.ActionValidate, "assigner permissions", &logutils.FieldArgs{"id": cRole.ID}, err)
		}
	}

	return roles, nil
}

// GrantAccountGroups grants new groups to an account after validating the assigner has required permissions
func (a *Auth) GrantAccountGroups(context storage.TransactionContext, account *model.Account, groupIDs []string, assignerPermissions []string) error {
	//check if there is data
	if account == nil {
		return errors.ErrorData(logutils.StatusMissing, model.TypeAccount, nil)
	}

	//ensure that the account does not have the groups before adding
	newGroups := make([]string, 0)
	for _, current := range groupIDs {
		if account.GetGroup(current) == nil {
			newGroups = append(newGroups, current)
		}
	}
	//no error if no zero new groups are being granted
	if len(newGroups) == 0 {
		return nil
	}

	//check groups
	groups, err := a.CheckGroups(context, &account.AppOrg, newGroups, assignerPermissions, false)
	if err != nil {
		return errors.WrapErrorAction(logutils.ActionValidate, model.TypeAppOrgGroup, nil, err)
	}

	//update account if authorized
	accountGroups := model.AccountGroupsFromAppOrgGroups(groups, true, true)
	err = a.storage.InsertAccountGroups(context, account.ID, account.AppOrg.ID, accountGroups)
	if err != nil {
		return errors.WrapErrorAction(logutils.ActionInsert, model.TypeAccountGroups, &logutils.FieldArgs{"account_id": account.ID}, err)
	}

	account.Groups = append(account.Groups, accountGroups...)
	return nil
}

// CheckGroups loads appOrg groups by IDs from storage and checks that they are assignable or revocable
func (a *Auth) CheckGroups(context storage.TransactionContext, appOrg *model.ApplicationOrganization, groupIDs []string, assignerPermissions []string, revoke bool) ([]model.AppOrgGroup, error) {
	if appOrg == nil {
		return nil, errors.ErrorData(logutils.StatusInvalid, model.TypeApplicationOrganization, nil)
	}

	//find groups
	groups, err := a.storage.FindAppOrgGroupsByIDs(context, groupIDs, appOrg.ID)
	if err != nil {
		return nil, errors.WrapErrorAction(logutils.ActionFind, model.TypeAppOrgGroup, nil, err)
	}
	if len(groups) != len(groupIDs) && !revoke {
		badIDs := make([]string, 0)
		for _, gID := range groupIDs {
			bad := true
			for _, g := range groups {
				if g.ID == gID {
					bad = false
					break
				}
			}
			if bad {
				badIDs = append(badIDs, gID)
			}
		}
		return nil, errors.ErrorData(logutils.StatusInvalid, model.TypeAppOrgGroup, &logutils.FieldArgs{"ids": badIDs})
	}

	//check assigners
	for _, group := range groups {
		err = group.CheckAssigners(assignerPermissions)
		if err != nil {
			return nil, errors.WrapErrorAction(logutils.ActionValidate, "assigner permissions", &logutils.FieldArgs{"id": group.ID}, err)
		}
	}

	return groups, nil
}

// GetServiceRegistrations retrieves all service registrations
func (a *Auth) GetServiceRegistrations(serviceIDs []string) []model.ServiceReg {
	return a.storage.FindServiceRegs(serviceIDs)
}

// RegisterService creates a new service registration
func (a *Auth) RegisterService(reg *model.ServiceReg) error {
	if reg != nil && !reg.FirstParty && strings.Contains(strings.ToUpper(reg.Name), rokwireKeyword) {
		return errors.ErrorData(logutils.StatusInvalid, "third-party service name", logutils.StringArgs(fmt.Sprintf("may not contain \"%s\"", rokwireKeyword)))
	}
	return a.storage.InsertServiceReg(reg)
}

// UpdateServiceRegistration updates an existing service registration
func (a *Auth) UpdateServiceRegistration(reg *model.ServiceReg) error {
	if reg != nil {
		if reg.Registration.ServiceID == authServiceID || reg.Registration.ServiceID == a.serviceID {
			return errors.ErrorAction(logutils.ActionUpdate, model.TypeServiceReg, logutils.StringArgs(reg.Registration.ServiceID)).SetStatus(utils.ErrorStatusNotAllowed)
		}
		if !reg.FirstParty && strings.Contains(strings.ToUpper(reg.Name), rokwireKeyword) {
			return errors.ErrorData(logutils.StatusInvalid, "third-party service name", logutils.StringArgs(fmt.Sprintf("may not contain \"%s\"", rokwireKeyword)))
		}
	}
	return a.storage.UpdateServiceReg(reg)
}

// DeregisterService deletes an existing service registration
func (a *Auth) DeregisterService(serviceID string) error {
	if serviceID == authServiceID || serviceID == a.serviceID {
		return errors.ErrorAction(logutils.ActionDeregister, model.TypeServiceReg, logutils.StringArgs(serviceID))
	}
	return a.storage.DeleteServiceReg(serviceID)
}

// GetAuthKeySet generates a JSON Web Key Set for auth service registration
func (a *Auth) GetAuthKeySet() (*model.JSONWebKeySet, error) {
	authReg, err := a.ServiceRegManager.GetServiceReg("auth")
	if err != nil {
		return nil, errors.WrapErrorAction(logutils.ActionLoadCache, model.TypeServiceReg, logutils.StringArgs("auth"), err)
	}

	if authReg == nil || authReg.PubKey == nil || authReg.PubKey.Key == nil {
		return nil, errors.ErrorData(logutils.StatusMissing, model.TypePubKey, nil)
	}

	jwk, err := model.JSONWebKeyFromPubKey(authReg.PubKey)
	if err != nil || jwk == nil {
		return nil, errors.WrapErrorAction(logutils.ActionCreate, model.TypeJSONWebKey, nil, err)
	}

	return &model.JSONWebKeySet{Keys: []model.JSONWebKey{*jwk}}, nil
}

// GetApplicationAPIKeys finds and returns the API keys for the provided app
func (a *Auth) GetApplicationAPIKeys(appID string) ([]model.APIKey, error) {
	cachedAPIKeys, err := a.getCachedAPIKeys()
	if err != nil {
		return nil, errors.WrapErrorAction(logutils.ActionLoadCache, model.TypeAPIKey, nil, err)
	}

	applicationAPIKeys := make([]model.APIKey, 0)
	for _, apiKey := range cachedAPIKeys {
		if apiKey.AppID == appID {
			applicationAPIKeys = append(applicationAPIKeys, apiKey)
		}
	}

	return applicationAPIKeys, nil
}

// GetAPIKey finds and returns an API key
func (a *Auth) GetAPIKey(ID string) (*model.APIKey, error) {
	return a.getCachedAPIKey(ID)
}

// CreateAPIKey creates a new API key
func (a *Auth) CreateAPIKey(apiKey model.APIKey) (*model.APIKey, error) {
	id, _ := uuid.NewUUID()
	apiKey.ID = id.String()
	return a.storage.InsertAPIKey(nil, apiKey)
}

// UpdateAPIKey updates an existing API key
func (a *Auth) UpdateAPIKey(apiKey model.APIKey) error {
	if len(apiKey.ID) == 0 {
		return errors.ErrorData(logutils.StatusMissing, "api key id", nil)
	}
	return a.storage.UpdateAPIKey(apiKey)
}

// DeleteAPIKey deletes an API key
func (a *Auth) DeleteAPIKey(ID string) error {
	//1. find api key to delete
	apiKey, err := a.getCachedAPIKey(ID)
	if err != nil {
		return errors.WrapErrorAction(logutils.ActionFind, model.TypeAPIKey, &logutils.FieldArgs{"id": ID}, err)
	}

	//2. find all api keys with same app id
	apiKeys, err := a.GetApplicationAPIKeys(apiKey.AppID)
	if err != nil {
		return errors.WrapErrorAction(logutils.ActionFind, model.TypeAPIKey, nil, err)
	}

	//3. delete api key if there is another api key for app id
	if len(apiKeys) > 1 {
		err = a.storage.DeleteAPIKey(ID)
		if err != nil {
			return errors.WrapErrorAction(logutils.ActionDelete, model.TypeAPIKey, nil, err)
		}
	}

	return nil
}

// ValidateAPIKey validates the given API key for the given app ID
func (a *Auth) ValidateAPIKey(appID string, apiKey string) error {
	return a.validateAPIKey(apiKey, appID)
}<|MERGE_RESOLUTION|>--- conflicted
+++ resolved
@@ -39,10 +39,7 @@
 	a.storage.RegisterStorageListener(&storageListener)
 
 	go utils.StartTimer(a.deleteSessionsTimer, a.deleteSessionsTimerDone, time.Hour*time.Duration(sessionDeletePeriod), a.deleteSessions, "delete sessions", a.logger)
-<<<<<<< HEAD
 	go utils.StartTimer(a.sessionIDCacheTimer, a.sessionIDCacheTimerDone, time.Minute*time.Duration(sessionIDRatePeriod), a.clearSessionIDCache, "clear session id cache", a.logger)
-=======
->>>>>>> 35fc8270
 }
 
 // GetHost returns the host/issuer of the auth service
@@ -278,7 +275,6 @@
 	var sessionID string
 	var err error
 
-	//find the login session for the refresh token
 	refreshTokenParts := strings.Split(refreshToken, ":")
 	if len(refreshTokenParts) > 1 {
 		sessionID = refreshTokenParts[0]
@@ -303,7 +299,7 @@
 			return nil, errors.WrapErrorAction(logutils.ActionFind, model.TypeLoginSession, nil, err).AddTag(sessionIDRateLimitTag)
 		}
 	} else {
-		config, err := a.storage.FindConfig(model.ConfigIDEnv)
+		config, err := a.storage.FindConfig(model.ConfigIDEnv, authutils.AllApps, authutils.AllOrgs)
 		if err != nil {
 			return nil, errors.WrapErrorAction(logutils.ActionFind, model.TypeConfig, nil, err)
 		}
@@ -324,7 +320,6 @@
 			}
 		}
 	}
-
 	if loginSession == nil {
 		l.Infof("there is no a session for refresh token - %s", utils.GetLogValue(refreshToken, 10))
 		if sessionID != "" {
