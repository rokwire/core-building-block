// Copyright 2022 Board of Trustees of the University of Illinois.
//
// Licensed under the Apache License, Version 2.0 (the "License");
// you may not use this file except in compliance with the License.
// You may obtain a copy of the License at
//
//     http://www.apache.org/licenses/LICENSE-2.0
//
// Unless required by applicable law or agreed to in writing, software
// distributed under the License is distributed on an "AS IS" BASIS,
// WITHOUT WARRANTIES OR CONDITIONS OF ANY KIND, either express or implied.
// See the License for the specific language governing permissions and
// limitations under the License.

package auth

import (
	"core-building-block/core/model"
	"core-building-block/driven/storage"
	"core-building-block/utils"
	"fmt"
	"strings"
	"time"

	"github.com/google/uuid"
	"github.com/rokwire/core-auth-library-go/authorization"
	"github.com/rokwire/core-auth-library-go/sigauth"
	"github.com/rokwire/core-auth-library-go/tokenauth"
	"github.com/rokwire/logging-library-go/errors"
	"github.com/rokwire/logging-library-go/logutils"

	"github.com/rokwire/logging-library-go/logs"
)

//Start starts the auth service
func (a *Auth) Start() {
	storageListener := StorageListener{auth: a}
	a.storage.RegisterStorageListener(&storageListener)

	go a.setupDeleteSessionsTimer()
}

//GetHost returns the host/issuer of the auth service
func (a *Auth) GetHost() string {
	return a.host
}

//Login logs a user in a specific application using the specified credentials and authentication method.
//The authentication method must be one of the supported for the application.
//	Input:
//		ipAddress (string): Client's IP address
//		deviceType (string): "mobile" or "web" or "desktop" etc
//		deviceOS (*string): Device OS
//		deviceID (string): Device ID
//		authenticationType (string): Name of the authentication method for provided creds (eg. "email", "username", "illinois_oidc")
//		creds (string): Credentials/JSON encoded credential structure defined for the specified auth type
//		apiKey (string): API key to validate the specified app
//		appTypeIdentifier (string): identifier of the app type/client that the user is logging in from
//		orgID (string): ID of the organization that the user is logging in
//		params (string): JSON encoded params defined by specified auth type
//		profile (Profile): Account profile
//		preferences (map): Account preferences
//		admin (bool): Is this an admin login?
//		l (*logs.Log): Log object pointer for request
//	Returns:
//		Message (*string): message
//		Login session (*LoginSession): Signed ROKWIRE access token to be used to authorize future requests
//			Access token (string): Signed ROKWIRE access token to be used to authorize future requests
//			Refresh Token (string): Refresh token that can be sent to refresh the access token once it expires
//			AccountAuthType (AccountAuthType): AccountAuthType object for authenticated user
//			Params (interface{}): authType-specific set of parameters passed back to client
//			State (string): login state used if account is enrolled in MFA
//		MFA types ([]model.MFAType): list of MFA types account is enrolled in
func (a *Auth) Login(ipAddress string, deviceType string, deviceOS *string, deviceID string,
	authenticationType string, creds string, apiKey string, appTypeIdentifier string, orgID string, params string,
	profile model.Profile, preferences map[string]interface{}, admin bool, l *logs.Log) (*string, *model.LoginSession, []model.MFAType, error) {
	//TODO - analyse what should go in one transaction

	//validate if the provided auth type is supported by the provided application and organization
	authType, appType, appOrg, err := a.validateAuthType(authenticationType, appTypeIdentifier, orgID)
	if err != nil {
		return nil, nil, nil, errors.WrapErrorAction(logutils.ActionValidate, typeAuthType, nil, err)
	}

	if appOrg.Application.Admin != admin {
		if admin {
			return nil, nil, nil, errors.New("use services login endpoint")
		}
		return nil, nil, nil, errors.New("use admin login endpoint")
	}

	//TODO: Ideally we would not make many database calls before validating the API key. Currently needed to get app ID
	err = a.validateAPIKey(apiKey, appType.Application.ID)
	if err != nil {
		return nil, nil, nil, errors.WrapErrorData(logutils.StatusInvalid, model.TypeAPIKey, nil, err)
	}

	anonymous := false
	sub := ""

	var message string
	var accountAuthType *model.AccountAuthType
	var responseParams map[string]interface{}
	var externalIDs map[string]string
	var mfaTypes []model.MFAType
	var state string

	//get the auth type implementation for the auth type
	if authType.IsAnonymous && !admin {
		anonymous = true

		anonymousID := ""
		anonymousID, responseParams, err = a.applyAnonymousAuthType(*authType, creds)
		if err != nil {
			return nil, nil, nil, errors.WrapErrorAction("apply anonymous auth type", "user", nil, err)
		}
		sub = anonymousID

	} else if authType.IsExternal {
		accountAuthType, responseParams, mfaTypes, externalIDs, err = a.applyExternalAuthType(*authType, *appType, *appOrg, creds, params, profile, preferences, admin, l)
		if err != nil {
			return nil, nil, nil, errors.WrapErrorAction("apply external auth type", "user", nil, err)

		}

		sub = accountAuthType.Account.ID
	} else {
		message, accountAuthType, mfaTypes, externalIDs, err = a.applyAuthType(*authType, *appOrg, creds, params, profile, preferences, admin, l)
		if err != nil {
			return nil, nil, nil, errors.WrapErrorAction("apply auth type", "user", nil, err)
		}
		//message
		if len(message) > 0 {
			return &message, nil, nil, nil
		}

		sub = accountAuthType.Account.ID

		//the credentials are valid
	}

	//check if account is enrolled in MFA
	if !authType.IgnoreMFA && len(mfaTypes) > 0 {
		state, err = utils.GenerateRandomString(loginStateLength)
		if err != nil {
			return nil, nil, nil, errors.WrapErrorAction("generate", "login state", nil, err)
		}
	}

	//clear the expired sessions for the identifier - user or anonymous
	err = a.clearExpiredSessions(sub, l)
	if err != nil {
		return nil, nil, nil, errors.WrapErrorAction("error clearing expired session for identifier", "",
			&logutils.FieldArgs{"identifier": sub}, err)
	}

	//now we are ready to apply login for the user or anonymous
	loginSession, err := a.applyLogin(anonymous, sub, *authType, *appOrg, accountAuthType, *appType, externalIDs, ipAddress, deviceType, deviceOS, deviceID, responseParams, state, l)
	if err != nil {
		return nil, nil, nil, errors.WrapErrorAction("error apply login auth type", "user", nil, err)
	}

	if loginSession.State == "" {
		return nil, loginSession, nil, nil
	}

	return nil, &model.LoginSession{ID: loginSession.ID, Identifier: loginSession.Identifier, Params: responseParams, State: loginSession.State}, mfaTypes, nil
}

//Logout logouts an account from app/org
//	Input:
//		allSessions (bool): If to remove the current session only or all sessions for the app/org for the account
func (a *Auth) Logout(appID string, orgID string, currentAccountID string, sessionID string, allSessions bool, l *logs.Log) error {
	if allSessions {
		err := a.storage.DeleteLoginSessionsByIdentifier(nil, currentAccountID)
		if err != nil {
			return errors.Wrapf("error deleting session by accountID - %s", err, currentAccountID)
		}
	} else {
		err := a.storage.DeleteLoginSession(nil, sessionID)
		if err != nil {
			return errors.Wrapf("error deleting session - %s", err, sessionID)
		}
	}
	return nil
}

//AccountExists checks if a user is already registered
//The authentication method must be one of the supported for the application.
//	Input:
//		authenticationType (string): Name of the authentication method for provided creds (eg. "email", "username", "illinois_oidc")
//		userIdentifier (string): User identifier for the specified auth type
//		apiKey (string): API key to validate the specified app
//		appTypeIdentifier (string): identifier of the app type/client that the user is logging in from
//		orgID (string): ID of the organization that the user is logging in
//	Returns:
//		accountExisted (bool): valid when error is nil
func (a *Auth) AccountExists(authenticationType string, userIdentifier string, apiKey string, appTypeIdentifier string, orgID string) (bool, error) {
	account, _, err := a.getAccount(authenticationType, userIdentifier, apiKey, appTypeIdentifier, orgID)
	if err != nil {
		return false, errors.WrapErrorAction(logutils.ActionGet, model.TypeAccount, nil, err)
	}

	return account != nil, nil
}

//CanSignIn checks if a user can sign in
//The authentication method must be one of the supported for the application.
//	Input:
//		authenticationType (string): Name of the authentication method for provided creds (eg. "email", "username", "illinois_oidc")
//		userIdentifier (string): User identifier for the specified auth type
//		apiKey (string): API key to validate the specified app
//		appTypeIdentifier (string): identifier of the app type/client being used
//		orgID (string): ID of the organization being used
//	Returns:
//		canSignIn (bool): valid when error is nil
func (a *Auth) CanSignIn(authenticationType string, userIdentifier string, apiKey string, appTypeIdentifier string, orgID string) (bool, error) {
	account, authTypeID, err := a.getAccount(authenticationType, userIdentifier, apiKey, appTypeIdentifier, orgID)
	if err != nil {
		return false, errors.WrapErrorAction(logutils.ActionGet, model.TypeAccount, nil, err)
	}

	return a.canSignIn(account, authTypeID, userIdentifier), nil
}

//CanLink checks if a user can link a new auth type
//The authentication method must be one of the supported for the application.
//	Input:
//		authenticationType (string): Name of the authentication method for provided creds (eg. "email", "username", "illinois_oidc")
//		userIdentifier (string): User identifier for the specified auth type
//		apiKey (string): API key to validate the specified app
//		appTypeIdentifier (string): identifier of the app type/client being used
//		orgID (string): ID of the organization being used
//	Returns:
//		canLink (bool): valid when error is nil
func (a *Auth) CanLink(authenticationType string, userIdentifier string, apiKey string, appTypeIdentifier string, orgID string) (bool, error) {
	account, authTypeID, err := a.getAccount(authenticationType, userIdentifier, apiKey, appTypeIdentifier, orgID)
	if err != nil {
		return false, errors.WrapErrorAction(logutils.ActionGet, model.TypeAccount, nil, err)
	}

	if account != nil {
		aat := account.GetAccountAuthType(authTypeID, userIdentifier)
		return (aat != nil && aat.Unverified), nil
	}

	return true, nil
}

//Refresh refreshes an access token using a refresh token
//	Input:
//		refreshToken (string): Refresh token
//		apiKey (string): API key to validate the specified app
//		l (*logs.Log): Log object pointer for request
//	Returns:
//		Login session (*LoginSession): Signed ROKWIRE access token to be used to authorize future requests
//			Access token (string): Signed ROKWIRE access token to be used to authorize future requests
//			Refresh Token (string): Refresh token that can be sent to refresh the access token once it expires
//			Params (interface{}): authType-specific set of parameters passed back to client
func (a *Auth) Refresh(refreshToken string, apiKey string, l *logs.Log) (*model.LoginSession, error) {
	var loginSession *model.LoginSession

	//find the login session for the refresh token
	loginSession, err := a.storage.FindLoginSession(refreshToken)
	if err != nil {
		l.Infof("error finding session by refresh token - %s", refreshToken)
		return nil, errors.WrapErrorAction("error finding session by refresh token", "", nil, err)
	}
	if loginSession == nil {
		l.Infof("there is no a session for refresh token - %s", refreshToken)
		return nil, nil
	}

	//check if the session is expired
	if loginSession.IsExpired() {
		l.Infof("the session is expired, so delete it and return null - %s", refreshToken)

		//remove the session
		err = a.deleteLoginSession(nil, *loginSession, l)
		if err != nil {
			return nil, errors.WrapErrorAction("error deleting expired session", "", nil, err)
		}

		//return nul
		return nil, nil
	}

	//check if a previous refresh token is being used
	//the session must contain the token since the session was returned by Mongo, so the token is old if not equal to the last token in the list
	currentToken := loginSession.CurrentRefreshToken()
	if currentToken == "" {
		return nil, errors.ErrorData(logutils.StatusMissing, "refresh tokens", nil)
	}
	if refreshToken != currentToken {
		l.Infof("previous refresh token being used, so delete login session and return null - %s", refreshToken)

		//remove the session
		err = a.deleteLoginSession(nil, *loginSession, l)
		if err != nil {
			return nil, errors.WrapErrorAction("error deleting expired session", "", nil, err)
		}

		return nil, nil
	}

	//TODO: Ideally we would not make many database calls before validating the API key. Currently needed to get app ID
	err = a.validateAPIKey(apiKey, loginSession.AppOrg.Application.ID)
	if err != nil {
		return nil, errors.WrapErrorData(logutils.StatusInvalid, model.TypeAPIKey, nil, err)
	}

	///now:
	// - generate new access token
	sub := loginSession.Identifier
	orgID := loginSession.AppOrg.Organization.ID
	appID := loginSession.AppOrg.Application.ID
	authType := loginSession.AuthType.Code

	anonymous := loginSession.Anonymous
	uid := ""
	name := ""
	email := ""
	phone := ""
	permissions := []string{}

	// - generate new params and update the account if needed(if external auth type)
	var externalIDChanges map[string]string
	if loginSession.AuthType.IsExternal {
		extAuthType, err := a.getExternalAuthTypeImpl(loginSession.AuthType)
		if err != nil {
			l.Infof("error getting external auth type on refresh - %s", refreshToken)
			return nil, errors.WrapErrorAction("error getting external auth type on refresh", "", nil, err)
		}

		externalUser, refreshedData, err := extAuthType.refresh(loginSession.Params, loginSession.AuthType, loginSession.AppType, loginSession.AppOrg, l)
		if err != nil {
			l.Infof("error refreshing external auth type on refresh - %s", refreshToken)
			return nil, errors.WrapErrorAction("error refreshing external auth type on refresh", "", nil, err)
		}

		//check if need to update the account data
		authType, err := a.storage.FindAuthType(loginSession.AuthType.ID)
		if err != nil || authType == nil {
			l.Infof("error getting auth type - %s", refreshToken)
			if err == nil {
				err = errors.ErrorData(logutils.StatusMissing, model.TypeAuthType, &logutils.FieldArgs{"id": loginSession.AuthType.ID})
			}
			return nil, errors.WrapErrorAction("error getting auth type", "", nil, err)
		}
		externalIDChanges, err = a.updateDataIfNeeded(*loginSession.AccountAuthType, *externalUser, *authType, loginSession.AppOrg, l)
		if err != nil {
			return nil, errors.WrapErrorAction("update account if needed on refresh", "", nil, err)
		}

		loginSession.Params = refreshedData //assign the refreshed data
	}

	for k, v := range externalIDChanges {
		if loginSession.ExternalIDs == nil {
			loginSession.ExternalIDs = make(map[string]string)
		}
		loginSession.ExternalIDs[k] = v
	}

	if !anonymous {
		accountAuthType := loginSession.AccountAuthType
		if accountAuthType == nil {
			l.Infof("for some reasons account auth type is null for not anonymous login - %s", loginSession.ID)
			return nil, errors.ErrorAction("for some reasons account auth type is null for not anonymous login", "", nil)
		}
		uid = accountAuthType.Identifier
		name = accountAuthType.Account.Profile.GetFullName()
		email = accountAuthType.Account.Profile.Email
		phone = accountAuthType.Account.Profile.Phone
		permissions = accountAuthType.Account.GetPermissionNames()
	}
	claims := a.getStandardClaims(sub, uid, name, email, phone, rokwireTokenAud, orgID, appID, authType, loginSession.ExternalIDs, nil, anonymous, false, loginSession.AppOrg.Application.Admin, loginSession.AppOrg.Organization.System, false, true, loginSession.ID)
	accessToken, err := a.buildAccessToken(claims, strings.Join(permissions, ","), authorization.ScopeGlobal)
	if err != nil {
		l.Infof("error generating acccess token on refresh - %s", refreshToken)
		return nil, errors.WrapErrorAction(logutils.ActionCreate, logutils.TypeToken, nil, err)
	}
	loginSession.AccessToken = accessToken //set the generated token
	// - generate new refresh token
	refreshToken, err = a.buildRefreshToken()
	if err != nil {
		l.Infof("error generating refresh token on refresh - %s", refreshToken)
		return nil, errors.WrapErrorAction(logutils.ActionCreate, logutils.TypeToken, nil, err)
	}
	if loginSession.RefreshTokens == nil {
		loginSession.RefreshTokens = make([]string, 0)
	}
	loginSession.RefreshTokens = append(loginSession.RefreshTokens, refreshToken) //set the generated token

	now := time.Now()
	loginSession.DateUpdated = &now
	loginSession.DateRefreshed = &now

	//store the updated session
	err = a.storage.UpdateLoginSession(nil, *loginSession)
	if err != nil {
		l.Infof("error updating login session on refresh - %s", refreshToken)
		return nil, errors.WrapErrorAction("error updating login session on refresh", "", nil, err)
	}

	//return the updated session
	return loginSession, nil
}

//GetLoginURL returns a pre-formatted login url for SSO providers
//	Input:
//		authenticationType (string): Name of the authentication method for provided creds (eg. "email", "username", "illinois_oidc")
//		appTypeIdentifier (string): Identifier of the app type/client that the user is logging in from
//		orgID (string): ID of the organization that the user is logging in
//		redirectURI (string): Registered redirect URI where client will receive response
//		apiKey (string): API key to validate the specified app
//		l (*loglib.Log): Log object pointer for request
//	Returns:
//		Login URL (string): SSO provider login URL to be launched in a browser
//		Params (map[string]interface{}): Params to be sent in subsequent request (if necessary)
func (a *Auth) GetLoginURL(authenticationType string, appTypeIdentifier string, orgID string, redirectURI string, apiKey string, l *logs.Log) (string, map[string]interface{}, error) {
	//validate if the provided auth type is supported by the provided application and organization
	authType, appType, _, err := a.validateAuthType(authenticationType, appTypeIdentifier, orgID)
	if err != nil {
		return "", nil, errors.WrapErrorAction(logutils.ActionValidate, typeAuthType, nil, err)
	}

	//TODO: Ideally we would not make many database calls before validating the API key. Currently needed to get app ID
	err = a.validateAPIKey(apiKey, appType.Application.ID)
	if err != nil {
		return "", nil, errors.WrapErrorData(logutils.StatusInvalid, model.TypeAPIKey, nil, err)
	}

	//get the auth type implementation for the auth type
	authImpl, err := a.getExternalAuthTypeImpl(*authType)
	if err != nil {
		return "", nil, errors.WrapErrorAction(logutils.ActionLoadCache, typeAuthType, nil, err)
	}

	//get login URL
	loginURL, params, err := authImpl.getLoginURL(*authType, *appType, redirectURI, l)
	if err != nil {
		return "", nil, errors.WrapErrorAction(logutils.ActionGet, "login url", nil, err)
	}

	return loginURL, params, nil
}

//LoginMFA verifies a code sent by a user as a final login step for enrolled accounts.
//The MFA type must be one of the supported for the application.
//	Input:
//		apiKey (string): API key to validate the specified app
//		accountID (string): ID of account user is trying to access
//		sessionID (string): ID of login session generated during login
//		identifier (string): Email, phone, or TOTP device name
//		mfaType (string): Type of MFA code sent
//		mfaCode (string): Code that must be verified
//		state (string): Variable used to verify user has already passed credentials check
//		l (*logs.Log): Log object pointer for request
//	Returns:
//		Message (*string): message
//		Login session (*LoginSession): Signed ROKWIRE access token to be used to authorize future requests
//			Access token (string): Signed ROKWIRE access token to be used to authorize future requests
//			Refresh Token (string): Refresh token that can be sent to refresh the access token once it expires
//			AccountAuthType (AccountAuthType): AccountAuthType object for authenticated user
func (a *Auth) LoginMFA(apiKey string, accountID string, sessionID string, identifier string, mfaType string, mfaCode string, state string, l *logs.Log) (*string, *model.LoginSession, error) {
	var message string
	var loginSession *model.LoginSession
	var err error
	transaction := func(context storage.TransactionContext) error {
		//1. find mfa type in account
		loginSession, err = a.storage.FindAndUpdateLoginSession(context, sessionID)
		if err != nil {
			return errors.WrapErrorAction(logutils.ActionFind, model.TypeLoginSession, &logutils.FieldArgs{"session_id": sessionID}, err)
		}

		if loginSession.MfaAttempts >= maxMfaAttempts {
			a.deleteLoginSession(context, *loginSession, l)
			message = fmt.Sprintf("max mfa attempts reached: %d", maxMfaAttempts)
			return errors.New(message)
		}

		//2. check api key
		err = a.validateAPIKey(apiKey, loginSession.AppOrg.Application.ID)
		if err != nil {
			return errors.WrapErrorData(logutils.StatusInvalid, model.TypeAPIKey, logutils.StringArgs(apiKey), err)
		}

		//3. find mfa type in account
		errFields := &logutils.FieldArgs{"account_id": accountID, "type": mfaType}
		mfa, err := a.storage.FindMFAType(context, accountID, identifier, mfaType)
		if err != nil {
			return errors.WrapErrorAction(logutils.ActionFind, model.TypeMFAType, errFields, err)
		}
		if mfa == nil {
			message = "account not enrolled"
			return errors.ErrorData(logutils.StatusMissing, model.TypeMFAType, errFields)
		}
		if !mfa.Verified {
			message = "mfa type not verified"
			return errors.ErrorData(logutils.StatusMissing, model.TypeMFAType, errFields)
		}
		if mfa.Params == nil {
			return errors.ErrorData(logutils.StatusMissing, "mfa params", errFields)
		}

		//4. check state variable
		if state != loginSession.State {
			message = "invalid login state"
			return errors.ErrorData(logutils.StatusInvalid, "login state", errFields)
		}
		if loginSession.StateExpires != nil && time.Now().UTC().After(*loginSession.StateExpires) {
			a.deleteLoginSession(context, *loginSession, l)
			message = "expired state"
			return errors.ErrorData(logutils.StatusInvalid, "expired state", nil)
		}

		//5. verify code
		mfaImpl, err := a.getMfaTypeImpl(mfaType)
		if err != nil {
			return errors.WrapErrorAction(logutils.ActionLoadCache, typeMfaType, nil, err)
		}
		verifyMsg, err := mfaImpl.verify(context, mfa, accountID, mfaCode)
		if err != nil {
			if verifyMsg != nil {
				message = *verifyMsg
			}
			return errors.WrapErrorAction("verifying", "mfa code", errFields, err)
		}

		loginSession.State = ""
		loginSession.StateExpires = nil
		loginSession.MfaAttempts = 0
		err = a.storage.UpdateLoginSession(context, *loginSession)
		if err != nil {
			return errors.WrapErrorAction(logutils.ActionUpdate, model.TypeLoginSession, nil, err)
		}

		return nil
	}

	err = a.storage.PerformTransaction(transaction)
	if err != nil {
		if message != "" {
			return &message, nil, errors.WrapErrorAction("verifying", model.TypeMFAType, nil, err)
		}
		return nil, nil, errors.WrapErrorAction("verifying", model.TypeMFAType, nil, err)
	}

	return nil, loginSession, nil
}

<<<<<<< HEAD
//UpdateAdminAccount updates an existing user's account with new permissions, roles, and groups
func (a *Auth) UpdateAdminAccount(accountID string, permissions []string, roleIDs []string, groupIDs []string, updaterPermissions []string, l *logs.Log) (*model.Account, map[string]interface{}, error) {
	var updatedAccount *model.Account
	var params map[string]interface{}
	transaction := func(context storage.TransactionContext) error {
		//1. check if the user exists
		account, err := a.storage.FindAccountByID(context, accountID)
		if err != nil {
			return errors.WrapErrorAction(logutils.ActionFind, model.TypeAccount, nil, err)
		}
		if account == nil {
			return errors.ErrorData(logutils.StatusMissing, model.TypeAccount, &logutils.FieldArgs{"account_id": accountID})
		}

		//2. account exists, so grant the necessary permissions, roles, groups
		addPermissions := make([]string, 0)
		for _, p := range permissions {
			if account.GetPermissionNamed(p) == nil {
				addPermissions = append(addPermissions, p)
			}
		}
		if len(addPermissions) > 0 {
			err = a.GrantAccountPermissions(context, account, addPermissions, updaterPermissions)
			if err != nil {
				return errors.WrapErrorAction("granting", "admin account permissions", nil, err)
			}
		}

		addRoles := make([]string, 0)
		for _, r := range roleIDs {
			if account.GetRole(r) == nil {
				addRoles = append(addRoles, r)
			}
		}
		if len(addRoles) > 0 {
			err = a.GrantAccountRoles(context, account, addRoles, updaterPermissions)
			if err != nil {
				return errors.WrapErrorAction("granting", "admin account roles", nil, err)
			}
		}

		addGroups := make([]string, 0)
		for _, g := range groupIDs {
			if account.GetGroup(g) == nil {
				addGroups = append(addGroups, g)
			}
		}
		if len(addGroups) > 0 {
			err = a.GrantAccountGroups(context, account, addGroups, updaterPermissions)
			if err != nil {
				return errors.WrapErrorAction("granting", "admin account groups", nil, err)
			}
		}

		updatedAccount = account
		return nil
	}

	err := a.storage.PerformTransaction(transaction)
=======
//CreateAccount creates an account for a new user or updates an existing user's account with new permissions, roles, and groups
func (a *Auth) CreateAccount(authenticationType string, appID string, orgID string, identifier string,
	profile model.Profile, permissions []string, roleIDs []string, groupIDs []string, creatorPermissions []string, l *logs.Log) (*model.Account, map[string]interface{}, error) {
	//TODO: add admin authentication policies that specify which auth types may be used for each app org
	if authenticationType != AuthTypeOidc && authenticationType != AuthTypeEmail && !strings.HasSuffix(authenticationType, "_oidc") {
		return nil, nil, errors.ErrorData(logutils.StatusInvalid, "auth type", nil)
	}

	// check if the provided auth type is supported by the provided application and organization
	authType, appOrg, err := a.validateAuthTypeForAppOrg(authenticationType, appID, orgID)
	if err != nil {
		return nil, nil, errors.WrapErrorAction(logutils.ActionValidate, typeAuthType, nil, err)
	}

	// create account
	var accountAuthType *model.AccountAuthType
	var newAccount *model.Account
	var params map[string]interface{}
	transaction := func(context storage.TransactionContext) error {
		//1. check if the user exists
		account, err := a.storage.FindAccount(appOrg.ID, authType.ID, identifier)
		if err != nil {
			return errors.WrapErrorAction(logutils.ActionFind, model.TypeAccount, nil, err)
		}
		canSignIn := a.canSignIn(account, authType.ID, identifier)

		//2. account exists, so grant the necessary permissions, roles, groups
		if canSignIn {
			addPermissions := make([]string, 0)
			for _, p := range permissions {
				if account.GetPermissionNamed(p) == nil {
					addPermissions = append(addPermissions, p)
				}
			}
			if len(addPermissions) > 0 {
				err = a.GrantAccountPermissions(context, account, addPermissions, creatorPermissions)
				if err != nil {
					return errors.WrapErrorAction("granting", "admin account permissions", nil, err)
				}
			}

			addRoles := make([]string, 0)
			for _, r := range roleIDs {
				if account.GetRole(r) == nil {
					addRoles = append(addRoles, r)
				}
			}
			if len(addRoles) > 0 {
				err = a.GrantAccountRoles(context, account, addRoles, creatorPermissions)
				if err != nil {
					return errors.WrapErrorAction("granting", "admin account roles", nil, err)
				}
			}

			addGroups := make([]string, 0)
			for _, g := range groupIDs {
				if account.GetGroup(g) == nil {
					addGroups = append(addGroups, g)
				}
			}
			if len(addGroups) > 0 {
				err = a.GrantAccountGroups(context, account, addGroups, creatorPermissions)
				if err != nil {
					return errors.WrapErrorAction("granting", "admin account groups", nil, err)
				}
			}

			newAccount = account
			return nil
		}

		//3. account does not exist, so apply sign up
		profile.DateCreated = time.Now().UTC()
		if authType.IsExternal {
			externalUser := model.ExternalSystemUser{Identifier: identifier}
			accountAuthType, err = a.applySignUpAdminExternal(context, *authType, *appOrg, externalUser, profile, permissions, roleIDs, groupIDs, creatorPermissions, l)
			if err != nil {
				return errors.WrapErrorAction("signing up", "admin user", &logutils.FieldArgs{"auth_type": authType.Code, "identifier": identifier}, err)
			}
		} else {
			authImpl, err := a.getAuthTypeImpl(*authType)
			if err != nil {
				return errors.WrapErrorAction(logutils.ActionLoadCache, typeExternalAuthType, nil, err)
			}

			profile.Email = identifier
			params, accountAuthType, err = a.applySignUpAdmin(context, authImpl, account, *authType, *appOrg, identifier, "", profile, permissions, roleIDs, groupIDs, creatorPermissions, l)
			if err != nil {
				return errors.WrapErrorAction("signing up", "admin user", &logutils.FieldArgs{"auth_type": authType.Code, "identifier": identifier}, err)
			}
		}

		newAccount = &accountAuthType.Account
		return nil
	}

	err = a.storage.PerformTransaction(transaction)
>>>>>>> 7ae6b27a
	if err != nil {
		return nil, nil, errors.WrapErrorAction(logutils.ActionCreate, "admin account", nil, err)
	}

<<<<<<< HEAD
	return updatedAccount, params, nil
=======
	return newAccount, params, nil
>>>>>>> 7ae6b27a
}

//VerifyCredential verifies credential (checks the verification code in the credentials collection)
func (a *Auth) VerifyCredential(id string, verification string, l *logs.Log) error {
	credential, err := a.storage.FindCredential(nil, id)
	if err != nil || credential == nil {
		return errors.WrapErrorAction(logutils.ActionFind, model.TypeCredential, nil, err)
	}

	if credential.Verified {
		return errors.New("credential has already been verified")
	}

	//get the auth type
	authType, err := a.storage.FindAuthType(credential.AuthType.ID)
	if err != nil || authType == nil {
		return errors.WrapErrorAction(logutils.ActionLoadCache, typeAuthType, logutils.StringArgs(credential.AuthType.ID), err)
	}
	if !authType.UseCredentials {
		return errors.WrapErrorAction("invalid auth type for credential verification", model.TypeAuthType, nil, err)
	}

	authImpl, err := a.getAuthTypeImpl(*authType)
	if err != nil {
		return errors.WrapErrorAction(logutils.ActionLoadCache, typeAuthType, nil, err)
	}

	authTypeCreds, err := authImpl.verifyCredential(credential, verification, l)
	if err != nil || authTypeCreds == nil {
		return errors.WrapErrorAction(logutils.ActionValidate, "verification code", nil, err)
	}

	credential.Verified = true
	credential.Value = authTypeCreds
	if err = a.storage.UpdateCredential(nil, credential); err != nil {
		return errors.WrapErrorAction(logutils.ActionUpdate, model.TypeCredential, nil, err)
	}

	return nil
}

//UpdateCredential updates the credential object with the new value
//	Input:
//		accountID: id of the associated account to reset
//		accountAuthTypeID (string): id of the AccountAuthType
//		params: specific params for the different auth types
//	Returns:
//		error: if any
//TODO: Clear login sessions using old creds
// Handle refresh tokens when applicable
func (a *Auth) UpdateCredential(accountID string, accountAuthTypeID string, params string, l *logs.Log) error {
	//Get the user credential from account auth type in accounts collection
	account, err := a.storage.FindAccountByID(nil, accountID)
	if err != nil {
		return errors.WrapErrorAction(logutils.ActionFind, model.TypeAccount, nil, err)
	}
	accountAuthType, err := a.findAccountAuthTypeByID(account, accountAuthTypeID)
	if err != nil {
		return errors.WrapErrorAction(logutils.ActionFind, model.TypeAuthType, nil, err)
	}
	if accountAuthType.Credential == nil {
		return errors.New("Invalid account auth type for reset password")
	}

	credential := accountAuthType.Credential
	//Determine the auth type for resetPassword
	authType := accountAuthType.AuthType
	if !authType.UseCredentials {
		return errors.WrapErrorAction("invalid auth type for reset password client", model.TypeAuthType, nil, err)
	}

	authImpl, err := a.getAuthTypeImpl(authType)
	if err != nil {
		return errors.WrapErrorAction(logutils.ActionLoadCache, typeAuthType, nil, err)
	}

	authTypeCreds, err := authImpl.resetCredential(credential, nil, params, l)
	if err != nil || authTypeCreds == nil {
		return errors.WrapErrorAction(logutils.ActionValidate, "reset password", nil, err)
	}
	//Update the credential with new password
	credential.Value = authTypeCreds
	if err = a.storage.UpdateCredential(nil, credential); err != nil {
		return errors.WrapErrorAction(logutils.ActionUpdate, model.TypeCredential, nil, err)
	}

	return nil
}

//ResetForgotCredential resets forgot credential
//	Input:
//		credsID: id of the credential object
//		resetCode: code from the reset link
//		params: specific params for the different auth types
//	Returns:
//		error: if any
//TODO: Clear login sessions using old creds
// Handle refresh tokens when applicable
func (a *Auth) ResetForgotCredential(credsID string, resetCode string, params string, l *logs.Log) error {
	credential, err := a.storage.FindCredential(nil, credsID)
	if err != nil || credential == nil {
		return errors.WrapErrorAction(logutils.ActionFind, model.TypeCredential, nil, err)
	}

	//Determine the auth type for resetPassword
	authType, err := a.storage.FindAuthType(credential.AuthType.ID)
	if err != nil || authType == nil {
		return errors.WrapErrorAction(logutils.ActionLoadCache, typeAuthType, logutils.StringArgs(credential.AuthType.ID), err)
	}
	if !authType.UseCredentials {
		return errors.WrapErrorAction("invalid auth type for reset password link", model.TypeAuthType, nil, err)
	}

	authImpl, err := a.getAuthTypeImpl(*authType)
	if err != nil {
		return errors.WrapErrorAction(logutils.ActionLoadCache, typeAuthType, nil, err)
	}

	authTypeCreds, err := authImpl.resetCredential(credential, &resetCode, params, l)
	if err != nil || authTypeCreds == nil {
		return errors.WrapErrorAction(logutils.ActionValidate, "reset password", nil, err)
	}
	//Update the credential with new password
	credential.Value = authTypeCreds
	if err = a.storage.UpdateCredential(nil, credential); err != nil {
		return errors.WrapErrorAction(logutils.ActionUpdate, model.TypeCredential, nil, err)
	}

	return nil
}

//ForgotCredential initiate forgot credential process (generates a reset link and sends to the given identifier for email auth type)
//	Input:
//		authenticationType (string): Name of the authentication method for provided creds (eg. "email", "username", "illinois_oidc")
//		identifier: identifier of the account auth type
//		appTypeIdentifier (string): Identifier of the app type/client that the user is logging in from
//		orgID (string): ID of the organization that the user is logging in
//		apiKey (string): API key to validate the specified app
//	Returns:
//		error: if any
func (a *Auth) ForgotCredential(authenticationType string, appTypeIdentifier string, orgID string, apiKey string, identifier string, l *logs.Log) error {
	//validate if the provided auth type is supported by the provided application and organization
	authType, _, appOrg, err := a.validateAuthType(authenticationType, appTypeIdentifier, orgID)
	if err != nil {
		return errors.WrapErrorAction(logutils.ActionValidate, typeAuthType, nil, err)
	}

	//do not allow for admins
	if appOrg.Application.Admin {
		return errors.New("contact a system admin to reset credentials")
	}

	//check for api key
	//TODO: Ideally we would not make many database calls before validating the API key. Currently needed to get app ID
	err = a.validateAPIKey(apiKey, appOrg.Application.ID)
	if err != nil {
		return errors.WrapErrorData(logutils.StatusInvalid, model.TypeAPIKey, nil, err)
	}

	//check if the auth types uses credentials
	if !authType.UseCredentials {
		return errors.WrapErrorAction("invalid auth type for forgot credential", model.TypeAuthType, nil, err)
	}

	authImpl, err := a.getAuthTypeImpl(*authType)
	if err != nil {
		return errors.WrapErrorAction(logutils.ActionLoadCache, typeAuthType, nil, err)
	}
	authTypeID := authType.ID

	//Find the credential for setting reset code and expiry and sending credID in reset link
	account, err := a.storage.FindAccount(appOrg.ID, authTypeID, identifier)
	if err != nil {
		return errors.WrapErrorAction(logutils.ActionFind, model.TypeAccount, nil, err)
	}

	accountAuthType, err := a.findAccountAuthType(account, authType, identifier)
	if accountAuthType == nil {
		return errors.WrapErrorAction(logutils.ActionFind, model.TypeAccountAuthType, nil, err)
	}
	credential := accountAuthType.Credential
	if credential == nil {
		return errors.New("Invalid account auth type for reset link")
	}
	//do not allow to reset credential for unverified credentials
	err = a.checkCredentialVerified(authImpl, accountAuthType, l)
	if err != nil {
		return err
	}

	authTypeCreds, err := authImpl.forgotCredential(credential, identifier, appOrg.Application.Name, l)
	if err != nil || authTypeCreds == nil {
		return errors.WrapErrorAction(logutils.ActionValidate, "forgot password", nil, err)
	}
	//Update the credential with reset code and expiry
	credential.Value = authTypeCreds
	if err = a.storage.UpdateCredential(nil, credential); err != nil {
		return errors.WrapErrorAction(logutils.ActionUpdate, model.TypeCredential, nil, err)
	}
	return nil
}

//SendVerifyCredential sends the verification code to the identifier
func (a *Auth) SendVerifyCredential(authenticationType string, appTypeIdentifier string, orgID string, apiKey string, identifier string, l *logs.Log) error {
	//validate if the provided auth type is supported by the provided application and organization
	authType, _, appOrg, err := a.validateAuthType(authenticationType, appTypeIdentifier, orgID)
	if err != nil {
		return errors.WrapErrorAction(logutils.ActionValidate, typeAuthType, nil, err)
	}
	//validate api key before making db calls
	err = a.validateAPIKey(apiKey, appOrg.Application.ID)
	if err != nil {
		return errors.WrapErrorData(logutils.StatusInvalid, model.TypeAPIKey, nil, err)
	}

	if !authType.UseCredentials {
		return errors.WrapErrorAction("invalid auth type for sending verify code", model.TypeAuthType, nil, err)
	}
	authImpl, err := a.getAuthTypeImpl(*authType)
	if err != nil {
		return errors.WrapErrorAction(logutils.ActionLoadCache, typeAuthType, nil, err)
	}
	account, err := a.storage.FindAccount(appOrg.ID, authType.ID, identifier)
	if err != nil {
		return errors.WrapErrorAction(logutils.ActionFind, model.TypeAccount, nil, err)
	}
	accountAuthType, err := a.findAccountAuthType(account, authType, identifier)
	if accountAuthType == nil {
		return errors.WrapErrorAction(logutils.ActionFind, model.TypeAccountAuthType, nil, err)
	}
	credential := accountAuthType.Credential
	if credential == nil {
		return errors.New("Invalid account auth type for reset link")
	}

	if credential.Verified {
		return errors.New("credential has already been verified")
	}

	err = authImpl.sendVerifyCredential(credential, appOrg.Application.Name, l)
	if err != nil {
		return errors.WrapErrorAction(logutils.ActionSend, "verification code", nil, err)
	}

	return nil
}

//VerifyMFA verifies a code sent by a user as a final MFA enrollment step.
//The MFA type must be one of the supported for the application.
//	Input:
//		accountID (string): ID of account for which user is trying to verify MFA
//		identifier (string): Email, phone, or TOTP device name
//		mfaType (string): Type of MFA code sent
//		mfaCode (string): Code that must be verified
//	Returns:
//		Message (*string): message
//		Recovery codes ([]string): List of account recovery codes returned if enrolling in MFA for first time
func (a *Auth) VerifyMFA(accountID string, identifier string, mfaType string, mfaCode string) (*string, []string, error) {
	var recoveryMfa *model.MFAType
	var message *string
	transaction := func(context storage.TransactionContext) error {
		errFields := &logutils.FieldArgs{"account_id": accountID, "type": mfaType}
		//1. find mfa type in account
		mfa, err := a.storage.FindMFAType(context, accountID, identifier, mfaType)
		if err != nil {
			return errors.WrapErrorAction(logutils.ActionFind, model.TypeMFAType, errFields, err)
		}
		if mfa == nil {
			return errors.ErrorData(logutils.StatusMissing, model.TypeMFAType, errFields)
		}

		if mfa.Verified {
			return errors.New("mfa type already verified")
		}
		if mfa.Params == nil {
			return errors.ErrorData(logutils.StatusMissing, "mfa params", errFields)
		}

		//2. get mfa type implementation
		mfaImpl, err := a.getMfaTypeImpl(mfaType)
		if err != nil {
			return errors.WrapErrorAction(logutils.ActionLoadCache, typeMfaType, nil, err)
		}
		message, err = mfaImpl.verify(context, mfa, accountID, mfaCode)
		if err != nil {
			return errors.WrapErrorAction(logutils.ActionValidate, typeMfaType, errFields, err)
		}

		//3. update existing MFA type
		mfa.Verified = true
		err = a.storage.UpdateMFAType(context, mfa, accountID)
		if err != nil {
			return errors.WrapErrorAction(logutils.ActionUpdate, model.TypeMFAType, &logutils.FieldArgs{"account_id": accountID, "id": mfa.ID}, err)
		}

		//4. find account
		account, err := a.storage.FindAccountByID(context, accountID)
		if err != nil {
			return errors.WrapErrorAction(logutils.ActionFind, model.TypeAccount, &logutils.FieldArgs{"_id": accountID}, err)
		}

		//5. only mfa type just been verified, so enroll in recovery mfa automatically
		if len(account.MFATypes) == 1 {
			mfaImpl, err := a.getMfaTypeImpl(MfaTypeRecovery)
			if err != nil {
				return errors.WrapErrorAction(logutils.ActionLoadCache, typeMfaType, nil, err)
			}
			recoveryMfa, err = mfaImpl.enroll(MfaTypeRecovery)
			if err != nil {
				return errors.WrapErrorAction(logutils.ActionValidate, typeMfaType, &logutils.FieldArgs{"account_id": accountID, "type": MfaTypeRecovery}, err)
			}

			// insert recovery mfa type
			err = a.storage.InsertMFAType(context, recoveryMfa, accountID)
			if err != nil {
				return errors.WrapErrorAction(logutils.ActionInsert, model.TypeMFAType, &logutils.FieldArgs{"account_id": accountID, "type": MfaTypeRecovery}, err)
			}
		}

		return nil
	}

	err := a.storage.PerformTransaction(transaction)
	if err != nil {
		return message, nil, errors.WrapErrorAction("verifying", model.TypeMFAType, nil, err)
	}

	if recoveryMfa != nil && recoveryMfa.Params != nil {
		recoveryCodes, ok := recoveryMfa.Params["codes"].([]string)
		if !ok {
			return nil, nil, errors.ErrorAction(logutils.ActionCast, "recovery codes", nil)
		}

		return nil, recoveryCodes, nil
	}

	return nil, nil, nil
}

//GetMFATypes gets all MFA types set up for an account
//	Input:
//		accountID (string): Account ID to find MFA types
//	Returns:
//		MFA Types ([]model.MFAType): MFA information for all enrolled types
func (a *Auth) GetMFATypes(accountID string) ([]model.MFAType, error) {
	mfa, err := a.storage.FindMFATypes(accountID)
	if err != nil {
		return nil, errors.WrapErrorAction(logutils.ActionFind, model.TypeMFAType, nil, err)
	}

	return mfa, nil
}

//AddMFAType adds a form of MFA to an account
//	Input:
//		accountID (string): Account ID to add MFA
//		identifier (string): Email, phone, or TOTP device name
//		mfaType (string): Type of MFA to be added
//	Returns:
//		MFA Type (*model.MFAType): MFA information for the specified type
func (a *Auth) AddMFAType(accountID string, identifier string, mfaType string) (*model.MFAType, error) {
	mfaImpl, err := a.getMfaTypeImpl(mfaType)
	if err != nil {
		return nil, errors.WrapErrorAction(logutils.ActionLoadCache, typeMfaType, nil, err)
	}

	newMfa, err := mfaImpl.enroll(identifier)
	if err != nil {
		return nil, errors.WrapErrorAction("enrolling", typeMfaType, nil, err)
	}

	err = a.storage.InsertMFAType(nil, newMfa, accountID)
	if err != nil {
		return nil, errors.WrapErrorAction(logutils.ActionInsert, typeMfaType, &logutils.FieldArgs{"account_id": accountID, "type": mfaType}, err)
	}

	return newMfa, nil
}

//RemoveMFAType removes a form of MFA from an account
//	Input:
//		accountID (string): Account ID to remove MFA
//		identifier (string): Email, phone, or TOTP device name
//		mfaType (string): Type of MFA to remove
func (a *Auth) RemoveMFAType(accountID string, identifier string, mfaType string) error {
	transaction := func(context storage.TransactionContext) error {
		//1. remove mfa type from account
		err := a.storage.DeleteMFAType(context, accountID, identifier, mfaType)
		if err != nil {
			return errors.WrapErrorAction(logutils.ActionDelete, model.TypeMFAType, &logutils.FieldArgs{"account_id": accountID, "identifier": identifier, "type": mfaType}, err)
		}

		//2. find account
		account, err := a.storage.FindAccountByID(context, accountID)
		if err != nil {
			return errors.WrapErrorAction(logutils.ActionFind, model.TypeAccount, nil, err)
		}
		if account == nil {
			return errors.ErrorData(logutils.StatusMissing, model.TypeAccount, &logutils.FieldArgs{"_id": accountID})
		}

		//3. check if account only has recovery MFA remaining
		if len(account.MFATypes) == 1 && account.MFATypes[0].Type == MfaTypeRecovery {
			err = a.storage.DeleteMFAType(context, accountID, MfaTypeRecovery, MfaTypeRecovery)
			if err != nil {
				return errors.WrapErrorAction(logutils.ActionDelete, model.TypeMFAType, &logutils.FieldArgs{"account_id": accountID, "identifier": MfaTypeRecovery, "type": MfaTypeRecovery}, err)
			}
		}

		return nil
	}

	err := a.storage.PerformTransaction(transaction)
	if err != nil {
		return errors.WrapErrorAction(logutils.ActionDelete, model.TypeMFAType, nil, err)
	}

	return nil
}

//GetServiceAccountParams returns a list of app, org pairs a service account has access to
func (a *Auth) GetServiceAccountParams(accountID string, firstParty bool, r *sigauth.Request, l *logs.Log) ([]model.AppOrgPair, error) {
	accounts, _, err := a.checkServiceAccountCreds(r, &accountID, firstParty, false, l)
	if err != nil {
		return nil, errors.WrapErrorAction(logutils.ActionValidate, "service account creds", nil, err)
	}

	appOrgPairs := make([]model.AppOrgPair, len(accounts))
	for i, account := range accounts {
		var appID *string
		if account.Application != nil {
			appID = &account.Application.ID
		}
		var orgID *string
		if account.Organization != nil {
			orgID = &account.Organization.ID
		}
		appOrgPairs[i] = model.AppOrgPair{AppID: appID, OrgID: orgID}
	}

	return appOrgPairs, nil
}

//GetServiceAccessToken returns an access token for a non-human client
func (a *Auth) GetServiceAccessToken(firstParty bool, r *sigauth.Request, l *logs.Log) (string, error) {
	accounts, authType, err := a.checkServiceAccountCreds(r, nil, firstParty, true, l)
	if err != nil {
		return "", errors.WrapErrorAction(logutils.ActionValidate, "service account creds", nil, err)
	}

	accessToken, _, err := a.buildAccessTokenForServiceAccount(accounts[0], authType)
	if err != nil {
		return "", err
	}

	return accessToken, nil
}

//GetAllServiceAccessTokens returns an access token for each app, org pair a service account has access to
func (a *Auth) GetAllServiceAccessTokens(firstParty bool, r *sigauth.Request, l *logs.Log) (map[model.AppOrgPair]string, error) {
	accounts, authType, err := a.checkServiceAccountCreds(r, nil, firstParty, false, l)
	if err != nil {
		return nil, errors.WrapErrorAction(logutils.ActionValidate, "service account creds", nil, err)
	}

	accessTokens := make(map[model.AppOrgPair]string, len(accounts))
	for _, account := range accounts {
		accessToken, appOrgPair, err := a.buildAccessTokenForServiceAccount(account, authType)
		if err != nil {
			return nil, err
		}

		accessTokens[*appOrgPair] = accessToken
	}

	return accessTokens, nil
}

//GetServiceAccounts gets all service accounts matching a search
func (a *Auth) GetServiceAccounts(params map[string]interface{}) ([]model.ServiceAccount, error) {
	serviceAccounts, err := a.storage.FindServiceAccounts(params)
	if err != nil {
		return nil, errors.WrapErrorAction(logutils.ActionFind, model.TypeServiceAccount, nil, err)
	}

	return serviceAccounts, nil
}

//RegisterServiceAccount registers a service account
func (a *Auth) RegisterServiceAccount(accountID *string, fromAppID *string, fromOrgID *string, name *string, appID *string,
	orgID *string, permissions *[]string, firstParty *bool, creds []model.ServiceAccountCredential, assignerPermissions []string, l *logs.Log) (*model.ServiceAccount, error) {
	var newAccount *model.ServiceAccount
	var err error
	var newName string
	var permissionList []string
	var displayParamsList []map[string]interface{}

	if accountID != nil {
		var fromAccount *model.ServiceAccount
		fromAccount, err = a.storage.FindServiceAccount(nil, *accountID, fromAppID, fromOrgID)
		if err != nil {
			return nil, errors.WrapErrorAction(logutils.ActionFind, model.TypeServiceAccount, nil, err)
		}

		newName = fromAccount.Name
		if name != nil {
			newName = *name
		}
		permissionList = fromAccount.GetPermissionNames()
		if permissions != nil {
			permissionList = *permissions
		}

		newAccount, err = a.constructServiceAccount(fromAccount.AccountID, newName, appID, orgID, permissionList, fromAccount.FirstParty, assignerPermissions)
		if err != nil {
			return nil, errors.WrapErrorAction(logutils.ActionCreate, model.TypeServiceAccount, nil, err)
		}
		newAccount.Credentials = fromAccount.Credentials
	} else {
		if firstParty == nil {
			return nil, errors.ErrorData(logutils.StatusMissing, logutils.TypeArg, logutils.StringArgs("first party"))
		}

		id, _ := uuid.NewUUID()
		if name != nil {
			newName = *name
		}
		if permissions != nil {
			permissionList = *permissions
		}

		newAccount, err = a.constructServiceAccount(id.String(), newName, appID, orgID, permissionList, *firstParty, assignerPermissions)
		if err != nil {
			return nil, errors.WrapErrorAction(logutils.ActionCreate, model.TypeServiceAccount, nil, err)
		}

		newAccount.Credentials = make([]model.ServiceAccountCredential, 0)
		displayParamsList = make([]map[string]interface{}, 0)
		for _, cred := range creds {
			serviceAuthType, err := a.getServiceAuthTypeImpl(cred.Type)
			if err != nil {
				l.Infof("error getting service auth type on register service account: %s", err.Error())
				continue
			}

			displayParams, err := serviceAuthType.addCredentials(&cred)
			if err != nil {
				l.Warnf("error adding %s credential on register service account: %s", cred.Type, err.Error())
				continue
			}

			newAccount.Credentials = append(newAccount.Credentials, cred)
			displayParamsList = append(displayParamsList, displayParams)
		}
	}

	newAccount.DateCreated = time.Now().UTC()
	err = a.storage.InsertServiceAccount(newAccount)
	if err != nil {
		return nil, errors.WrapErrorAction(logutils.ActionInsert, model.TypeServiceAccount, nil, err)
	}

	for i, params := range displayParamsList {
		newAccount.Credentials[i].Params = params
	}

	return newAccount, nil
}

//DeregisterServiceAccount deregisters a service account
func (a *Auth) DeregisterServiceAccount(accountID string) error {
	// delete all service account instances matching accountID
	err := a.storage.DeleteServiceAccounts(accountID)
	if err != nil {
		return errors.WrapErrorAction(logutils.ActionDelete, model.TypeServiceAccount, nil, err)
	}

	return nil
}

//GetServiceAccountInstance gets a service account instance
func (a *Auth) GetServiceAccountInstance(accountID string, appID *string, orgID *string) (*model.ServiceAccount, error) {
	serviceAccount, err := a.storage.FindServiceAccount(nil, accountID, appID, orgID)
	if err != nil {
		return nil, errors.WrapErrorAction(logutils.ActionFind, model.TypeServiceAccount, nil, err)
	}

	return serviceAccount, nil
}

//UpdateServiceAccountInstance updates a service account instance
func (a *Auth) UpdateServiceAccountInstance(id string, appID *string, orgID *string, name string, permissions []string, assignerPermissions []string) (*model.ServiceAccount, error) {
	updatedAccount, err := a.constructServiceAccount(id, name, appID, orgID, permissions, false, assignerPermissions)
	if err != nil {
		return nil, errors.WrapErrorAction(logutils.ActionCreate, model.TypeServiceAccount, nil, err)
	}

	updatedAccount, err = a.storage.UpdateServiceAccount(updatedAccount)
	if err != nil {
		return nil, errors.WrapErrorAction(logutils.ActionUpdate, model.TypeServiceAccount, nil, err)
	}

	return updatedAccount, nil
}

//DeregisterServiceAccountInstance deregisters a service account instance
func (a *Auth) DeregisterServiceAccountInstance(id string, appID *string, orgID *string) error {
	err := a.storage.DeleteServiceAccount(id, appID, orgID)
	if err != nil {
		return errors.WrapErrorAction(logutils.ActionDelete, model.TypeServiceAccount, nil, err)
	}

	return nil
}

//AddServiceAccountCredential adds a credential to a service account
func (a *Auth) AddServiceAccountCredential(accountID string, creds *model.ServiceAccountCredential, l *logs.Log) (*model.ServiceAccountCredential, error) {
	if creds == nil {
		return nil, errors.ErrorData(logutils.StatusMissing, model.TypeServiceAccountCredential, nil)
	}

	serviceAuthType, err := a.getServiceAuthTypeImpl(creds.Type)
	if err != nil {
		l.Info("error getting service auth type on add service credential")
		return nil, errors.WrapErrorAction("error getting service auth type on add service credential", "", nil, err)
	}

	displayParams, err := serviceAuthType.addCredentials(creds)
	if err != nil {
		return nil, errors.WrapErrorAction(logutils.ActionInsert, "service account creds", nil, err)
	}

	err = a.storage.InsertServiceAccountCredential(accountID, creds)
	if err != nil {
		return nil, errors.WrapErrorAction(logutils.ActionInsert, model.TypeServiceAccountCredential, nil, err)
	}

	creds.Params = displayParams
	return creds, nil
}

//RemoveServiceAccountCredential removes a credential from a service account
func (a *Auth) RemoveServiceAccountCredential(accountID string, credID string) error {
	err := a.storage.DeleteServiceAccountCredential(accountID, credID)
	if err != nil {
		return errors.WrapErrorAction(logutils.ActionDelete, model.TypeServiceAccountCredential, nil, err)
	}

	return nil
}

//AuthorizeService returns a scoped token for the specified service and the service registration record if authorized or
//	the service registration record if not. Passing "approvedScopes" will update the service authorization for this user and
//	return a scoped access token which reflects this change.
//	Input:
//		claims (tokenauth.Claims): Claims from un-scoped user access token
//		serviceID (string): ID of the service to be authorized
//		approvedScopes ([]string): list of scope strings to be approved
//		l (*logs.Log): Log object pointer for request
//	Returns:
//		Access token (string): Signed scoped access token to be used to authorize requests to the specified service
//		Approved Scopes ([]authorization.Scope): The approved scopes included in the provided token
//		Service reg (*model.ServiceReg): The service registration record for the requested service
func (a *Auth) AuthorizeService(claims tokenauth.Claims, serviceID string, approvedScopes []authorization.Scope, l *logs.Log) (string, []authorization.Scope, *model.ServiceReg, error) {
	var authorization model.ServiceAuthorization
	if approvedScopes != nil {
		//If approved scopes are being updated, save update and return token with updated scopes
		authorization = model.ServiceAuthorization{UserID: claims.Subject, ServiceID: serviceID, Scopes: approvedScopes}
		err := a.storage.SaveServiceAuthorization(&authorization)
		if err != nil {
			return "", nil, nil, errors.WrapErrorAction(logutils.ActionSave, model.TypeServiceAuthorization, nil, err)
		}
	} else {
		serviceAuth, err := a.storage.FindServiceAuthorization(claims.Subject, serviceID)
		if err != nil {
			return "", nil, nil, errors.WrapErrorAction(logutils.ActionFind, model.TypeServiceAuthorization, nil, err)
		}

		if serviceAuth != nil {
			//If service authorization exists, generate token with saved scopes
			authorization = *serviceAuth
		} else {
			//If no service authorization exists, return the service registration record
			reg, err := a.storage.FindServiceReg(serviceID)
			if err != nil {
				return "", nil, nil, errors.WrapErrorAction(logutils.ActionFind, model.TypeServiceReg, nil, err)
			}
			return "", nil, reg, nil
		}
	}

	token, err := a.getScopedAccessToken(claims, serviceID, authorization.Scopes)
	if err != nil {
		return "", nil, nil, errors.WrapErrorAction("build", logutils.TypeToken, nil, err)
	}

	return token, authorization.Scopes, nil, nil
}

//GetAdminToken returns an admin token for the specified application
func (a *Auth) GetAdminToken(claims tokenauth.Claims, appID string, l *logs.Log) (string, error) {
	//verify that the provided appID is valid for the organization
	appOrg, err := a.storage.FindApplicationOrganization(appID, claims.OrgID)
	if err != nil {
		return "", errors.WrapErrorAction(logutils.ActionFind, model.TypeApplicationOrganization, &logutils.FieldArgs{"org_id": claims.OrgID, "app_id": appID}, err)
	}
	if appOrg == nil {
		return "", errors.ErrorData(logutils.StatusMissing, model.TypeApplicationOrganization, &logutils.FieldArgs{"org_id": claims.OrgID, "app_id": appID})
	}

	adminClaims := a.getStandardClaims(claims.Subject, claims.UID, claims.Name, claims.Email, claims.Phone, claims.Audience, claims.OrgID, appID, claims.AuthType,
		claims.ExternalIDs, &claims.ExpiresAt, false, false, true, claims.System, claims.Service, claims.FirstParty, claims.SessionID)
	return a.buildAccessToken(adminClaims, claims.Permissions, claims.Scope)
}

//LinkAccountAuthType links new credentials to an existing account.
//The authentication method must be one of the supported for the application.
//	Input:
//		accountID (string): ID of the account to link the creds to
//		authenticationType (string): Name of the authentication method for provided creds (eg. "email", "username", "illinois_oidc")
//		appTypeIdentifier (string): identifier of the app type/client that the user is logging in from
//		creds (string): Credentials/JSON encoded credential structure defined for the specified auth type
//		params (string): JSON encoded params defined by specified auth type
//		l (*logs.Log): Log object pointer for request
//	Returns:
//		message (*string): response message
//		account (*model.Account): account data after the operation
func (a *Auth) LinkAccountAuthType(accountID string, authenticationType string, appTypeIdentifier string, creds string, params string, l *logs.Log) (*string, *model.Account, error) {
	message := ""
	var newAccountAuthType *model.AccountAuthType

	account, err := a.storage.FindAccountByID(nil, accountID)
	if err != nil {
		return nil, nil, errors.WrapErrorAction(logutils.ActionFind, model.TypeAccount, nil, err)
	}
	if account == nil {
		return nil, nil, errors.ErrorData(logutils.StatusMissing, model.TypeAccount, &logutils.FieldArgs{"id": accountID})
	}

	//validate if the provided auth type is supported by the provided application and organization
	authType, appType, appOrg, err := a.validateAuthType(authenticationType, appTypeIdentifier, account.AppOrg.Organization.ID)
	if err != nil {
		return nil, nil, errors.WrapErrorAction(logutils.ActionValidate, typeAuthType, nil, err)
	}

	if authType.IsAnonymous {
		return nil, nil, errors.New("cannot link anonymous auth type to an account")
	} else if authType.IsExternal {
		newAccountAuthType, err = a.linkAccountAuthTypeExternal(*account, *authType, *appType, *appOrg, creds, params, l)
		if err != nil {
			return nil, nil, errors.WrapErrorAction("linking", model.TypeCredential, nil, err)
		}
	} else {
		message, newAccountAuthType, err = a.linkAccountAuthType(*account, *authType, *appOrg, creds, params, l)
		if err != nil {
			return nil, nil, errors.WrapErrorAction("linking", model.TypeCredential, nil, err)
		}
	}

	if newAccountAuthType != nil {
		account.AuthTypes = append(account.AuthTypes, *newAccountAuthType)
	}

	return &message, account, nil
}

//UnlinkAccountAuthType unlinks credentials from an existing account.
//The authentication method must be one of the supported for the application.
//	Input:
//		accountID (string): ID of the account to unlink creds from
//		authenticationType (string): Name of the authentication method of account auth type to unlink
//		appTypeIdentifier (string): Identifier of the app type/client that the user is logging in from
//		identifier (string): Identifier of account auth type to unlink
//		l (*logs.Log): Log object pointer for request
//	Returns:
//		account (*model.Account): account data after the operation
func (a *Auth) UnlinkAccountAuthType(accountID string, authenticationType string, appTypeIdentifier string, identifier string, l *logs.Log) (*model.Account, error) {
	return a.unlinkAccountAuthType(accountID, authenticationType, appTypeIdentifier, identifier, l)
}

//DeleteAccount deletes an account for the given id
func (a *Auth) DeleteAccount(id string) error {
	transaction := func(context storage.TransactionContext) error {
		//1. first find the account record
		account, err := a.storage.FindAccountByID(context, id)
		if err != nil {
			return errors.WrapErrorAction(logutils.ActionFind, model.TypeAccount, nil, err)
		}
		if account == nil {
			return errors.ErrorData(logutils.StatusMissing, model.TypeAccount, nil)
		}

		err = a.deleteAccount(context, *account)
		if err != nil {
			return errors.WrapErrorAction(logutils.ActionDelete, model.TypeAccount, nil, err)
		}

		return nil
	}

	return a.storage.PerformTransaction(transaction)
}

//InitializeSystemAccount initializes the first system account
func (a *Auth) InitializeSystemAccount(context storage.TransactionContext, authType model.AuthType, appOrg model.ApplicationOrganization,
	allSystemPermission string, email string, password string, l *logs.Log) (string, error) {
	//auth type
	authImpl, err := a.getAuthTypeImpl(authType)
	if err != nil {
		return "", errors.WrapErrorAction(logutils.ActionLoadCache, typeAuthType, nil, err)
	}

	now := time.Now()
	profile := model.Profile{ID: uuid.NewString(), Email: email, DateCreated: now}
	permissions := []string{allSystemPermission}

	_, accountAuthType, err := a.applySignUpAdmin(context, authImpl, nil, authType, appOrg, email, password, profile, permissions, nil, nil, permissions, l)
	if err != nil {
		return "", errors.WrapErrorAction("signing up", "initial system user", &logutils.FieldArgs{"email": email}, err)
	}

	return accountAuthType.Account.ID, nil
}

//GrantAccountPermissions grants permissions to an account after validating the assigner has required permissions
//Checks that the account does not already have any of the requested permissions
func (a *Auth) GrantAccountPermissions(context storage.TransactionContext, account *model.Account, permissionNames []string, assignerPermissions []string) error {
	//check if there is data
	if account == nil {
		return errors.New("no account to grant permissions")
	}
	if len(permissionNames) == 0 {
		return errors.New("no permissions to grant")
	}

	//verify that the account do not have any of the permissions which are supposed to be granted
	for _, current := range permissionNames {
		hasP := account.GetPermissionNamed(current)
		if hasP != nil {
			return errors.Newf("account %s already has %s granted", account.ID, current)
		}
	}

	//find permissions
	permissions, err := a.storage.FindPermissionsByName(context, permissionNames)
	if err != nil {
		return errors.WrapErrorAction(logutils.ActionFind, model.TypePermission, nil, err)
	}
	if len(permissions) != len(permissionNames) {
		badNames := make([]string, 0)
		for _, pName := range permissionNames {
			bad := true
			for _, p := range permissions {
				if p.Name == pName {
					bad = false
					break
				}
			}
			if bad {
				badNames = append(badNames, pName)
			}
		}
		return errors.ErrorData(logutils.StatusInvalid, model.TypePermission, &logutils.FieldArgs{"names": badNames})
	}

	//check if authorized
	for _, permission := range permissions {
		err = permission.CheckAssigners(assignerPermissions)
		if err != nil {
			return errors.WrapErrorAction(logutils.ActionValidate, "assigner permissions", &logutils.FieldArgs{"name": permission.Name}, err)
		}
	}

	//update account if authorized
	err = a.storage.InsertAccountPermissions(context, account.ID, permissions)
	if err != nil {
		return errors.WrapErrorAction(logutils.ActionInsert, model.TypeAccountPermissions, &logutils.FieldArgs{"account_id": account.ID}, err)
	}

	account.Permissions = append(account.Permissions, permissions...)
	return nil
}

//GrantAccountRoles grants roles to an account after validating the assigner has required permissions
//Checks that the account does not already have any of the requested roles
func (a *Auth) GrantAccountRoles(context storage.TransactionContext, account *model.Account, roleIDs []string, assignerPermissions []string) error {
	//check if there is data
	if account == nil {
		return errors.New("no account to grant roles")
	}
	if len(roleIDs) == 0 {
		return errors.New("no roles to grant")
	}

	//verify that the account do not have any of the roles which are supposed to be granted
	for _, current := range roleIDs {
		hasR := account.GetRole(current)
		if hasR != nil {
			return errors.Newf("account %s already has %s granted", account.ID, current)
		}
	}

	//find roles
	roles, err := a.storage.FindAppOrgRolesByIDs(context, roleIDs, account.AppOrg.ID)
	if err != nil {
		return errors.WrapErrorAction(logutils.ActionFind, model.TypeAppOrgRole, nil, err)
	}
	if len(roles) != len(roleIDs) {
		badIDs := make([]string, 0)
		for _, rID := range roleIDs {
			bad := true
			for _, r := range roles {
				if r.ID == rID {
					bad = false
					break
				}
			}
			if bad {
				badIDs = append(badIDs, rID)
			}
		}
		return errors.ErrorData(logutils.StatusInvalid, model.TypeAppOrgRole, &logutils.FieldArgs{"ids": badIDs})
	}

	//check if authorized
	for _, cRole := range roles {
		err = cRole.CheckAssigners(assignerPermissions)
		if err != nil {
			return errors.WrapErrorAction(logutils.ActionValidate, "assigner permissions", &logutils.FieldArgs{"id": cRole.ID}, err)
		}
	}

	//update account if authorized
	accountRoles := model.AccountRolesFromAppOrgRoles(roles, true, true)
	err = a.storage.InsertAccountRoles(context, account.ID, account.AppOrg.ID, accountRoles)
	if err != nil {
		return errors.WrapErrorAction(logutils.ActionInsert, model.TypeAccountRoles, &logutils.FieldArgs{"account_id": account.ID}, err)
	}

	account.Roles = append(account.Roles, accountRoles...)
	return nil
}

//GrantAccountGroups grants groups to an account after validating the assigner has required permissions
//Checks that the account does not already have any of the requested groups
func (a *Auth) GrantAccountGroups(context storage.TransactionContext, account *model.Account, groupIDs []string, assignerPermissions []string) error {
	//check if there is data
	if account == nil {
		return errors.New("no accounts to grant groups")
	}
	if len(groupIDs) == 0 {
		return errors.New("no groups to grant")
	}

	//ensure that the account does not have the groups before adding
	for _, current := range groupIDs {
		gr := account.GetGroup(current)
		if gr != nil {
			return errors.Newf("account %s already is a member of group %s", account.ID, current)
		}
	}

	//find group
	groups, err := a.storage.FindAppOrgGroupsByIDs(context, groupIDs, account.AppOrg.ID)
	if err != nil {
		return errors.Wrap("error finding app org group", err)
	}
	if len(groups) != len(groupIDs) {
		badIDs := make([]string, 0)
		for _, gID := range groupIDs {
			bad := true
			for _, g := range groups {
				if g.ID == gID {
					bad = false
					break
				}
			}
			if bad {
				badIDs = append(badIDs, gID)
			}
		}
		return errors.ErrorData(logutils.StatusInvalid, model.TypeAppOrgGroup, &logutils.FieldArgs{"ids": badIDs})
	}

	//check assigners
	for _, group := range groups {
		err = group.CheckAssigners(assignerPermissions)
		if err != nil {
			return errors.WrapErrorAction(logutils.ActionValidate, "assigner permissions", &logutils.FieldArgs{"id": group.ID}, err)
		}
	}

	//update account if authorized
	accountGroups := model.AccountGroupsFromAppOrgGroups(groups, true, true)
	err = a.storage.InsertAccountGroups(context, account.ID, account.AppOrg.ID, accountGroups)
	if err != nil {
		return errors.WrapErrorAction(logutils.ActionInsert, model.TypeAccountGroups, &logutils.FieldArgs{"account_id": account.ID}, err)
	}

	account.Groups = append(account.Groups, accountGroups...)
	return nil
}

//GetServiceRegistrations retrieves all service registrations
func (a *Auth) GetServiceRegistrations(serviceIDs []string) ([]model.ServiceReg, error) {
	return a.storage.FindServiceRegs(serviceIDs)
}

//RegisterService creates a new service registration
func (a *Auth) RegisterService(reg *model.ServiceReg) error {
	if reg != nil && !reg.FirstParty && strings.Contains(strings.ToUpper(reg.Name), rokwireKeyword) {
		return errors.Newf("the name of a third-party service may not contain \"%s\"", rokwireKeyword)
	}
	return a.storage.InsertServiceReg(reg)
}

//UpdateServiceRegistration updates an existing service registration
func (a *Auth) UpdateServiceRegistration(reg *model.ServiceReg) error {
	if reg != nil {
		if reg.Registration.ServiceID == authServiceID || reg.Registration.ServiceID == a.serviceID {
			return errors.Newf("modifying service registration not allowed for service id %v", reg.Registration.ServiceID)
		}
		if !reg.FirstParty && strings.Contains(strings.ToUpper(reg.Name), rokwireKeyword) {
			return errors.Newf("the name of a third-party service may not contain \"%s\"", rokwireKeyword)
		}
	}
	return a.storage.UpdateServiceReg(reg)
}

//DeregisterService deletes an existing service registration
func (a *Auth) DeregisterService(serviceID string) error {
	if serviceID == authServiceID || serviceID == a.serviceID {
		return errors.Newf("deregistering service not allowed for service id %v", serviceID)
	}
	return a.storage.DeleteServiceReg(serviceID)
}

//GetAuthKeySet generates a JSON Web Key Set for auth service registration
func (a *Auth) GetAuthKeySet() (*model.JSONWebKeySet, error) {
	authReg, err := a.AuthService.GetServiceReg("auth")
	if err != nil {
		return nil, errors.WrapErrorAction(logutils.ActionLoadCache, model.TypeServiceReg, logutils.StringArgs("auth"), err)
	}

	if authReg == nil || authReg.PubKey == nil || authReg.PubKey.Key == nil {
		return nil, errors.ErrorData(logutils.StatusMissing, model.TypePubKey, nil)
	}

	jwk, err := model.JSONWebKeyFromPubKey(authReg.PubKey)
	if err != nil || jwk == nil {
		return nil, errors.WrapErrorAction(logutils.ActionCreate, model.TypeJSONWebKey, nil, err)
	}

	return &model.JSONWebKeySet{Keys: []model.JSONWebKey{*jwk}}, nil
}

//GetApplicationAPIKeys finds and returns the API keys for the provided app
func (a *Auth) GetApplicationAPIKeys(appID string) ([]model.APIKey, error) {
	cachedAPIKeys, err := a.getCachedAPIKeys()
	if err != nil {
		return nil, errors.WrapErrorAction(logutils.ActionLoadCache, model.TypeAPIKey, nil, err)
	}

	applicationAPIKeys := make([]model.APIKey, 0)
	for _, apiKey := range cachedAPIKeys {
		if apiKey.AppID == appID {
			applicationAPIKeys = append(applicationAPIKeys, apiKey)
		}
	}

	return applicationAPIKeys, nil
}

//GetAPIKey finds and returns an API key
func (a *Auth) GetAPIKey(ID string) (*model.APIKey, error) {
	return a.getCachedAPIKey(ID)
}

//CreateAPIKey creates a new API key
func (a *Auth) CreateAPIKey(apiKey model.APIKey) (*model.APIKey, error) {
	id, _ := uuid.NewUUID()
	apiKey.ID = id.String()
	return a.storage.InsertAPIKey(nil, apiKey)
}

//UpdateAPIKey updates an existing API key
func (a *Auth) UpdateAPIKey(apiKey model.APIKey) error {
	if len(apiKey.ID) == 0 {
		return errors.Newf("id cannot be empty")
	}
	return a.storage.UpdateAPIKey(apiKey)
}

//DeleteAPIKey deletes an API key
func (a *Auth) DeleteAPIKey(ID string) error {
	//1. find api key to delete
	apiKey, err := a.getCachedAPIKey(ID)
	if err != nil {
		return errors.WrapErrorAction(logutils.ActionFind, model.TypeAPIKey, &logutils.FieldArgs{"id": ID}, err)
	}

	//2. find all api keys with same app id
	apiKeys, err := a.GetApplicationAPIKeys(apiKey.AppID)
	if err != nil {
		return errors.WrapErrorAction(logutils.ActionFind, model.TypeAPIKey, nil, err)
	}

	//3. delete api key if there is another api key for app id
	if len(apiKeys) > 1 {
		err = a.storage.DeleteAPIKey(ID)
		if err != nil {
			return errors.WrapErrorAction(logutils.ActionDelete, model.TypeAPIKey, nil, err)
		}
	}

	return nil
}

//ValidateAPIKey validates the given API key for the given app ID
func (a *Auth) ValidateAPIKey(appID string, apiKey string) error {
	return a.validateAPIKey(apiKey, appID)
}<|MERGE_RESOLUTION|>--- conflicted
+++ resolved
@@ -550,7 +550,110 @@
 	return nil, loginSession, nil
 }
 
-<<<<<<< HEAD
+//CreateAccount creates an account for a new user or updates an existing user's account with new permissions, roles, and groups
+func (a *Auth) CreateAccount(authenticationType string, appID string, orgID string, identifier string,
+	profile model.Profile, permissions []string, roleIDs []string, groupIDs []string, creatorPermissions []string, l *logs.Log) (*model.Account, map[string]interface{}, error) {
+	//TODO: add admin authentication policies that specify which auth types may be used for each app org
+	if authenticationType != AuthTypeOidc && authenticationType != AuthTypeEmail && !strings.HasSuffix(authenticationType, "_oidc") {
+		return nil, nil, errors.ErrorData(logutils.StatusInvalid, "auth type", nil)
+	}
+
+	// check if the provided auth type is supported by the provided application and organization
+	authType, appOrg, err := a.validateAuthTypeForAppOrg(authenticationType, appID, orgID)
+	if err != nil {
+		return nil, nil, errors.WrapErrorAction(logutils.ActionValidate, typeAuthType, nil, err)
+	}
+
+	// create account
+	var accountAuthType *model.AccountAuthType
+	var newAccount *model.Account
+	var params map[string]interface{}
+	transaction := func(context storage.TransactionContext) error {
+		//1. check if the user exists
+		account, err := a.storage.FindAccount(appOrg.ID, authType.ID, identifier)
+		if err != nil {
+			return errors.WrapErrorAction(logutils.ActionFind, model.TypeAccount, nil, err)
+		}
+		canSignIn := a.canSignIn(account, authType.ID, identifier)
+
+		//2. account exists, so grant the necessary permissions, roles, groups
+		if canSignIn {
+			addPermissions := make([]string, 0)
+			for _, p := range permissions {
+				if account.GetPermissionNamed(p) == nil {
+					addPermissions = append(addPermissions, p)
+				}
+			}
+			if len(addPermissions) > 0 {
+				err = a.GrantAccountPermissions(context, account, addPermissions, creatorPermissions)
+				if err != nil {
+					return errors.WrapErrorAction("granting", "admin account permissions", nil, err)
+				}
+			}
+
+			addRoles := make([]string, 0)
+			for _, r := range roleIDs {
+				if account.GetRole(r) == nil {
+					addRoles = append(addRoles, r)
+				}
+			}
+			if len(addRoles) > 0 {
+				err = a.GrantAccountRoles(context, account, addRoles, creatorPermissions)
+				if err != nil {
+					return errors.WrapErrorAction("granting", "admin account roles", nil, err)
+				}
+			}
+
+			addGroups := make([]string, 0)
+			for _, g := range groupIDs {
+				if account.GetGroup(g) == nil {
+					addGroups = append(addGroups, g)
+				}
+			}
+			if len(addGroups) > 0 {
+				err = a.GrantAccountGroups(context, account, addGroups, creatorPermissions)
+				if err != nil {
+					return errors.WrapErrorAction("granting", "admin account groups", nil, err)
+				}
+			}
+
+			newAccount = account
+			return nil
+		}
+
+		//3. account does not exist, so apply sign up
+		profile.DateCreated = time.Now().UTC()
+		if authType.IsExternal {
+			externalUser := model.ExternalSystemUser{Identifier: identifier}
+			accountAuthType, err = a.applySignUpAdminExternal(context, *authType, *appOrg, externalUser, profile, permissions, roleIDs, groupIDs, creatorPermissions, l)
+			if err != nil {
+				return errors.WrapErrorAction("signing up", "admin user", &logutils.FieldArgs{"auth_type": authType.Code, "identifier": identifier}, err)
+			}
+		} else {
+			authImpl, err := a.getAuthTypeImpl(*authType)
+			if err != nil {
+				return errors.WrapErrorAction(logutils.ActionLoadCache, typeExternalAuthType, nil, err)
+			}
+
+			profile.Email = identifier
+			params, accountAuthType, err = a.applySignUpAdmin(context, authImpl, account, *authType, *appOrg, identifier, "", profile, permissions, roleIDs, groupIDs, creatorPermissions, l)
+			if err != nil {
+				return errors.WrapErrorAction("signing up", "admin user", &logutils.FieldArgs{"auth_type": authType.Code, "identifier": identifier}, err)
+			}
+		}
+
+		newAccount = &accountAuthType.Account
+		return nil
+	}
+
+	err = a.storage.PerformTransaction(transaction)
+	if err != nil {
+		return nil, nil, errors.WrapErrorAction(logutils.ActionCreate, "admin account", nil, err)
+	}
+
+	return newAccount, params, nil
+}
+
 //UpdateAdminAccount updates an existing user's account with new permissions, roles, and groups
 func (a *Auth) UpdateAdminAccount(accountID string, permissions []string, roleIDs []string, groupIDs []string, updaterPermissions []string, l *logs.Log) (*model.Account, map[string]interface{}, error) {
 	var updatedAccount *model.Account
@@ -610,114 +713,11 @@
 	}
 
 	err := a.storage.PerformTransaction(transaction)
-=======
-//CreateAccount creates an account for a new user or updates an existing user's account with new permissions, roles, and groups
-func (a *Auth) CreateAccount(authenticationType string, appID string, orgID string, identifier string,
-	profile model.Profile, permissions []string, roleIDs []string, groupIDs []string, creatorPermissions []string, l *logs.Log) (*model.Account, map[string]interface{}, error) {
-	//TODO: add admin authentication policies that specify which auth types may be used for each app org
-	if authenticationType != AuthTypeOidc && authenticationType != AuthTypeEmail && !strings.HasSuffix(authenticationType, "_oidc") {
-		return nil, nil, errors.ErrorData(logutils.StatusInvalid, "auth type", nil)
-	}
-
-	// check if the provided auth type is supported by the provided application and organization
-	authType, appOrg, err := a.validateAuthTypeForAppOrg(authenticationType, appID, orgID)
-	if err != nil {
-		return nil, nil, errors.WrapErrorAction(logutils.ActionValidate, typeAuthType, nil, err)
-	}
-
-	// create account
-	var accountAuthType *model.AccountAuthType
-	var newAccount *model.Account
-	var params map[string]interface{}
-	transaction := func(context storage.TransactionContext) error {
-		//1. check if the user exists
-		account, err := a.storage.FindAccount(appOrg.ID, authType.ID, identifier)
-		if err != nil {
-			return errors.WrapErrorAction(logutils.ActionFind, model.TypeAccount, nil, err)
-		}
-		canSignIn := a.canSignIn(account, authType.ID, identifier)
-
-		//2. account exists, so grant the necessary permissions, roles, groups
-		if canSignIn {
-			addPermissions := make([]string, 0)
-			for _, p := range permissions {
-				if account.GetPermissionNamed(p) == nil {
-					addPermissions = append(addPermissions, p)
-				}
-			}
-			if len(addPermissions) > 0 {
-				err = a.GrantAccountPermissions(context, account, addPermissions, creatorPermissions)
-				if err != nil {
-					return errors.WrapErrorAction("granting", "admin account permissions", nil, err)
-				}
-			}
-
-			addRoles := make([]string, 0)
-			for _, r := range roleIDs {
-				if account.GetRole(r) == nil {
-					addRoles = append(addRoles, r)
-				}
-			}
-			if len(addRoles) > 0 {
-				err = a.GrantAccountRoles(context, account, addRoles, creatorPermissions)
-				if err != nil {
-					return errors.WrapErrorAction("granting", "admin account roles", nil, err)
-				}
-			}
-
-			addGroups := make([]string, 0)
-			for _, g := range groupIDs {
-				if account.GetGroup(g) == nil {
-					addGroups = append(addGroups, g)
-				}
-			}
-			if len(addGroups) > 0 {
-				err = a.GrantAccountGroups(context, account, addGroups, creatorPermissions)
-				if err != nil {
-					return errors.WrapErrorAction("granting", "admin account groups", nil, err)
-				}
-			}
-
-			newAccount = account
-			return nil
-		}
-
-		//3. account does not exist, so apply sign up
-		profile.DateCreated = time.Now().UTC()
-		if authType.IsExternal {
-			externalUser := model.ExternalSystemUser{Identifier: identifier}
-			accountAuthType, err = a.applySignUpAdminExternal(context, *authType, *appOrg, externalUser, profile, permissions, roleIDs, groupIDs, creatorPermissions, l)
-			if err != nil {
-				return errors.WrapErrorAction("signing up", "admin user", &logutils.FieldArgs{"auth_type": authType.Code, "identifier": identifier}, err)
-			}
-		} else {
-			authImpl, err := a.getAuthTypeImpl(*authType)
-			if err != nil {
-				return errors.WrapErrorAction(logutils.ActionLoadCache, typeExternalAuthType, nil, err)
-			}
-
-			profile.Email = identifier
-			params, accountAuthType, err = a.applySignUpAdmin(context, authImpl, account, *authType, *appOrg, identifier, "", profile, permissions, roleIDs, groupIDs, creatorPermissions, l)
-			if err != nil {
-				return errors.WrapErrorAction("signing up", "admin user", &logutils.FieldArgs{"auth_type": authType.Code, "identifier": identifier}, err)
-			}
-		}
-
-		newAccount = &accountAuthType.Account
-		return nil
-	}
-
-	err = a.storage.PerformTransaction(transaction)
->>>>>>> 7ae6b27a
 	if err != nil {
 		return nil, nil, errors.WrapErrorAction(logutils.ActionCreate, "admin account", nil, err)
 	}
 
-<<<<<<< HEAD
 	return updatedAccount, params, nil
-=======
-	return newAccount, params, nil
->>>>>>> 7ae6b27a
 }
 
 //VerifyCredential verifies credential (checks the verification code in the credentials collection)
