--- conflicted
+++ resolved
@@ -61,8 +61,7 @@
 			return "", "", nil, nil, errors.WrapErrorAction("apply anonymous auth type", "user", nil, err)
 		}
 
-		//now we are ready to apply login for the user
-		accessToken, err := a.applyAnonymousLogin(anonymousID, orgID, *appType, params, l)
+		accessToken, err := a.applyAnonymousLogin(authType, anonymousID, orgID, *appType, params, l)
 		if err != nil {
 			return "", "", nil, nil, errors.WrapErrorAction("error apply login auth type", "user", nil, err)
 		}
@@ -293,11 +292,7 @@
 	aud := strings.Join(services, ",")
 	scope := strings.Join(scopeStrings, " ")
 
-<<<<<<< HEAD
-	scopedClaims := a.getStandardClaims(claims.Subject, "", "", "", aud, claims.OrgID, claims.AppID, nil, claims.Anonymous)
-=======
-	scopedClaims := a.getStandardClaims(claims.Subject, "", "", "", aud, claims.OrgID, claims.AppID, claims.AuthType, nil)
->>>>>>> 9135a167
+	scopedClaims := a.getStandardClaims(claims.Subject, "", "", "", aud, claims.OrgID, claims.AppID, claims.AuthType, nil, claims.Anonymous)
 	return a.buildAccessToken(scopedClaims, "", scope)
 }
 
