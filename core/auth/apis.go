--- conflicted
+++ resolved
@@ -660,11 +660,7 @@
 		if len(added) > 0 || len(removed) > 0 {
 			newPermissions := []model.Permission{}
 			if len(added) > 0 {
-<<<<<<< HEAD
-				addedPermissions, err := a.CheckPermissions(context, appOrg.ServicesIDs, added, updaterPermissions, false)
-=======
 				addedPermissions, err := a.CheckPermissions(context, appOrg, added, updaterPermissions, false)
->>>>>>> 6f08afe8
 				if err != nil {
 					return errors.WrapErrorAction("adding", model.TypePermission, nil, err)
 				}
@@ -672,11 +668,7 @@
 			}
 
 			if len(removed) > 0 {
-<<<<<<< HEAD
-				_, err := a.CheckPermissions(context, appOrg.ServicesIDs, removed, updaterPermissions, true)
-=======
 				_, err := a.CheckPermissions(context, appOrg, removed, updaterPermissions, true)
->>>>>>> 6f08afe8
 				if err != nil {
 					return errors.WrapErrorAction("revoking", model.TypePermission, nil, err)
 				}
@@ -705,11 +697,7 @@
 		if len(added) > 0 || len(removed) > 0 {
 			newRoles := []model.AppOrgRole{}
 			if len(added) > 0 {
-<<<<<<< HEAD
-				addedRoles, err := a.CheckRoles(context, appOrg.ID, added, updaterPermissions, false)
-=======
 				addedRoles, err := a.CheckRoles(context, appOrg, added, updaterPermissions, false)
->>>>>>> 6f08afe8
 				if err != nil {
 					return errors.WrapErrorAction("adding", model.TypeAccountRoles, nil, err)
 				}
@@ -717,11 +705,7 @@
 			}
 
 			if len(removed) > 0 {
-<<<<<<< HEAD
-				_, err := a.CheckRoles(context, appOrg.ID, removed, updaterPermissions, true)
-=======
 				_, err := a.CheckRoles(context, appOrg, removed, updaterPermissions, true)
->>>>>>> 6f08afe8
 				if err != nil {
 					return errors.WrapErrorAction("revoking", model.TypeAccountRoles, nil, err)
 				}
@@ -1688,12 +1672,6 @@
 	return accountAuthType.Account.ID, nil
 }
 
-<<<<<<< HEAD
-// CheckPermissions loads permissions by names from storage and checks that they are assignable and valid for the given serviceIDs or revocable
-func (a *Auth) CheckPermissions(context storage.TransactionContext, serviceIDs []string, permissionNames []string, assignerPermissions []string, revoke bool) ([]model.Permission, error) {
-	if len(serviceIDs) == 0 {
-		return nil, errors.ErrorData(logutils.StatusMissing, "service ids", nil)
-=======
 // GrantAccountPermissions grants new permissions to an account after validating the assigner has required permissions
 func (a *Auth) GrantAccountPermissions(context storage.TransactionContext, account *model.Account, permissionNames []string, assignerPermissions []string) error {
 	//check if there is data
@@ -1733,7 +1711,6 @@
 func (a *Auth) CheckPermissions(context storage.TransactionContext, appOrg *model.ApplicationOrganization, permissionNames []string, assignerPermissions []string, revoke bool) ([]model.Permission, error) {
 	if appOrg == nil {
 		return nil, errors.ErrorData(logutils.StatusInvalid, model.TypeApplicationOrganization, nil)
->>>>>>> 6f08afe8
 	}
 
 	//find permissions
@@ -1761,11 +1738,7 @@
 
 	//check if authorized
 	for _, permission := range permissions {
-<<<<<<< HEAD
-		if !utils.Contains(serviceIDs, permission.ServiceID) {
-=======
 		if !utils.Contains(appOrg.ServicesIDs, permission.ServiceID) {
->>>>>>> 6f08afe8
 			//Allow revocation of permissions for invalid services
 			if revoke {
 				continue
@@ -1781,11 +1754,6 @@
 	return permissions, nil
 }
 
-<<<<<<< HEAD
-// CheckRoles loads appOrg roles by IDs from storage and checks that they are assignable or revocable
-func (a *Auth) CheckRoles(context storage.TransactionContext, appOrgID string, roleIDs []string, assignerPermissions []string, revoke bool) ([]model.AppOrgRole, error) {
-	if appOrgID == "" {
-=======
 // GrantAccountRoles grants new roles to an account after validating the assigner has required permissions
 func (a *Auth) GrantAccountRoles(context storage.TransactionContext, account *model.Account, roleIDs []string, assignerPermissions []string) error {
 	//check if there is data
@@ -1825,12 +1793,11 @@
 // CheckRoles loads appOrg roles by IDs from storage and checks that they are assignable or revocable
 func (a *Auth) CheckRoles(context storage.TransactionContext, appOrg *model.ApplicationOrganization, roleIDs []string, assignerPermissions []string, revoke bool) ([]model.AppOrgRole, error) {
 	if appOrg == nil {
->>>>>>> 6f08afe8
 		return nil, errors.ErrorData(logutils.StatusInvalid, model.TypeApplicationOrganization, nil)
 	}
 
 	//find roles
-	roles, err := a.storage.FindAppOrgRolesByIDs(context, roleIDs, appOrgID)
+	roles, err := a.storage.FindAppOrgRolesByIDs(context, roleIDs, appOrg.ID)
 	if err != nil {
 		return nil, errors.WrapErrorAction(logutils.ActionFind, model.TypeAppOrgRole, nil, err)
 	}
