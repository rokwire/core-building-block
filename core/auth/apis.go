package auth

import (
	"core-building-block/core/model"
	"core-building-block/driven/storage"
	"core-building-block/utils"
	"encoding/json"
	"fmt"
	"io/ioutil"
	"net/http"
	"strings"
	"time"

	"github.com/google/uuid"
	"github.com/rokwire/core-auth-library-go/authorization"
	"github.com/rokwire/core-auth-library-go/tokenauth"
	"github.com/rokwire/logging-library-go/errors"
	"github.com/rokwire/logging-library-go/logutils"

	"github.com/rokwire/logging-library-go/logs"
)

//Start starts the auth service
func (a *Auth) Start() {
	storageListener := StorageListener{auth: a}
	a.storage.RegisterStorageListener(&storageListener)

	go a.setupDeleteSessionsTimer()
}

//GetHost returns the host/issuer of the auth service
func (a *Auth) GetHost() string {
	return a.host
}

//Login logs a user in a specific application using the specified credentials and authentication method.
//The authentication method must be one of the supported for the application.
//	Input:
//		ipAddress (string): Client's IP address
//		deviceType (string): "mobile" or "web" or "desktop" etc
//		deviceOS (*string): Device OS
//		deviceID (string): Device ID
//		authenticationType (string): Name of the authentication method for provided creds (eg. "email", "username", "illinois_oidc")
//		creds (string): Credentials/JSON encoded credential structure defined for the specified auth type
//		apiKey (string): API key to validate the specified app
//		appTypeIdentifier (string): identifier of the app type/client that the user is logging in from
//		orgID (string): ID of the organization that the user is logging in
//		params (string): JSON encoded params defined by specified auth type
//		profile (Profile): Account profile
//		preferences (map): Account preferences
//		admin (bool): Is this an admin login?
//		l (*logs.Log): Log object pointer for request
//	Returns:
//		Message (*string): message
//		Login session (*LoginSession): Signed ROKWIRE access token to be used to authorize future requests
//			Access token (string): Signed ROKWIRE access token to be used to authorize future requests
//			Refresh Token (string): Refresh token that can be sent to refresh the access token once it expires
//			AccountAuthType (AccountAuthType): AccountAuthType object for authenticated user
//			Params (interface{}): authType-specific set of parameters passed back to client
//			State (string): login state used if account is enrolled in MFA
//		MFA types ([]model.MFAType): list of MFA types account is enrolled in
func (a *Auth) Login(ipAddress string, deviceType string, deviceOS *string, deviceID string,
	authenticationType string, creds string, apiKey string, appTypeIdentifier string, orgID string, params string,
	profile model.Profile, preferences map[string]interface{}, admin bool, l *logs.Log) (*string, *model.LoginSession, []model.MFAType, error) {
	//TODO - analyse what should go in one transaction

	//validate if the provided auth type is supported by the provided application and organization
	authType, appType, appOrg, err := a.validateAuthType(authenticationType, appTypeIdentifier, orgID)
	if err != nil {
		return nil, nil, nil, errors.WrapErrorAction(logutils.ActionValidate, typeAuthType, nil, err)
	}

	if appOrg.Application.Admin != admin {
		if admin {
			return nil, nil, nil, errors.New("use services login endpoint")
		}
		return nil, nil, nil, errors.New("use admin login endpoint")
	}

	//TODO: Ideally we would not make many database calls before validating the API key. Currently needed to get app ID
	err = a.validateAPIKey(apiKey, appType.Application.ID)
	if err != nil {
		return nil, nil, nil, errors.WrapErrorData(logutils.StatusInvalid, model.TypeAPIKey, nil, err)
	}

	anonymous := false
	sub := ""

	var message string
	var accountAuthType *model.AccountAuthType
	var responseParams map[string]interface{}
	var mfaTypes []model.MFAType
	var state string

	//get the auth type implementation for the auth type
	if authType.IsAnonymous {
		anonymous = true

		anonymousID := ""
		anonymousID, responseParams, err = a.applyAnonymousAuthType(*authType, *appType, *appOrg, creds, params, l)
		if err != nil {
			return nil, nil, nil, errors.WrapErrorAction("apply anonymous auth type", "user", nil, err)
		}
		sub = anonymousID

	} else if authType.IsExternal {
		accountAuthType, responseParams, mfaTypes, err = a.applyExternalAuthType(*authType, *appType, *appOrg, creds, params, profile, preferences, l)
		if err != nil {
			return nil, nil, nil, errors.WrapErrorAction("apply external auth type", "user", nil, err)

		}

		sub = accountAuthType.Account.ID

		//TODO groups mapping
	} else {
		message, accountAuthType, mfaTypes, err = a.applyAuthType(*authType, *appType, *appOrg, creds, params, profile, preferences, l)
		if err != nil {
			return nil, nil, nil, errors.WrapErrorAction("apply auth type", "user", nil, err)
		}
		//message
		if len(message) > 0 {
			return &message, nil, nil, nil
		}

		sub = accountAuthType.Account.ID

		//the credentials are valid
	}

	//check if account is enrolled in MFA
	if !authType.IgnoreMFA && len(mfaTypes) > 0 {
		state, err = utils.GenerateRandomString(loginStateLength)
		if err != nil {
			return nil, nil, nil, errors.WrapErrorAction("generate", "login state", nil, err)
		}
	}

	//now we are ready to apply login for the user or anonymous
	loginSession, err := a.applyLogin(anonymous, sub, *authType, *appOrg, accountAuthType, *appType, ipAddress, deviceType, deviceOS, deviceID, responseParams, state, l)
	if err != nil {
		return nil, nil, nil, errors.WrapErrorAction("error apply login auth type", "user", nil, err)
	}

	if loginSession.State == "" {
		return nil, loginSession, nil, nil
	}

	return nil, &model.LoginSession{ID: loginSession.ID, Identifier: loginSession.Identifier, Params: responseParams, State: loginSession.State}, mfaTypes, nil
}

//AccountExists checks if a user is already registered
//The authentication method must be one of the supported for the application.
//	Input:
//		authenticationType (string): Name of the authentication method for provided creds (eg. "email", "username", "illinois_oidc")
//		userIdentifier (string): User identifier for the specified auth type
//		apiKey (string): API key to validate the specified app
//		appTypeIdentifier (string): identifier of the app type/client that the user is logging in from
//		orgID (string): ID of the organization that the user is logging in
//		l (*logs.Log): Log object pointer for request
//	Returns:
//		accountExisted (bool): valid when error is nil
func (a *Auth) AccountExists(authenticationType string, userIdentifier string, apiKey string, appTypeIdentifier string, orgID string, l *logs.Log) (bool, error) {
	//validate if the provided auth type is supported by the provided application and organization
	authType, appType, appOrg, err := a.validateAuthType(authenticationType, appTypeIdentifier, orgID)
	if err != nil {
		return false, errors.WrapErrorAction(logutils.ActionValidate, typeAuthType, nil, err)
	}

	//TODO: Ideally we would not make many database calls before validating the API key. Currently needed to get app ID
	err = a.validateAPIKey(apiKey, appType.Application.ID)
	if err != nil {
		return false, errors.WrapErrorData(logutils.StatusInvalid, model.TypeAPIKey, nil, err)
	}

	//check if the account exists check
	account, err := a.storage.FindAccount(appOrg.ID, authType.ID, userIdentifier)
	if err != nil {
		return false, errors.WrapErrorAction(logutils.ActionFind, model.TypeAccount, nil, err)
	}

	return account != nil, nil
}

//Refresh refreshes an access token using a refresh token
//	Input:
//		refreshToken (string): Refresh token
//		apiKey (string): API key to validate the specified app
//		l (*logs.Log): Log object pointer for request
//	Returns:
//		Login session (*LoginSession): Signed ROKWIRE access token to be used to authorize future requests
//			Access token (string): Signed ROKWIRE access token to be used to authorize future requests
//			Refresh Token (string): Refresh token that can be sent to refresh the access token once it expires
//			Params (interface{}): authType-specific set of parameters passed back to client
func (a *Auth) Refresh(refreshToken string, apiKey string, l *logs.Log) (*model.LoginSession, error) {
	var loginSession *model.LoginSession

	//find the login session for the refresh token
	loginSession, err := a.storage.FindLoginSession(refreshToken)
	if err != nil {
		l.Infof("error finding session by refresh token - %s", refreshToken)
		return nil, errors.WrapErrorAction("error finding session by refresh token", "", nil, err)
	}
	if loginSession == nil {
		l.Infof("there is no a session for refresh token - %s", refreshToken)
		return nil, nil
	}

	//check if the session is expired
	if loginSession.IsExpired() {
		l.Infof("the session is expired, so delete it and return null - %s", refreshToken)

		//remove the session
		err = a.storage.DeleteLoginSession(nil, loginSession.ID)
		if err != nil {
			return nil, errors.WrapErrorAction("error deleting expired session", "", nil, err)
		}

		//return nul
		return nil, nil
	}

	//check if a previous refresh token is being used
	//the session must contain the token since the session was returned by Mongo, so the token is old if not equal to the last token in the list
	currentToken := loginSession.CurrentRefreshToken()
	if currentToken == "" {
		return nil, errors.ErrorData(logutils.StatusMissing, "refresh tokens", nil)
	}
	if refreshToken != currentToken {
		l.Infof("previous refresh token being used, so delete login session and return null - %s", refreshToken)

		//remove the session
		err = a.storage.DeleteLoginSession(nil, loginSession.ID)
		if err != nil {
			return nil, errors.WrapErrorAction("error deleting expired session", "", nil, err)
		}

		return nil, nil
	}

	//TODO: Ideally we would not make many database calls before validating the API key. Currently needed to get app ID
	err = a.validateAPIKey(apiKey, loginSession.AppOrg.Application.ID)
	if err != nil {
		return nil, errors.WrapErrorData(logutils.StatusInvalid, model.TypeAPIKey, nil, err)
	}

	///now:
	// - generate new access token
	sub := loginSession.Identifier
	orgID := loginSession.AppOrg.Organization.ID
	appID := loginSession.AppOrg.Application.ID
	authType := loginSession.AuthType.Code

	anonymous := loginSession.Anonymous
	uid := ""
	name := ""
	email := ""
	phone := ""
	permissions := []string{}

	// - generate new params and update the account if needed(if external auth type)
	if loginSession.AuthType.IsExternal {
		extAuthType, err := a.getExternalAuthTypeImpl(loginSession.AuthType)
		if err != nil {
			l.Infof("error getting external auth type on refresh - %s", refreshToken)
			return nil, errors.WrapErrorAction("error getting external auth type on refresh", "", nil, err)
		}

		externalUser, refreshedData, err := extAuthType.refresh(loginSession.Params, loginSession.AuthType, loginSession.AppType, loginSession.AppOrg, l)
		if err != nil {
			l.Infof("error refreshing external auth type on refresh - %s", refreshToken)
			return nil, errors.WrapErrorAction("error refreshing external auth type on refresh", "", nil, err)
		}

		//check if need to update the account
		authType, err := a.storage.FindAuthType(loginSession.AuthType.ID)
		if err != nil {
			l.Infof("error getting auth type - %s", refreshToken)
			return nil, errors.WrapErrorAction("error getting auth type", "", nil, err)
		}
		err = a.updateAccountIfNeeded(*loginSession.AccountAuthType, *externalUser, *authType, loginSession.AppOrg)
		if err != nil {
			return nil, errors.WrapErrorAction("update account if needed on refresh", "", nil, err)
		}

		loginSession.Params = refreshedData //assing the refreshed data
	}

	if !anonymous {
		accountAuthType := loginSession.AccountAuthType
		if accountAuthType == nil {
			l.Infof("for some reasons account auth type is null for not anonymous login - %s", loginSession.ID)
			return nil, errors.ErrorAction("for some reasons account auth type is null for not anonymous login", "", nil)
		}
		uid = accountAuthType.Identifier
		name = accountAuthType.Account.Profile.GetFullName()
		email = accountAuthType.Account.Profile.Email
		phone = accountAuthType.Account.Profile.Phone
		permissions = accountAuthType.Account.GetPermissionNames()
	}
<<<<<<< HEAD
	claims := a.getStandardClaims(sub, uid, name, email, phone, "rokwire", orgID, appID, authType, nil, anonymous, false, false)
=======
	claims := a.getStandardClaims(sub, uid, name, email, phone, rokwireTokenAud, orgID, appID, authType, nil, anonymous, false, loginSession.AppOrg.Application.Admin)
>>>>>>> 77e33a65
	accessToken, err := a.buildAccessToken(claims, strings.Join(permissions, ","), authorization.ScopeGlobal)
	if err != nil {
		l.Infof("error generating acccess token on refresh - %s", refreshToken)
		return nil, errors.WrapErrorAction(logutils.ActionCreate, logutils.TypeToken, nil, err)
	}
	loginSession.AccessToken = accessToken //set the generated token
	// - generate new refresh token
	refreshToken, expires, err := a.buildRefreshToken()
	if err != nil {
		l.Infof("error generating refresh token on refresh - %s", refreshToken)
		return nil, errors.WrapErrorAction(logutils.ActionCreate, logutils.TypeToken, nil, err)
	}
	if loginSession.RefreshTokens == nil {
		loginSession.RefreshTokens = make([]string, 0)
	}
	loginSession.RefreshTokens = append(loginSession.RefreshTokens, refreshToken) //set the generated token
	// - update the expired field
	loginSession.Expires = *expires

	//store the updated session
	now := time.Now()
	loginSession.DateUpdated = &now
	err = a.storage.UpdateLoginSession(nil, *loginSession)
	if err != nil {
		l.Infof("error updating login session on refresh - %s", refreshToken)
		return nil, errors.WrapErrorAction("error updating login session on refresh", "", nil, err)
	}

	//return the updated session
	return loginSession, nil
}

//GetLoginURL returns a pre-formatted login url for SSO providers
//	Input:
//		authenticationType (string): Name of the authentication method for provided creds (eg. "email", "username", "illinois_oidc")
//		appTypeIdentifier (string): Identifier of the app type/client that the user is logging in from
//		orgID (string): ID of the organization that the user is logging in
//		redirectURI (string): Registered redirect URI where client will receive response
//		apiKey (string): API key to validate the specified app
//		l (*loglib.Log): Log object pointer for request
//	Returns:
//		Login URL (string): SSO provider login URL to be launched in a browser
//		Params (map[string]interface{}): Params to be sent in subsequent request (if necessary)
func (a *Auth) GetLoginURL(authenticationType string, appTypeIdentifier string, orgID string, redirectURI string, apiKey string, l *logs.Log) (string, map[string]interface{}, error) {
	//validate if the provided auth type is supported by the provided application and organization
	authType, appType, appOrg, err := a.validateAuthType(authenticationType, appTypeIdentifier, orgID)
	if err != nil {
		return "", nil, errors.WrapErrorAction(logutils.ActionValidate, typeAuthType, nil, err)
	}

	//TODO: Ideally we would not make many database calls before validating the API key. Currently needed to get app ID
	err = a.validateAPIKey(apiKey, appType.Application.ID)
	if err != nil {
		return "", nil, errors.WrapErrorData(logutils.StatusInvalid, model.TypeAPIKey, nil, err)
	}

	//get the auth type implementation for the auth type
	authImpl, err := a.getExternalAuthTypeImpl(*authType)
	if err != nil {
		return "", nil, errors.WrapErrorAction(logutils.ActionLoadCache, typeAuthType, nil, err)
	}

	//get login URL
	loginURL, params, err := authImpl.getLoginURL(*authType, *appType, *appOrg, redirectURI, l)
	if err != nil {
		return "", nil, errors.WrapErrorAction(logutils.ActionGet, "login url", nil, err)
	}

	return loginURL, params, nil
}

//LoginMFA verifies a code sent by a user as a final login step for enrolled accounts.
//The MFA type must be one of the supported for the application.
//	Input:
//		apiKey (string): API key to validate the specified app
//		accountID (string): ID of account user is trying to access
//		sessionID (string): ID of login session generated during login
//		identifier (string): Email, phone, or TOTP device name
//		mfaType (string): Type of MFA code sent
//		mfaCode (string): Code that must be verified
//		state (string): Variable used to verify user has already passed credentials check
//		l (*logs.Log): Log object pointer for request
//	Returns:
//		Message (*string): message
//		Login session (*LoginSession): Signed ROKWIRE access token to be used to authorize future requests
//			Access token (string): Signed ROKWIRE access token to be used to authorize future requests
//			Refresh Token (string): Refresh token that can be sent to refresh the access token once it expires
//			AccountAuthType (AccountAuthType): AccountAuthType object for authenticated user
func (a *Auth) LoginMFA(apiKey string, accountID string, sessionID string, identifier string, mfaType string, mfaCode string, state string, l *logs.Log) (*string, *model.LoginSession, error) {
	var message string
	var loginSession *model.LoginSession
	var err error
	transaction := func(context storage.TransactionContext) error {
		//1. find mfa type in account
		loginSession, err = a.storage.FindAndUpdateLoginSession(context, sessionID)
		if err != nil {
			return errors.WrapErrorAction(logutils.ActionFind, model.TypeLoginSession, &logutils.FieldArgs{"session_id": sessionID}, err)
		}

		if loginSession.MfaAttempts >= maxMfaAttempts {
			a.deleteLoginSession(context, sessionID, l)
			message = fmt.Sprintf("max mfa attempts reached: %d", maxMfaAttempts)
			return errors.New(message)
		}

		//2. check api key
		err = a.validateAPIKey(apiKey, loginSession.AppOrg.Application.ID)
		if err != nil {
			return errors.WrapErrorData(logutils.StatusInvalid, model.TypeAPIKey, logutils.StringArgs(apiKey), err)
		}

		//3. find mfa type in account
		errFields := &logutils.FieldArgs{"account_id": accountID, "type": mfaType}
		mfa, err := a.storage.FindMFAType(context, accountID, identifier, mfaType)
		if err != nil {
			return errors.WrapErrorAction(logutils.ActionFind, model.TypeMFAType, errFields, err)
		}
		if mfa == nil {
			message = "account not enrolled"
			return errors.ErrorData(logutils.StatusMissing, model.TypeMFAType, errFields)
		}
		if !mfa.Verified {
			message = "mfa type not verified"
			return errors.ErrorData(logutils.StatusMissing, model.TypeMFAType, errFields)
		}
		if mfa.Params == nil {
			return errors.ErrorData(logutils.StatusMissing, "mfa params", errFields)
		}

		//4. check state variable
		if state != loginSession.State {
			message = "invalid login state"
			return errors.ErrorData(logutils.StatusInvalid, "login state", errFields)
		}
		if loginSession.StateExpires != nil && time.Now().UTC().After(*loginSession.StateExpires) {
			a.deleteLoginSession(context, sessionID, l)
			message = "expired state"
			return errors.ErrorData(logutils.StatusInvalid, "expired state", nil)
		}

		//5. verify code
		mfaImpl, err := a.getMfaTypeImpl(mfaType)
		if err != nil {
			return errors.WrapErrorAction(logutils.ActionLoadCache, typeMfaType, nil, err)
		}
		verifyMsg, err := mfaImpl.verify(context, mfa, accountID, mfaCode)
		if err != nil {
			if verifyMsg != nil {
				message = *verifyMsg
			}
			return errors.WrapErrorAction("verifying", "mfa code", errFields, err)
		}

		loginSession.State = ""
		loginSession.StateExpires = nil
		loginSession.MfaAttempts = 0
		err = a.storage.UpdateLoginSession(context, *loginSession)
		if err != nil {
			return errors.WrapErrorAction(logutils.ActionUpdate, model.TypeLoginSession, nil, err)
		}

		return nil
	}

	err = a.storage.PerformTransaction(transaction)
	if err != nil {
		if message != "" {
			return &message, nil, errors.WrapErrorAction("verifying", model.TypeMFAType, nil, err)
		}
		return nil, nil, errors.WrapErrorAction("verifying", model.TypeMFAType, nil, err)
	}

	return nil, loginSession, nil
}

//VerifyCredential verifies credential (checks the verification code in the credentials collection)
func (a *Auth) VerifyCredential(id string, verification string, l *logs.Log) error {
	credential, err := a.storage.FindCredential(id)
	if err != nil || credential == nil {
		return errors.WrapErrorAction(logutils.ActionFind, model.TypeCredential, nil, err)
	}

	if credential.Verified {
		return errors.New("credential has already been verified")
	}

	//get the auth type
	authType, err := a.storage.FindAuthType(credential.AuthType.ID)
	if err != nil || authType == nil {
		return errors.WrapErrorAction(logutils.ActionLoadCache, typeAuthType, logutils.StringArgs(credential.AuthType.ID), err)
	}
	if !authType.UseCredentials {
		return errors.WrapErrorAction("invalid auth type for credential verification", model.TypeAuthType, nil, err)
	}

	authImpl, err := a.getAuthTypeImpl(*authType)
	if err != nil {
		return errors.WrapErrorAction(logutils.ActionLoadCache, typeAuthType, nil, err)
	}

	authTypeCreds, err := authImpl.verifyCredential(credential, verification, l)
	if err != nil || authTypeCreds == nil {
		return errors.WrapErrorAction(logutils.ActionValidate, "verification code", nil, err)
	}

	credential.Verified = true
	credential.Value = authTypeCreds
	if err = a.storage.UpdateCredential(credential); err != nil {
		return errors.WrapErrorAction(logutils.ActionUpdate, model.TypeCredential, nil, err)
	}

	return nil
}

//UpdateCredential updates the credential object with the new value
//	Input:
//		accountID: id of the associated account to reset
//		accountAuthTypeID (string): id of the AccountAuthType
//		params: specific params for the different auth types
//	Returns:
//		error: if any
//TODO: Clear login sessions using old creds
// Handle refresh tokens when applicable
func (a *Auth) UpdateCredential(accountID string, accountAuthTypeID string, params string, l *logs.Log) error {
	//Get the user credential from account auth type in accounts collection
	account, err := a.storage.FindAccountByID(nil, accountID)
	if err != nil {
		return errors.WrapErrorAction(logutils.ActionFind, model.TypeAccount, nil, err)
	}
	accountAuthType, err := a.findAccountAuthTypeByID(account, accountAuthTypeID)
	if err != nil {
		return errors.WrapErrorAction(logutils.ActionFind, model.TypeAuthType, nil, err)
	}
	if accountAuthType.Credential == nil {
		return errors.New("Invalid account auth type for reset password")
	}

	credential := accountAuthType.Credential
	//Determine the auth type for resetPassword
	authType := accountAuthType.AuthType
	if !authType.UseCredentials {
		return errors.WrapErrorAction("invalid auth type for reset password client", model.TypeAuthType, nil, err)
	}

	authImpl, err := a.getAuthTypeImpl(authType)
	if err != nil {
		return errors.WrapErrorAction(logutils.ActionLoadCache, typeAuthType, nil, err)
	}

	authTypeCreds, err := authImpl.resetCredential(credential, nil, params, l)
	if err != nil || authTypeCreds == nil {
		return errors.WrapErrorAction(logutils.ActionValidate, "reset password", nil, err)
	}
	//Update the credential with new password
	credential.Value = authTypeCreds
	if err = a.storage.UpdateCredential(credential); err != nil {
		return errors.WrapErrorAction(logutils.ActionUpdate, model.TypeCredential, nil, err)
	}

	return nil
}

//ResetForgotCredential resets forgot credential
//	Input:
//		credsID: id of the credential object
//		resetCode: code from the reset link
//		params: specific params for the different auth types
//	Returns:
//		error: if any
//TODO: Clear login sessions using old creds
// Handle refresh tokens when applicable
func (a *Auth) ResetForgotCredential(credsID string, resetCode string, params string, l *logs.Log) error {
	credential, err := a.storage.FindCredential(credsID)
	if err != nil || credential == nil {
		return errors.WrapErrorAction(logutils.ActionFind, model.TypeCredential, nil, err)
	}

	//Determine the auth type for resetPassword
	authType, err := a.storage.FindAuthType(credential.AuthType.ID)
	if err != nil || authType == nil {
		return errors.WrapErrorAction(logutils.ActionLoadCache, typeAuthType, logutils.StringArgs(credential.AuthType.ID), err)
	}
	if !authType.UseCredentials {
		return errors.WrapErrorAction("invalid auth type for reset password link", model.TypeAuthType, nil, err)
	}

	authImpl, err := a.getAuthTypeImpl(*authType)
	if err != nil {
		return errors.WrapErrorAction(logutils.ActionLoadCache, typeAuthType, nil, err)
	}

	authTypeCreds, err := authImpl.resetCredential(credential, &resetCode, params, l)
	if err != nil || authTypeCreds == nil {
		return errors.WrapErrorAction(logutils.ActionValidate, "reset password", nil, err)
	}
	//Update the credential with new password
	credential.Value = authTypeCreds
	if err = a.storage.UpdateCredential(credential); err != nil {
		return errors.WrapErrorAction(logutils.ActionUpdate, model.TypeCredential, nil, err)
	}

	return nil
}

//ForgotCredential initiate forgot credential process (generates a reset link and sends to the given identifier for email auth type)
//	Input:
//		authenticationType (string): Name of the authentication method for provided creds (eg. "email", "username", "illinois_oidc")
//		identifier: identifier of the account auth type
//		appTypeIdentifier (string): Identifier of the app type/client that the user is logging in from
//		orgID (string): ID of the organization that the user is logging in
//		apiKey (string): API key to validate the specified app
//	Returns:
//		error: if any
func (a *Auth) ForgotCredential(authenticationType string, appTypeIdentifier string, orgID string, apiKey string, identifier string, l *logs.Log) error {
	//validate if the provided auth type is supported by the provided application and organization
	authType, appType, appOrg, err := a.validateAuthType(authenticationType, appTypeIdentifier, orgID)
	if err != nil {
		return errors.WrapErrorAction(logutils.ActionValidate, typeAuthType, nil, err)
	}

	//check for api key
	//TODO: Ideally we would not make many database calls before validating the API key. Currently needed to get app ID
	err = a.validateAPIKey(apiKey, appType.Application.ID)
	if err != nil {
		return errors.WrapErrorData(logutils.StatusInvalid, model.TypeAPIKey, nil, err)
	}

	//check if the auth types uses credentials
	if !authType.UseCredentials {
		return errors.WrapErrorAction("invalid auth type for forgot credential", model.TypeAuthType, nil, err)
	}

	authImpl, err := a.getAuthTypeImpl(*authType)
	if err != nil {
		return errors.WrapErrorAction(logutils.ActionLoadCache, typeAuthType, nil, err)
	}
	authTypeID := authType.ID

	//Find the credential for setting reset code and expiry and sending credID in reset link
	account, err := a.storage.FindAccount(appOrg.ID, authTypeID, identifier)
	if err != nil {
		return errors.WrapErrorAction(logutils.ActionFind, model.TypeAccount, nil, err)
	}

	accountAuthType, err := a.findAccountAuthType(account, authType, identifier)
	if accountAuthType == nil {
		return errors.WrapErrorAction(logutils.ActionFind, model.TypeAccountAuthType, nil, err)
	}
	credential := accountAuthType.Credential
	if credential == nil {
		return errors.New("Invalid account auth type for reset link")
	}
	//do not allow to reset credential for unverified credentials
	if !credential.Verified {
		return errors.New("The credential is not verified")
	}

	authTypeCreds, err := authImpl.forgotCredential(credential, identifier, l)
	if err != nil || authTypeCreds == nil {
		return errors.WrapErrorAction(logutils.ActionValidate, "forgot password", nil, err)
	}
	//Update the credential with reset code and expiry
	credential.Value = authTypeCreds
	if err = a.storage.UpdateCredential(credential); err != nil {
		return errors.WrapErrorAction(logutils.ActionUpdate, model.TypeCredential, nil, err)
	}
	return nil
}

//SendVerifyCredential sends the verification code to the identifier
func (a *Auth) SendVerifyCredential(authenticationType string, appTypeIdentifier string, orgID string, apiKey string, identifier string, l *logs.Log) error {
	//validate if the provided auth type is supported by the provided application and organization
	authType, appType, appOrg, err := a.validateAuthType(authenticationType, appTypeIdentifier, orgID)
	if err != nil {
		return errors.WrapErrorAction(logutils.ActionValidate, typeAuthType, nil, err)
	}
	//validate api key before making db calls
	err = a.validateAPIKey(apiKey, appType.Application.ID)
	if err != nil {
		return errors.WrapErrorData(logutils.StatusInvalid, model.TypeAPIKey, nil, err)
	}

	if !authType.UseCredentials {
		return errors.WrapErrorAction("invalid auth type for sending verify code", model.TypeAuthType, nil, err)
	}
	authImpl, err := a.getAuthTypeImpl(*authType)
	if err != nil {
		return errors.WrapErrorAction(logutils.ActionLoadCache, typeAuthType, nil, err)
	}
	account, err := a.storage.FindAccount(appOrg.ID, authType.ID, identifier)
	if err != nil {
		return errors.WrapErrorAction(logutils.ActionFind, model.TypeAccount, nil, err)
	}
	accountAuthType, err := a.findAccountAuthType(account, authType, identifier)
	if accountAuthType == nil {
		return errors.WrapErrorAction(logutils.ActionFind, model.TypeAccountAuthType, nil, err)
	}
	credential := accountAuthType.Credential
	if credential == nil {
		return errors.New("Invalid account auth type for reset link")
	}

	if credential.Verified {
		return errors.New("credential has already been verified")
	}

	err = authImpl.sendVerifyCredential(credential, l)
	if err != nil {
		return errors.WrapErrorAction(logutils.ActionSend, "verification code", nil, err)
	}

	return nil
}

//VerifyMFA verifies a code sent by a user as a final MFA enrollment step.
//The MFA type must be one of the supported for the application.
//	Input:
//		accountID (string): ID of account for which user is trying to verify MFA
//		identifier (string): Email, phone, or TOTP device name
//		mfaType (string): Type of MFA code sent
//		mfaCode (string): Code that must be verified
//	Returns:
//		Message (*string): message
//		Recovery codes ([]string): List of account recovery codes returned if enrolling in MFA for first time
func (a *Auth) VerifyMFA(accountID string, identifier string, mfaType string, mfaCode string) (*string, []string, error) {
	var recoveryMfa *model.MFAType
	var message *string
	transaction := func(context storage.TransactionContext) error {
		errFields := &logutils.FieldArgs{"account_id": accountID, "type": mfaType}
		//1. find mfa type in account
		mfa, err := a.storage.FindMFAType(context, accountID, identifier, mfaType)
		if err != nil {
			return errors.WrapErrorAction(logutils.ActionFind, model.TypeMFAType, errFields, err)
		}
		if mfa == nil {
			return errors.ErrorData(logutils.StatusMissing, model.TypeMFAType, errFields)
		}

		if mfa.Verified {
			return errors.New("mfa type already verified")
		}
		if mfa.Params == nil {
			return errors.ErrorData(logutils.StatusMissing, "mfa params", errFields)
		}

		//2. get mfa type implementation
		mfaImpl, err := a.getMfaTypeImpl(mfaType)
		if err != nil {
			return errors.WrapErrorAction(logutils.ActionLoadCache, typeMfaType, nil, err)
		}
		message, err = mfaImpl.verify(context, mfa, accountID, mfaCode)
		if err != nil {
			return errors.WrapErrorAction(logutils.ActionValidate, typeMfaType, errFields, err)
		}

		//3. update existing MFA type
		mfa.Verified = true
		err = a.storage.UpdateMFAType(context, mfa, accountID)
		if err != nil {
			return errors.WrapErrorAction(logutils.ActionUpdate, model.TypeMFAType, &logutils.FieldArgs{"account_id": accountID, "id": mfa.ID}, err)
		}

		//4. find account
		account, err := a.storage.FindAccountByID(context, accountID)
		if err != nil {
			return errors.WrapErrorAction(logutils.ActionFind, model.TypeAccount, &logutils.FieldArgs{"_id": accountID}, err)
		}

		//5. only mfa type just been verified, so enroll in recovery mfa automatically
		if len(account.MFATypes) == 1 {
			mfaImpl, err := a.getMfaTypeImpl(MfaTypeRecovery)
			if err != nil {
				return errors.WrapErrorAction(logutils.ActionLoadCache, typeMfaType, nil, err)
			}
			recoveryMfa, err = mfaImpl.enroll(MfaTypeRecovery)
			if err != nil {
				return errors.WrapErrorAction(logutils.ActionValidate, typeMfaType, &logutils.FieldArgs{"account_id": accountID, "type": MfaTypeRecovery}, err)
			}

			// insert recovery mfa type
			err = a.storage.InsertMFAType(context, recoveryMfa, accountID)
			if err != nil {
				return errors.WrapErrorAction(logutils.ActionInsert, model.TypeMFAType, &logutils.FieldArgs{"account_id": accountID, "type": MfaTypeRecovery}, err)
			}
		}

		return nil
	}

	err := a.storage.PerformTransaction(transaction)
	if err != nil {
		return message, nil, errors.WrapErrorAction("verifying", model.TypeMFAType, nil, err)
	}

	if recoveryMfa != nil && recoveryMfa.Params != nil {
		recoveryCodes, ok := recoveryMfa.Params["codes"].([]string)
		if !ok {
			return nil, nil, errors.ErrorAction(logutils.ActionCast, "recovery codes", nil)
		}

		return nil, recoveryCodes, nil
	}

	return nil, nil, nil
}

//GetMFATypes gets all MFA types set up for an account
//	Input:
//		accountID (string): Account ID to find MFA types
//	Returns:
//		MFA Types ([]model.MFAType): MFA information for all enrolled types
func (a *Auth) GetMFATypes(accountID string) ([]model.MFAType, error) {
	mfa, err := a.storage.FindMFATypes(accountID)
	if err != nil {
		return nil, errors.WrapErrorAction(logutils.ActionFind, model.TypeMFAType, nil, err)
	}

	return mfa, nil
}

//AddMFAType adds a form of MFA to an account
//	Input:
//		accountID (string): Account ID to add MFA
//		identifier (string): Email, phone, or TOTP device name
//		mfaType (string): Type of MFA to be added
//	Returns:
//		MFA Type (*model.MFAType): MFA information for the specified type
func (a *Auth) AddMFAType(accountID string, identifier string, mfaType string) (*model.MFAType, error) {
	mfaImpl, err := a.getMfaTypeImpl(mfaType)
	if err != nil {
		return nil, errors.WrapErrorAction(logutils.ActionLoadCache, typeMfaType, nil, err)
	}

	newMfa, err := mfaImpl.enroll(identifier)
	if err != nil {
		return nil, errors.WrapErrorAction("enrolling", typeMfaType, nil, err)
	}

	err = a.storage.InsertMFAType(nil, newMfa, accountID)
	if err != nil {
		return nil, errors.WrapErrorAction(logutils.ActionInsert, typeMfaType, &logutils.FieldArgs{"account_id": accountID, "type": mfaType}, err)
	}

	return newMfa, nil
}

//RemoveMFAType removes a form of MFA from an account
//	Input:
//		accountID (string): Account ID to remove MFA
//		identifier (string): Email, phone, or TOTP device name
//		mfaType (string): Type of MFA to remove
func (a *Auth) RemoveMFAType(accountID string, identifier string, mfaType string) error {
	transaction := func(context storage.TransactionContext) error {
		//1. remove mfa type from account
		err := a.storage.DeleteMFAType(context, accountID, identifier, mfaType)
		if err != nil {
			return errors.WrapErrorAction(logutils.ActionDelete, model.TypeMFAType, &logutils.FieldArgs{"account_id": accountID, "identifier": identifier, "type": mfaType}, err)
		}

		//2. find account
		account, err := a.storage.FindAccountByID(context, accountID)
		if err != nil {
			return errors.WrapErrorAction(logutils.ActionFind, model.TypeAccount, nil, err)
		}
		if account == nil {
			return errors.ErrorData(logutils.StatusMissing, model.TypeAccount, &logutils.FieldArgs{"_id": accountID})
		}

		//3. check if account only has recovery MFA remaining
		if len(account.MFATypes) == 1 && account.MFATypes[0].Type == MfaTypeRecovery {
			err = a.storage.DeleteMFAType(context, accountID, MfaTypeRecovery, MfaTypeRecovery)
			if err != nil {
				return errors.WrapErrorAction(logutils.ActionDelete, model.TypeMFAType, &logutils.FieldArgs{"account_id": accountID, "identifier": MfaTypeRecovery, "type": MfaTypeRecovery}, err)
			}
		}

		return nil
	}

	err := a.storage.PerformTransaction(transaction)
	if err != nil {
		return errors.WrapErrorAction(logutils.ActionDelete, model.TypeMFAType, nil, err)
	}

	return nil
}

//GetServiceAccessToken returns an access token for a non-human client
func (a *Auth) GetServiceAccessToken(r *http.Request, l *logs.Log) (*string, string, error) {
	data, err := ioutil.ReadAll(r.Body)
	if err != nil {
		return nil, "", errors.WrapErrorAction(logutils.ActionRead, logutils.TypeRequestBody, nil, err)
	}
	r.Body.Close()

	var requestData model.ServiceAccountTokenRequest
	err = json.Unmarshal(data, &requestData)
	if err != nil {
		return nil, "", errors.WrapErrorAction(logutils.ActionUnmarshal, logutils.MessageDataType("service account access token request"), nil, err)
	}

	if requestData.Creds == nil {
		return nil, "", errors.ErrorData(logutils.StatusMissing, "service account creds", nil)
	}

	serviceAuthType, err := a.getServiceAuthTypeImpl(requestData.AuthType)
	if err != nil {
		l.Info("error getting service auth type on get service access token")
		return nil, "", errors.WrapErrorAction("error getting service auth type on get service access token", "", nil, err)
	}

	authutils.ResetRequestBody(r, data)
	message, account, err := serviceAuthType.checkCredentials(r, requestData.Creds, l)
	if err != nil {
		return message, "", errors.WrapErrorAction(logutils.ActionValidate, "service account creds", nil, err)
	}

	permissions := account.GetPermissionNames()
	var appID string
	if account.Application != nil {
		appID = account.Application.ID
	}
	var orgID string
	if account.Organization != nil {
		orgID = account.Organization.ID
	}
	claims := a.getStandardClaims(account.ID, "", "", "", "", "rokwire", orgID, appID, requestData.AuthType, nil, false, true, true)
	accessToken, err := a.buildAccessToken(claims, strings.Join(permissions, ","), authorization.ScopeGlobal)
	if err != nil {
		return nil, "", errors.WrapErrorAction(logutils.ActionCreate, logutils.TypeToken, nil, err)
	}
	return nil, accessToken, nil
}

//GetServiceAccounts gets all service accounts
func (a *Auth) GetServiceAccounts() ([]model.ServiceAccount, error) {
	serviceAccounts, err := a.storage.FindServiceAccounts()
	if err != nil {
		return nil, errors.WrapErrorAction(logutils.ActionFind, model.TypeServiceAccount, nil, err)
	}

	return serviceAccounts, nil
}

//RegisterServiceAccount registers a service account
func (a *Auth) RegisterServiceAccount(name string, orgID *string, appID *string, permissions []string, roles []string) error {
	id, _ := uuid.NewUUID()
	newAccount, err := a.constructServiceAccount(id.String(), name, orgID, appID, permissions, roles)
	if err != nil {
		return errors.WrapErrorAction(logutils.ActionCreate, model.TypeServiceAccount, nil, err)
	}
	newAccount.DateCreated = time.Now().UTC()

	err = a.storage.InsertServiceAccount(newAccount)
	if err != nil {
		return errors.WrapErrorAction(logutils.ActionInsert, model.TypeServiceAccount, nil, err)
	}

	return nil
}

//UpdateServiceAccount updates a service account
func (a *Auth) UpdateServiceAccount(id string, name string, orgID *string, appID *string, permissions []string, roles []string) error {
	updatedAccount, err := a.constructServiceAccount(id, name, orgID, appID, permissions, roles)
	if err != nil {
		return errors.WrapErrorAction(logutils.ActionCreate, model.TypeServiceAccount, nil, err)
	}

	err = a.storage.UpdateServiceAccount(nil, updatedAccount)
	if err != nil {
		return errors.WrapErrorAction(logutils.ActionUpdate, model.TypeServiceAccount, nil, err)
	}

	return nil
}

//DeregisterServiceAccount deregisters a service account
func (a *Auth) DeregisterServiceAccount(id string) error {
	err := a.storage.DeleteServiceAccount(id)
	if err != nil {
		return errors.WrapErrorAction(logutils.ActionDelete, model.TypeServiceAccount, nil, err)
	}

	return nil
}

//AddServiceCredential adds a credential to a service account
func (a *Auth) AddServiceCredential(accountID string, creds *model.ServiceAccountCredential, l *logs.Log) (string, error) {
	var token string
	if creds == nil {
		return "", errors.ErrorData(logutils.StatusMissing, model.TypeServiceAccountCredential, nil)
	}

	transaction := func(context storage.TransactionContext) error {
		//1. find service account
		account, err := a.storage.FindServiceAccountByID(context, accountID)
		if err != nil {
			return errors.WrapErrorAction(logutils.ActionFind, model.TypeServiceAccount, nil, err)
		}

		//2. update credentials
		serviceAuthType, err := a.getServiceAuthTypeImpl(creds.Type)
		if err != nil {
			l.Info("error getting service auth type on add service credential")
			return errors.WrapErrorAction("error getting service auth type on add service credential", "", nil, err)
		}

		account, token, err = serviceAuthType.addCredentials(account, creds, l)
		if err != nil {
			return errors.WrapErrorAction(logutils.ActionValidate, "service account creds", nil, err)
		}

		//3. update service account
		err = a.storage.UpdateServiceAccount(context, account)
		if err != nil {
			return errors.WrapErrorAction(logutils.ActionUpdate, model.TypeServiceAccount, nil, err)
		}

		return nil
	}

	err := a.storage.PerformTransaction(transaction)
	if err != nil {
		return "", errors.WrapErrorAction(logutils.ActionUpdate, model.TypeServiceAccount, nil, err)
	}
	return token, nil
}

//RemoveServiceCredential removes a credential from a service account
func (a *Auth) RemoveServiceCredential(accountID string, name string) error {
	transaction := func(context storage.TransactionContext) error {
		//1. find service account
		account, err := a.storage.FindServiceAccountByID(context, accountID)
		if err != nil {
			return errors.WrapErrorAction(logutils.ActionFind, model.TypeServiceAccount, nil, err)
		}

		//2. remove token from token list
		updated := false
		for i, cred := range account.Credentials {
			if cred.Name == name {
				account.Credentials = append(account.Credentials[:i], account.Credentials[i+1:]...)
				updated = true
				break
			}
		}

		//3. update account
		if updated {
			err = a.storage.UpdateServiceAccount(context, account)
			if err != nil {
				return errors.WrapErrorAction(logutils.ActionUpdate, model.TypeServiceAccount, nil, err)
			}
		}

		return nil
	}

	err := a.storage.PerformTransaction(transaction)
	if err != nil {
		return errors.WrapErrorAction(logutils.ActionDelete, model.TypeServiceAccount, nil, err)
	}

	return nil
}

//AuthorizeService returns a scoped token for the specified service and the service registration record if authorized or
//	the service registration record if not. Passing "approvedScopes" will update the service authorization for this user and
//	return a scoped access token which reflects this change.
//	Input:
//		claims (tokenauth.Claims): Claims from un-scoped user access token
//		serviceID (string): ID of the service to be authorized
//		approvedScopes ([]string): list of scope strings to be approved
//		l (*logs.Log): Log object pointer for request
//	Returns:
//		Access token (string): Signed scoped access token to be used to authorize requests to the specified service
//		Approved Scopes ([]authorization.Scope): The approved scopes included in the provided token
//		Service reg (*model.ServiceReg): The service registration record for the requested service
func (a *Auth) AuthorizeService(claims tokenauth.Claims, serviceID string, approvedScopes []authorization.Scope, l *logs.Log) (string, []authorization.Scope, *model.ServiceReg, error) {
	var authorization model.ServiceAuthorization
	if approvedScopes != nil {
		//If approved scopes are being updated, save update and return token with updated scopes
		authorization = model.ServiceAuthorization{UserID: claims.Subject, ServiceID: serviceID, Scopes: approvedScopes}
		err := a.storage.SaveServiceAuthorization(&authorization)
		if err != nil {
			return "", nil, nil, errors.WrapErrorAction(logutils.ActionSave, model.TypeServiceAuthorization, nil, err)
		}
	} else {
		serviceAuth, err := a.storage.FindServiceAuthorization(claims.Subject, serviceID)
		if err != nil {
			return "", nil, nil, errors.WrapErrorAction(logutils.ActionFind, model.TypeServiceAuthorization, nil, err)
		}

		if serviceAuth != nil {
			//If service authorization exists, generate token with saved scopes
			authorization = *serviceAuth
		} else {
			//If no service authorization exists, return the service registration record
			reg, err := a.storage.FindServiceReg(serviceID)
			if err != nil {
				return "", nil, nil, errors.WrapErrorAction(logutils.ActionFind, model.TypeServiceReg, nil, err)
			}
			return "", nil, reg, nil
		}
	}

	token, err := a.getScopedAccessToken(claims, serviceID, authorization.Scopes)
	if err != nil {
		return "", nil, nil, errors.WrapErrorAction("build", logutils.TypeToken, nil, err)
	}

	return token, authorization.Scopes, nil, nil
}

//GetAdminToken returns an admin token for the specified application
func (a *Auth) GetAdminToken(claims tokenauth.Claims, appID string, l *logs.Log) (string, error) {
	//verify that the provided appID is valid for the organization
	_, err := a.storage.FindApplicationOrganizations(appID, claims.OrgID)
	if err != nil {
		return "", errors.WrapErrorAction(logutils.ActionFind, model.TypeApplicationOrganization, &logutils.FieldArgs{"org_id": claims.OrgID, "app_id": appID}, err)
	}

<<<<<<< HEAD
	aud := strings.Join(services, ",")
	scope := strings.Join(scopeStrings, " ")

	scopedClaims := a.getStandardClaims(claims.Subject, "", "", "", "", aud, claims.OrgID, claims.AppID, claims.AuthType, nil, claims.Anonymous, claims.Authenticated, claims.Service)
	return a.buildAccessToken(scopedClaims, "", scope)
=======
	adminClaims := a.getStandardClaims(claims.Subject, claims.UID, claims.Name, claims.Email, claims.Phone, claims.Audience, claims.OrgID, appID, claims.AuthType,
		&claims.ExpiresAt, false, false, true)
	return a.buildAccessToken(adminClaims, claims.Permissions, claims.Scope)
>>>>>>> 77e33a65
}

//LinkAccountAuthType links new credentials to an existing account.
//The authentication method must be one of the supported for the application.
//	Input:
//		accountID (string): ID of the account to link the creds to
//		authenticationType (string): Name of the authentication method for provided creds (eg. "email", "username", "illinois_oidc")
//		appTypeIdentifier (string): identifier of the app type/client that the user is logging in from
//		creds (string): Credentials/JSON encoded credential structure defined for the specified auth type
//		params (string): JSON encoded params defined by specified auth type
//		l (*logs.Log): Log object pointer for request
//	Returns:
//		message (*string): response message
func (a *Auth) LinkAccountAuthType(accountID string, authenticationType string, appTypeIdentifier string, creds string, params string, l *logs.Log) (*string, error) {
	message := ""

	account, err := a.storage.FindAccountByID(nil, accountID)
	if err != nil {
		return nil, errors.WrapErrorAction(logutils.ActionFind, model.TypeAccount, nil, err)
	}

	//validate if the provided auth type is supported by the provided application and organization
	authType, appType, appOrg, err := a.validateAuthType(authenticationType, appTypeIdentifier, account.AppOrg.Organization.ID)
	if err != nil {
		return nil, errors.WrapErrorAction(logutils.ActionValidate, typeAuthType, nil, err)
	}

	if authType.IsAnonymous {
		return nil, errors.New("cannot link anonymous auth type to an account")
	} else if authType.IsExternal {
		_, err = a.linkAccountAuthTypeExternal(*account, *authType, *appType, *appOrg, creds, params, l)
		if err != nil {
			return nil, errors.WrapErrorAction("linking", model.TypeCredential, nil, err)
		}
	} else {
		message, _, err = a.linkAccountAuthType(*account, *authType, *appType, *appOrg, creds, params, l)
		if err != nil {
			return nil, errors.WrapErrorAction("linking", model.TypeCredential, nil, err)
		}
	}

	return &message, nil
}

//GetServiceRegistrations retrieves all service registrations
func (a *Auth) GetServiceRegistrations(serviceIDs []string) ([]model.ServiceReg, error) {
	return a.storage.FindServiceRegs(serviceIDs)
}

//RegisterService creates a new service registration
func (a *Auth) RegisterService(reg *model.ServiceReg) error {
	if reg != nil && !reg.FirstParty && strings.Contains(strings.ToUpper(reg.Name), rokwireKeyword) {
		return errors.Newf("the name of a third-party service may not contain \"%s\"", rokwireKeyword)
	}
	return a.storage.InsertServiceReg(reg)
}

//UpdateServiceRegistration updates an existing service registration
func (a *Auth) UpdateServiceRegistration(reg *model.ServiceReg) error {
	if reg != nil {
		if reg.Registration.ServiceID == authServiceID || reg.Registration.ServiceID == a.serviceID {
			return errors.Newf("modifying service registration not allowed for service id %v", reg.Registration.ServiceID)
		}
		if !reg.FirstParty && strings.Contains(strings.ToUpper(reg.Name), rokwireKeyword) {
			return errors.Newf("the name of a third-party service may not contain \"%s\"", rokwireKeyword)
		}
	}
	return a.storage.UpdateServiceReg(reg)
}

//DeregisterService deletes an existing service registration
func (a *Auth) DeregisterService(serviceID string) error {
	if serviceID == authServiceID || serviceID == a.serviceID {
		return errors.Newf("deregistering service not allowed for service id %v", serviceID)
	}
	return a.storage.DeleteServiceReg(serviceID)
}

//GetAuthKeySet generates a JSON Web Key Set for auth service registration
func (a *Auth) GetAuthKeySet() (*model.JSONWebKeySet, error) {
	authReg, err := a.AuthService.GetServiceReg("auth")
	if err != nil {
		return nil, errors.WrapErrorAction(logutils.ActionLoadCache, model.TypeServiceReg, logutils.StringArgs("auth"), err)
	}

	if authReg == nil || authReg.PubKey == nil || authReg.PubKey.Key == nil {
		return nil, errors.ErrorData(logutils.StatusMissing, model.TypePubKey, nil)
	}

	jwk, err := model.JSONWebKeyFromPubKey(authReg.PubKey)
	if err != nil || jwk == nil {
		return nil, errors.WrapErrorAction(logutils.ActionCreate, model.TypeJSONWebKey, nil, err)
	}

	return &model.JSONWebKeySet{Keys: []model.JSONWebKey{*jwk}}, nil
}

//GetApplicationAPIKeys finds and returns the API keys for the provided app
func (a *Auth) GetApplicationAPIKeys(appID string) ([]model.APIKey, error) {
	return a.storage.FindApplicationAPIKeys(appID)
}

//GetAPIKey finds and returns an API key
func (a *Auth) GetAPIKey(ID string) (*model.APIKey, error) {
	return a.storage.FindAPIKey(ID)
}

//CreateAPIKey creates a new API key
func (a *Auth) CreateAPIKey(apiKey model.APIKey) (*model.APIKey, error) {
	id, _ := uuid.NewUUID()
	apiKey.ID = id.String()
	return a.storage.InsertAPIKey(apiKey)
}

//UpdateAPIKey updates an existing API key
func (a *Auth) UpdateAPIKey(apiKey model.APIKey) error {
	if len(apiKey.ID) == 0 {
		return errors.Newf("id cannot be empty")
	}
	return a.storage.UpdateAPIKey(apiKey)
}

//DeleteAPIKey deletes an API key
func (a *Auth) DeleteAPIKey(ID string) error {
	return a.storage.DeleteAPIKey(ID)
}<|MERGE_RESOLUTION|>--- conflicted
+++ resolved
@@ -13,6 +13,7 @@
 
 	"github.com/google/uuid"
 	"github.com/rokwire/core-auth-library-go/authorization"
+	"github.com/rokwire/core-auth-library-go/authutils"
 	"github.com/rokwire/core-auth-library-go/tokenauth"
 	"github.com/rokwire/logging-library-go/errors"
 	"github.com/rokwire/logging-library-go/logutils"
@@ -298,11 +299,7 @@
 		phone = accountAuthType.Account.Profile.Phone
 		permissions = accountAuthType.Account.GetPermissionNames()
 	}
-<<<<<<< HEAD
-	claims := a.getStandardClaims(sub, uid, name, email, phone, "rokwire", orgID, appID, authType, nil, anonymous, false, false)
-=======
-	claims := a.getStandardClaims(sub, uid, name, email, phone, rokwireTokenAud, orgID, appID, authType, nil, anonymous, false, loginSession.AppOrg.Application.Admin)
->>>>>>> 77e33a65
+	claims := a.getStandardClaims(sub, uid, name, email, phone, rokwireTokenAud, orgID, appID, authType, nil, anonymous, false, loginSession.AppOrg.Application.Admin, false)
 	accessToken, err := a.buildAccessToken(claims, strings.Join(permissions, ","), authorization.ScopeGlobal)
 	if err != nil {
 		l.Infof("error generating acccess token on refresh - %s", refreshToken)
@@ -929,7 +926,7 @@
 	if account.Organization != nil {
 		orgID = account.Organization.ID
 	}
-	claims := a.getStandardClaims(account.ID, "", "", "", "", "rokwire", orgID, appID, requestData.AuthType, nil, false, true, true)
+	claims := a.getStandardClaims(account.ID, "", "", "", "", "rokwire", orgID, appID, requestData.AuthType, nil, false, true, false, true)
 	accessToken, err := a.buildAccessToken(claims, strings.Join(permissions, ","), authorization.ScopeGlobal)
 	if err != nil {
 		return nil, "", errors.WrapErrorAction(logutils.ActionCreate, logutils.TypeToken, nil, err)
@@ -1125,17 +1122,9 @@
 		return "", errors.WrapErrorAction(logutils.ActionFind, model.TypeApplicationOrganization, &logutils.FieldArgs{"org_id": claims.OrgID, "app_id": appID}, err)
 	}
 
-<<<<<<< HEAD
-	aud := strings.Join(services, ",")
-	scope := strings.Join(scopeStrings, " ")
-
-	scopedClaims := a.getStandardClaims(claims.Subject, "", "", "", "", aud, claims.OrgID, claims.AppID, claims.AuthType, nil, claims.Anonymous, claims.Authenticated, claims.Service)
-	return a.buildAccessToken(scopedClaims, "", scope)
-=======
 	adminClaims := a.getStandardClaims(claims.Subject, claims.UID, claims.Name, claims.Email, claims.Phone, claims.Audience, claims.OrgID, appID, claims.AuthType,
-		&claims.ExpiresAt, false, false, true)
+		&claims.ExpiresAt, false, false, true, claims.Service)
 	return a.buildAccessToken(adminClaims, claims.Permissions, claims.Scope)
->>>>>>> 77e33a65
 }
 
 //LinkAccountAuthType links new credentials to an existing account.
