// Copyright 2022 Board of Trustees of the University of Illinois.
//
// Licensed under the Apache License, Version 2.0 (the "License");
// you may not use this file except in compliance with the License.
// You may obtain a copy of the License at
//
//     http://www.apache.org/licenses/LICENSE-2.0
//
// Unless required by applicable law or agreed to in writing, software
// distributed under the License is distributed on an "AS IS" BASIS,
// WITHOUT WARRANTIES OR CONDITIONS OF ANY KIND, either express or implied.
// See the License for the specific language governing permissions and
// limitations under the License.

package auth

import (
	"core-building-block/core/model"
	"core-building-block/driven/storage"
	"core-building-block/utils"
	"fmt"
	"strings"
	"time"

	"github.com/google/uuid"
	"github.com/rokwire/core-auth-library-go/v2/authorization"
	"github.com/rokwire/core-auth-library-go/v2/sigauth"
	"github.com/rokwire/core-auth-library-go/v2/tokenauth"
	"github.com/rokwire/logging-library-go/errors"
	"github.com/rokwire/logging-library-go/logutils"

	"github.com/rokwire/logging-library-go/logs"
)

//Start starts the auth service
func (a *Auth) Start() {
	storageListener := StorageListener{auth: a}
	a.storage.RegisterStorageListener(&storageListener)

	go a.setupDeleteSessionsTimer()
}

//GetHost returns the host/issuer of the auth service
func (a *Auth) GetHost() string {
	return a.host
}

//Login logs a user in a specific application using the specified credentials and authentication method.
//The authentication method must be one of the supported for the application.
//	Input:
//		ipAddress (string): Client's IP address
//		deviceType (string): "mobile" or "web" or "desktop" etc
//		deviceOS (*string): Device OS
//		deviceID (string): Device ID
//		authenticationType (string): Name of the authentication method for provided creds (eg. "email", "username", "illinois_oidc")
//		creds (string): Credentials/JSON encoded credential structure defined for the specified auth type
//		apiKey (string): API key to validate the specified app
//		appTypeIdentifier (string): identifier of the app type/client that the user is logging in from
//		orgID (string): ID of the organization that the user is logging in
//		params (string): JSON encoded params defined by specified auth type
//		profile (Profile): Account profile
//		preferences (map): Account preferences
//		admin (bool): Is this an admin login?
//		l (*logs.Log): Log object pointer for request
//	Returns:
//		Message (*string): message
//		Login session (*LoginSession): Signed ROKWIRE access token to be used to authorize future requests
//			Access token (string): Signed ROKWIRE access token to be used to authorize future requests
//			Refresh Token (string): Refresh token that can be sent to refresh the access token once it expires
//			AccountAuthType (AccountAuthType): AccountAuthType object for authenticated user
//			Params (interface{}): authType-specific set of parameters passed back to client
//			State (string): login state used if account is enrolled in MFA
//		MFA types ([]model.MFAType): list of MFA types account is enrolled in
func (a *Auth) Login(ipAddress string, deviceType string, deviceOS *string, deviceID string,
	authenticationType string, creds string, apiKey string, appTypeIdentifier string, orgID string, params string,
	profile model.Profile, preferences map[string]interface{}, admin bool, l *logs.Log) (*string, *model.LoginSession, []model.MFAType, error) {
	//TODO - analyse what should go in one transaction

	//validate if the provided auth type is supported by the provided application and organization
	authType, appType, appOrg, err := a.validateAuthType(authenticationType, appTypeIdentifier, orgID)
	if err != nil {
		return nil, nil, nil, errors.WrapErrorAction(logutils.ActionValidate, typeAuthType, nil, err)
	}

	if appOrg.Application.Admin != admin {
		if admin {
			return nil, nil, nil, errors.New("use services login endpoint")
		}
		return nil, nil, nil, errors.New("use admin login endpoint")
	}

	//TODO: Ideally we would not make many database calls before validating the API key. Currently needed to get app ID
	err = a.validateAPIKey(apiKey, appType.Application.ID)
	if err != nil {
		return nil, nil, nil, errors.WrapErrorData(logutils.StatusInvalid, model.TypeAPIKey, nil, err)
	}

	anonymous := false
	sub := ""

	var message string
	var accountAuthType *model.AccountAuthType
	var responseParams map[string]interface{}
	var externalIDs map[string]string
	var mfaTypes []model.MFAType
	var state string

	//get the auth type implementation for the auth type
	if authType.IsAnonymous && !admin {
		anonymous = true

		anonymousID := ""
		anonymousID, responseParams, err = a.applyAnonymousAuthType(*authType, creds)
		if err != nil {
			return nil, nil, nil, errors.WrapErrorAction("apply anonymous auth type", "user", nil, err)
		}
		sub = anonymousID

	} else if authType.IsExternal {
		accountAuthType, responseParams, mfaTypes, externalIDs, err = a.applyExternalAuthType(*authType, *appType, *appOrg, creds, params, profile, preferences, admin, l)
		if err != nil {
			return nil, nil, nil, errors.WrapErrorAction("apply external auth type", "user", nil, err)

		}

		sub = accountAuthType.Account.ID
	} else {
		message, accountAuthType, mfaTypes, externalIDs, err = a.applyAuthType(*authType, *appOrg, creds, params, profile, preferences, admin, l)
		if err != nil {
			return nil, nil, nil, errors.WrapErrorAction("apply auth type", "user", nil, err)
		}
		//message
		if len(message) > 0 {
			return &message, nil, nil, nil
		}

		sub = accountAuthType.Account.ID

		//the credentials are valid
	}

	//check if account is enrolled in MFA
	if !authType.IgnoreMFA && len(mfaTypes) > 0 {
		state, err = utils.GenerateRandomString(loginStateLength)
		if err != nil {
			return nil, nil, nil, errors.WrapErrorAction("generate", "login state", nil, err)
		}
	}

	//clear the expired sessions for the identifier - user or anonymous
	err = a.clearExpiredSessions(sub, l)
	if err != nil {
		return nil, nil, nil, errors.WrapErrorAction("error clearing expired session for identifier", "",
			&logutils.FieldArgs{"identifier": sub}, err)
	}

	//now we are ready to apply login for the user or anonymous
	loginSession, err := a.applyLogin(anonymous, sub, *authType, *appOrg, accountAuthType, *appType, externalIDs, ipAddress, deviceType, deviceOS, deviceID, responseParams, state, l)
	if err != nil {
		return nil, nil, nil, errors.WrapErrorAction("error apply login auth type", "user", nil, err)
	}

	if loginSession.State == "" {
		return nil, loginSession, nil, nil
	}

	return nil, &model.LoginSession{ID: loginSession.ID, Identifier: loginSession.Identifier, Params: responseParams, State: loginSession.State}, mfaTypes, nil
}

//Logout logouts an account from app/org
//	Input:
//		allSessions (bool): If to remove the current session only or all sessions for the app/org for the account
func (a *Auth) Logout(appID string, orgID string, currentAccountID string, sessionID string, allSessions bool, l *logs.Log) error {
	if allSessions {
		err := a.storage.DeleteLoginSessionsByIdentifier(nil, currentAccountID)
		if err != nil {
			return errors.Wrapf("error deleting session by accountID - %s", err, currentAccountID)
		}
	} else {
		err := a.storage.DeleteLoginSession(nil, sessionID)
		if err != nil {
			return errors.Wrapf("error deleting session - %s", err, sessionID)
		}
	}
	return nil
}

//AccountExists checks if a user is already registered
//The authentication method must be one of the supported for the application.
//	Input:
//		authenticationType (string): Name of the authentication method for provided creds (eg. "email", "username", "illinois_oidc")
//		userIdentifier (string): User identifier for the specified auth type
//		apiKey (string): API key to validate the specified app
//		appTypeIdentifier (string): identifier of the app type/client that the user is logging in from
//		orgID (string): ID of the organization that the user is logging in
//	Returns:
//		accountExisted (bool): valid when error is nil
func (a *Auth) AccountExists(authenticationType string, userIdentifier string, apiKey string, appTypeIdentifier string, orgID string) (bool, error) {
	account, _, err := a.getAccount(authenticationType, userIdentifier, apiKey, appTypeIdentifier, orgID)
	if err != nil {
		return false, errors.WrapErrorAction(logutils.ActionGet, model.TypeAccount, nil, err)
	}

	return account != nil, nil
}

//CanSignIn checks if a user can sign in
//The authentication method must be one of the supported for the application.
//	Input:
//		authenticationType (string): Name of the authentication method for provided creds (eg. "email", "username", "illinois_oidc")
//		userIdentifier (string): User identifier for the specified auth type
//		apiKey (string): API key to validate the specified app
//		appTypeIdentifier (string): identifier of the app type/client being used
//		orgID (string): ID of the organization being used
//	Returns:
//		canSignIn (bool): valid when error is nil
func (a *Auth) CanSignIn(authenticationType string, userIdentifier string, apiKey string, appTypeIdentifier string, orgID string) (bool, error) {
	account, authTypeID, err := a.getAccount(authenticationType, userIdentifier, apiKey, appTypeIdentifier, orgID)
	if err != nil {
		return false, errors.WrapErrorAction(logutils.ActionGet, model.TypeAccount, nil, err)
	}

	return a.canSignIn(account, authTypeID, userIdentifier), nil
}

//CanLink checks if a user can link a new auth type
//The authentication method must be one of the supported for the application.
//	Input:
//		authenticationType (string): Name of the authentication method for provided creds (eg. "email", "username", "illinois_oidc")
//		userIdentifier (string): User identifier for the specified auth type
//		apiKey (string): API key to validate the specified app
//		appTypeIdentifier (string): identifier of the app type/client being used
//		orgID (string): ID of the organization being used
//	Returns:
//		canLink (bool): valid when error is nil
func (a *Auth) CanLink(authenticationType string, userIdentifier string, apiKey string, appTypeIdentifier string, orgID string) (bool, error) {
	account, authTypeID, err := a.getAccount(authenticationType, userIdentifier, apiKey, appTypeIdentifier, orgID)
	if err != nil {
		return false, errors.WrapErrorAction(logutils.ActionGet, model.TypeAccount, nil, err)
	}

	if account != nil {
		aat := account.GetAccountAuthType(authTypeID, userIdentifier)
		return (aat != nil && aat.Unverified), nil
	}

	return true, nil
}

//Refresh refreshes an access token using a refresh token
//	Input:
//		refreshToken (string): Refresh token
//		apiKey (string): API key to validate the specified app
//		l (*logs.Log): Log object pointer for request
//	Returns:
//		Login session (*LoginSession): Signed ROKWIRE access token to be used to authorize future requests
//			Access token (string): Signed ROKWIRE access token to be used to authorize future requests
//			Refresh Token (string): Refresh token that can be sent to refresh the access token once it expires
//			Params (interface{}): authType-specific set of parameters passed back to client
func (a *Auth) Refresh(refreshToken string, apiKey string, l *logs.Log) (*model.LoginSession, error) {
	var loginSession *model.LoginSession

	//find the login session for the refresh token
	loginSession, err := a.storage.FindLoginSession(refreshToken)
	if err != nil {
		l.Infof("error finding session by refresh token - %s", refreshToken)
		return nil, errors.WrapErrorAction("error finding session by refresh token", "", nil, err)
	}
	if loginSession == nil {
		l.Infof("there is no a session for refresh token - %s", refreshToken)
		return nil, nil
	}

	//check if the session is expired
	if loginSession.IsExpired() {
		l.Infof("the session is expired, so delete it and return null - %s", refreshToken)

		//remove the session
		err = a.deleteLoginSession(nil, *loginSession, l)
		if err != nil {
			return nil, errors.WrapErrorAction("error deleting expired session", "", nil, err)
		}

		//return nul
		return nil, nil
	}

	//check if a previous refresh token is being used
	//the session must contain the token since the session was returned by Mongo, so the token is old if not equal to the last token in the list
	currentToken := loginSession.CurrentRefreshToken()
	if currentToken == "" {
		return nil, errors.ErrorData(logutils.StatusMissing, "refresh tokens", nil)
	}
	if refreshToken != currentToken {
		l.Infof("previous refresh token being used, so delete login session and return null - %s", refreshToken)

		//remove the session
		err = a.deleteLoginSession(nil, *loginSession, l)
		if err != nil {
			return nil, errors.WrapErrorAction("error deleting expired session", "", nil, err)
		}

		return nil, nil
	}

	//TODO: Ideally we would not make many database calls before validating the API key. Currently needed to get app ID
	err = a.validateAPIKey(apiKey, loginSession.AppOrg.Application.ID)
	if err != nil {
		return nil, errors.WrapErrorData(logutils.StatusInvalid, model.TypeAPIKey, nil, err)
	}

	///now:
	// - generate new access token
	sub := loginSession.Identifier
	orgID := loginSession.AppOrg.Organization.ID
	appID := loginSession.AppOrg.Application.ID
	authType := loginSession.AuthType.Code

	anonymous := loginSession.Anonymous
	uid := ""
	name := ""
	email := ""
	phone := ""
	permissions := []string{}

	// - generate new params and update the account if needed(if external auth type)
	var externalIDChanges map[string]string
	if loginSession.AuthType.IsExternal {
		extAuthType, err := a.getExternalAuthTypeImpl(loginSession.AuthType)
		if err != nil {
			l.Infof("error getting external auth type on refresh - %s", refreshToken)
			return nil, errors.WrapErrorAction("error getting external auth type on refresh", "", nil, err)
		}

		externalUser, refreshedData, err := extAuthType.refresh(loginSession.Params, loginSession.AuthType, loginSession.AppType, loginSession.AppOrg, l)
		if err != nil {
			l.Infof("error refreshing external auth type on refresh - %s", refreshToken)
			return nil, errors.WrapErrorAction("error refreshing external auth type on refresh", "", nil, err)
		}

		//check if need to update the account data
		authType, err := a.storage.FindAuthType(loginSession.AuthType.ID)
		if err != nil || authType == nil {
			l.Infof("error getting auth type - %s", refreshToken)
			if err == nil {
				err = errors.ErrorData(logutils.StatusMissing, model.TypeAuthType, &logutils.FieldArgs{"id": loginSession.AuthType.ID})
			}
			return nil, errors.WrapErrorAction("error getting auth type", "", nil, err)
		}
		externalIDChanges, err = a.updateDataIfNeeded(*loginSession.AccountAuthType, *externalUser, *authType, loginSession.AppOrg, l)
		if err != nil {
			return nil, errors.WrapErrorAction("update account if needed on refresh", "", nil, err)
		}

		loginSession.Params = refreshedData //assign the refreshed data
	}

	for k, v := range externalIDChanges {
		if loginSession.ExternalIDs == nil {
			loginSession.ExternalIDs = make(map[string]string)
		}
		loginSession.ExternalIDs[k] = v
	}

	if !anonymous {
		accountAuthType := loginSession.AccountAuthType
		if accountAuthType == nil {
			l.Infof("for some reasons account auth type is null for not anonymous login - %s", loginSession.ID)
			return nil, errors.ErrorAction("for some reasons account auth type is null for not anonymous login", "", nil)
		}
		uid = accountAuthType.Identifier
		name = accountAuthType.Account.Profile.GetFullName()
		email = accountAuthType.Account.Profile.Email
		phone = accountAuthType.Account.Profile.Phone
		permissions = accountAuthType.Account.GetPermissionNames()
	}
	claims := a.getStandardClaims(sub, uid, name, email, phone, rokwireTokenAud, orgID, appID, authType, loginSession.ExternalIDs, nil, anonymous, false, loginSession.AppOrg.Application.Admin, loginSession.AppOrg.Organization.System, false, true, loginSession.ID)
	accessToken, err := a.buildAccessToken(claims, strings.Join(permissions, ","), authorization.ScopeGlobal)
	if err != nil {
		l.Infof("error generating acccess token on refresh - %s", refreshToken)
		return nil, errors.WrapErrorAction(logutils.ActionCreate, logutils.TypeToken, nil, err)
	}
	loginSession.AccessToken = accessToken //set the generated token
	// - generate new refresh token
	refreshToken, err = a.buildRefreshToken()
	if err != nil {
		l.Infof("error generating refresh token on refresh - %s", refreshToken)
		return nil, errors.WrapErrorAction(logutils.ActionCreate, logutils.TypeToken, nil, err)
	}
	if loginSession.RefreshTokens == nil {
		loginSession.RefreshTokens = make([]string, 0)
	}
	loginSession.RefreshTokens = append(loginSession.RefreshTokens, refreshToken) //set the generated token

	now := time.Now()
	loginSession.DateUpdated = &now
	loginSession.DateRefreshed = &now

	//store the updated session
	err = a.storage.UpdateLoginSession(nil, *loginSession)
	if err != nil {
		l.Infof("error updating login session on refresh - %s", refreshToken)
		return nil, errors.WrapErrorAction("error updating login session on refresh", "", nil, err)
	}

	//return the updated session
	return loginSession, nil
}

//GetLoginURL returns a pre-formatted login url for SSO providers
//	Input:
//		authenticationType (string): Name of the authentication method for provided creds (eg. "email", "username", "illinois_oidc")
//		appTypeIdentifier (string): Identifier of the app type/client that the user is logging in from
//		orgID (string): ID of the organization that the user is logging in
//		redirectURI (string): Registered redirect URI where client will receive response
//		apiKey (string): API key to validate the specified app
//		l (*loglib.Log): Log object pointer for request
//	Returns:
//		Login URL (string): SSO provider login URL to be launched in a browser
//		Params (map[string]interface{}): Params to be sent in subsequent request (if necessary)
func (a *Auth) GetLoginURL(authenticationType string, appTypeIdentifier string, orgID string, redirectURI string, apiKey string, l *logs.Log) (string, map[string]interface{}, error) {
	//validate if the provided auth type is supported by the provided application and organization
	authType, appType, _, err := a.validateAuthType(authenticationType, appTypeIdentifier, orgID)
	if err != nil {
		return "", nil, errors.WrapErrorAction(logutils.ActionValidate, typeAuthType, nil, err)
	}

	//TODO: Ideally we would not make many database calls before validating the API key. Currently needed to get app ID
	err = a.validateAPIKey(apiKey, appType.Application.ID)
	if err != nil {
		return "", nil, errors.WrapErrorData(logutils.StatusInvalid, model.TypeAPIKey, nil, err)
	}

	//get the auth type implementation for the auth type
	authImpl, err := a.getExternalAuthTypeImpl(*authType)
	if err != nil {
		return "", nil, errors.WrapErrorAction(logutils.ActionLoadCache, typeAuthType, nil, err)
	}

	//get login URL
	loginURL, params, err := authImpl.getLoginURL(*authType, *appType, redirectURI, l)
	if err != nil {
		return "", nil, errors.WrapErrorAction(logutils.ActionGet, "login url", nil, err)
	}

	return loginURL, params, nil
}

//LoginMFA verifies a code sent by a user as a final login step for enrolled accounts.
//The MFA type must be one of the supported for the application.
//	Input:
//		apiKey (string): API key to validate the specified app
//		accountID (string): ID of account user is trying to access
//		sessionID (string): ID of login session generated during login
//		identifier (string): Email, phone, or TOTP device name
//		mfaType (string): Type of MFA code sent
//		mfaCode (string): Code that must be verified
//		state (string): Variable used to verify user has already passed credentials check
//		l (*logs.Log): Log object pointer for request
//	Returns:
//		Message (*string): message
//		Login session (*LoginSession): Signed ROKWIRE access token to be used to authorize future requests
//			Access token (string): Signed ROKWIRE access token to be used to authorize future requests
//			Refresh Token (string): Refresh token that can be sent to refresh the access token once it expires
//			AccountAuthType (AccountAuthType): AccountAuthType object for authenticated user
func (a *Auth) LoginMFA(apiKey string, accountID string, sessionID string, identifier string, mfaType string, mfaCode string, state string, l *logs.Log) (*string, *model.LoginSession, error) {
	var message string
	var loginSession *model.LoginSession
	var err error
	transaction := func(context storage.TransactionContext) error {
		//1. find mfa type in account
		loginSession, err = a.storage.FindAndUpdateLoginSession(context, sessionID)
		if err != nil {
			return errors.WrapErrorAction(logutils.ActionFind, model.TypeLoginSession, &logutils.FieldArgs{"session_id": sessionID}, err)
		}

		if loginSession.MfaAttempts >= maxMfaAttempts {
			a.deleteLoginSession(context, *loginSession, l)
			message = fmt.Sprintf("max mfa attempts reached: %d", maxMfaAttempts)
			return errors.New(message)
		}

		//2. check api key
		err = a.validateAPIKey(apiKey, loginSession.AppOrg.Application.ID)
		if err != nil {
			return errors.WrapErrorData(logutils.StatusInvalid, model.TypeAPIKey, logutils.StringArgs(apiKey), err)
		}

		//3. find mfa type in account
		errFields := &logutils.FieldArgs{"account_id": accountID, "type": mfaType}
		mfa, err := a.storage.FindMFAType(context, accountID, identifier, mfaType)
		if err != nil {
			return errors.WrapErrorAction(logutils.ActionFind, model.TypeMFAType, errFields, err)
		}
		if mfa == nil {
			message = "account not enrolled"
			return errors.ErrorData(logutils.StatusMissing, model.TypeMFAType, errFields)
		}
		if !mfa.Verified {
			message = "mfa type not verified"
			return errors.ErrorData(logutils.StatusMissing, model.TypeMFAType, errFields)
		}
		if mfa.Params == nil {
			return errors.ErrorData(logutils.StatusMissing, "mfa params", errFields)
		}

		//4. check state variable
		if state != loginSession.State {
			message = "invalid login state"
			return errors.ErrorData(logutils.StatusInvalid, "login state", errFields)
		}
		if loginSession.StateExpires != nil && time.Now().UTC().After(*loginSession.StateExpires) {
			a.deleteLoginSession(context, *loginSession, l)
			message = "expired state"
			return errors.ErrorData(logutils.StatusInvalid, "expired state", nil)
		}

		//5. verify code
		mfaImpl, err := a.getMfaTypeImpl(mfaType)
		if err != nil {
			return errors.WrapErrorAction(logutils.ActionLoadCache, typeMfaType, nil, err)
		}
		verifyMsg, err := mfaImpl.verify(context, mfa, accountID, mfaCode)
		if err != nil {
			if verifyMsg != nil {
				message = *verifyMsg
			}
			return errors.WrapErrorAction("verifying", "mfa code", errFields, err)
		}

		loginSession.State = ""
		loginSession.StateExpires = nil
		loginSession.MfaAttempts = 0
		err = a.storage.UpdateLoginSession(context, *loginSession)
		if err != nil {
			return errors.WrapErrorAction(logutils.ActionUpdate, model.TypeLoginSession, nil, err)
		}

		return nil
	}

	err = a.storage.PerformTransaction(transaction)
	if err != nil {
		if message != "" {
			return &message, nil, errors.WrapErrorAction("verifying", model.TypeMFAType, nil, err)
		}
		return nil, nil, errors.WrapErrorAction("verifying", model.TypeMFAType, nil, err)
	}

	return nil, loginSession, nil
}

//CreateAdminAccount creates an account for a new admin user
func (a *Auth) CreateAdminAccount(authenticationType string, appID string, orgID string, identifier string, profile model.Profile,
	permissions []string, roleIDs []string, groupIDs []string, creatorPermissions []string, l *logs.Log) (*model.Account, map[string]interface{}, error) {
	//TODO: add admin authentication policies that specify which auth types may be used for each app org
	if authenticationType != AuthTypeOidc && authenticationType != AuthTypeEmail && !strings.HasSuffix(authenticationType, "_oidc") {
		return nil, nil, errors.ErrorData(logutils.StatusInvalid, "auth type", nil)
	}

	// check if the provided auth type is supported by the provided application and organization
	authType, appOrg, err := a.validateAuthTypeForAppOrg(authenticationType, appID, orgID)
	if err != nil {
		return nil, nil, errors.WrapErrorAction(logutils.ActionValidate, typeAuthType, nil, err)
	}

	// create account
	var accountAuthType *model.AccountAuthType
	var newAccount *model.Account
	var params map[string]interface{}
	transaction := func(context storage.TransactionContext) error {
		//1. check if the user exists
		account, err := a.storage.FindAccount(context, appOrg.ID, authType.ID, identifier)
		if err != nil {
			return errors.WrapErrorAction(logutils.ActionFind, model.TypeAccount, nil, err)
		}
		if account != nil {
			return errors.ErrorData(logutils.StatusFound, model.TypeAccount, &logutils.FieldArgs{"app_org_id": appOrg.ID, "auth_type": authType.Code, "identifier": identifier})
		}

		//2. account does not exist, so apply sign up
		profile.DateCreated = time.Now().UTC()
		if authType.IsExternal {
			externalUser := model.ExternalSystemUser{Identifier: identifier}
			accountAuthType, err = a.applySignUpAdminExternal(context, *authType, *appOrg, externalUser, profile, permissions, roleIDs, groupIDs, creatorPermissions, l)
			if err != nil {
				return errors.WrapErrorAction("signing up", "admin user", &logutils.FieldArgs{"auth_type": authType.Code, "identifier": identifier}, err)
			}
		} else {
			authImpl, err := a.getAuthTypeImpl(*authType)
			if err != nil {
				return errors.WrapErrorAction(logutils.ActionLoadCache, typeExternalAuthType, nil, err)
			}

			profile.Email = identifier
			params, accountAuthType, err = a.applySignUpAdmin(context, authImpl, account, *authType, *appOrg, identifier, "", profile, permissions, roleIDs, groupIDs, creatorPermissions, l)
			if err != nil {
				return errors.WrapErrorAction("signing up", "admin user", &logutils.FieldArgs{"auth_type": authType.Code, "identifier": identifier}, err)
			}
		}

		newAccount = &accountAuthType.Account
		return nil
	}

	err = a.storage.PerformTransaction(transaction)
	if err != nil {
		return nil, nil, errors.WrapErrorAction(logutils.ActionCreate, "admin account", nil, err)
	}

	return newAccount, params, nil
}

//UpdateAdminAccount updates an existing user's account with new permissions, roles, and groups
func (a *Auth) UpdateAdminAccount(authenticationType string, appID string, orgID string, identifier string, permissions []string, roleIDs []string,
	groupIDs []string, updaterPermissions []string, l *logs.Log) (*model.Account, map[string]interface{}, error) {
	//TODO: when elevating existing accounts to application level admin, need to enforce any authentication policies set up for the app org
	// when demoting from application level admin to standard user, may want to inform user of applicable authentication policy changes

	if authenticationType != AuthTypeOidc && authenticationType != AuthTypeEmail && !strings.HasSuffix(authenticationType, "_oidc") {
		return nil, nil, errors.ErrorData(logutils.StatusInvalid, "auth type", nil)
	}

	// check if the provided auth type is supported by the provided application and organization
	authType, appOrg, err := a.validateAuthTypeForAppOrg(authenticationType, appID, orgID)
	if err != nil {
		return nil, nil, errors.WrapErrorAction(logutils.ActionValidate, typeAuthType, nil, err)
	}

	var updatedAccount *model.Account
	var params map[string]interface{}
	transaction := func(context storage.TransactionContext) error {
		//1. check if the user exists
		account, err := a.storage.FindAccount(context, appOrg.ID, authType.ID, identifier)
		if err != nil {
			return errors.WrapErrorAction(logutils.ActionFind, model.TypeAccount, nil, err)
		}
		if account == nil {
			return errors.ErrorData(logutils.StatusMissing, model.TypeAccount, &logutils.FieldArgs{"app_org_id": appOrg.ID, "auth_type": authType.Code, "identifier": identifier})
		}

		//2. check if the user's auth type is verified
		accountAuthType := account.GetAccountAuthType(authType.ID, identifier)
		if accountAuthType == nil || accountAuthType.Unverified {
			return errors.ErrorData("Unverified", model.TypeAccountAuthType, &logutils.FieldArgs{"app_org_id": appOrg.ID, "auth_type": authType.Code, "identifier": identifier}).SetStatus(utils.ErrorStatusUnverified)
		}

		//3. update account permissions
		updatedAccount = account
		updated := false
		revoked := false

		added, removed, unchanged := utils.StringListDiff(permissions, account.GetAssignedPermissionNames())
		if len(added) > 0 || len(removed) > 0 {
			newPermissions := []model.Permission{}
			if len(added) > 0 {
				addedPermissions, err := a.CheckPermissions(context, appOrg, added, updaterPermissions)
				if err != nil {
					return errors.WrapErrorAction("adding", model.TypePermission, nil, err)
				}
				newPermissions = append(newPermissions, addedPermissions...)
			}

			if len(removed) > 0 {
				err := a.CheckRevokedPermissions(context, appOrg, removed, updaterPermissions)
				if err != nil {
					return errors.WrapErrorAction("revoking", model.TypePermission, nil, err)
				}
				revoked = true
			}

			if len(unchanged) > 0 {
				unchangedPermissions, err := a.storage.FindPermissionsByName(context, unchanged)
				if err != nil {
					return errors.WrapErrorAction(logutils.ActionFind, model.TypePermission, nil, err)
				}
				newPermissions = append(newPermissions, unchangedPermissions...)
			}

			hasPermissions := len(newPermissions) > 0 || len(updatedAccount.Roles) > 0 || len(updatedAccount.Groups) > 0
			err = a.storage.UpdateAccountPermissions(context, account.ID, hasPermissions, newPermissions)
			if err != nil {
				return errors.WrapErrorAction(logutils.ActionUpdate, "admin account permissions", nil, err)
			}

			updatedAccount.Permissions = newPermissions
			updatedAccount.HasPermissions = hasPermissions
			updated = true
		}

		//4. update account roles
		added, removed, unchanged = utils.StringListDiff(roleIDs, account.GetAssignedRoleIDs())
		if len(added) > 0 || len(removed) > 0 {
			newRoles := []model.AppOrgRole{}
			if len(added) > 0 {
				addedRoles, err := a.CheckRoles(context, appOrg, added, updaterPermissions)
				if err != nil {
					return errors.WrapErrorAction("adding", model.TypeAccountRoles, nil, err)
				}
				newRoles = append(newRoles, addedRoles...)
			}

			if len(removed) > 0 {
				err := a.CheckRevokedRoles(context, appOrg, removed, updaterPermissions)
				if err != nil {
					return errors.WrapErrorAction("revoking", model.TypeAccountRoles, nil, err)
				}
				revoked = true
			}

			if len(unchanged) > 0 {
				unchangedRoles, err := a.storage.FindAppOrgRolesByIDs(context, unchanged, appOrg.ID)
				if err != nil {
					return errors.WrapErrorAction(logutils.ActionFind, model.TypeAccountRoles, nil, err)
				}
				newRoles = append(newRoles, unchangedRoles...)
			}

			newAccountRoles := model.AccountRolesFromAppOrgRoles(newRoles, true, true)
			hasPermissions := len(updatedAccount.Permissions) > 0 || len(newAccountRoles) > 0 || len(updatedAccount.Groups) > 0
			err = a.storage.UpdateAccountRoles(context, account.ID, hasPermissions, newAccountRoles)
			if err != nil {
				return errors.WrapErrorAction(logutils.ActionUpdate, "admin account roles", nil, err)
			}

			updatedAccount.Roles = newAccountRoles
			updatedAccount.HasPermissions = hasPermissions
			updated = true
		}

		//5. update account groups
		added, removed, unchanged = utils.StringListDiff(groupIDs, account.GetAssignedGroupIDs())
		if len(added) > 0 || len(removed) > 0 {
			newGroups := []model.AppOrgGroup{}
			if len(added) > 0 {
				addedGroups, err := a.checkGroups(context, *appOrg, added, updaterPermissions)
				if err != nil {
					return errors.WrapErrorAction("adding", model.TypeAccountGroups, nil, err)
				}
				newGroups = append(newGroups, addedGroups...)
			}

			if len(removed) > 0 {
				err := a.checkRevokedGroups(context, *appOrg, removed, updaterPermissions)
				if err != nil {
					return errors.WrapErrorAction("revoking", model.TypeAccountGroups, nil, err)
				}
				revoked = true
			}

			if len(unchanged) > 0 {
				unchangedGroups, err := a.storage.FindAppOrgGroupsByIDs(context, unchanged, appOrg.ID)
				if err != nil {
					return errors.WrapErrorAction(logutils.ActionFind, model.TypeAccountGroups, nil, err)
				}
				newGroups = append(newGroups, unchangedGroups...)
			}

			newAccountGroups := model.AccountGroupsFromAppOrgGroups(newGroups, true, true)
			hasPermissions := len(updatedAccount.Permissions) > 0 || len(updatedAccount.Roles) > 0 || len(newAccountGroups) > 0
			err = a.storage.UpdateAccountGroups(context, account.ID, hasPermissions, newAccountGroups)
			if err != nil {
				return errors.WrapErrorAction(logutils.ActionUpdate, "admin account groups", nil, err)
			}

			updatedAccount.Groups = newAccountGroups
			updatedAccount.HasPermissions = hasPermissions
			updated = true
		}

		//6. delete active login sessions if anything was revoked
		if revoked {
			err = a.storage.DeleteLoginSessionsByIdentifier(context, account.ID)
			if err != nil {
				return errors.WrapErrorAction(logutils.ActionDelete, model.TypeLoginSession, nil, err)
			}
		}

		if updated {
			now := time.Now().UTC()
			updatedAccount.DateUpdated = &now
		}

		return nil
	}

	err = a.storage.PerformTransaction(transaction)
	if err != nil {
		return nil, nil, errors.WrapErrorAction(logutils.ActionUpdate, "admin account", nil, err)
	}

	return updatedAccount, params, nil
}

//VerifyCredential verifies credential (checks the verification code in the credentials collection)
func (a *Auth) VerifyCredential(id string, verification string, l *logs.Log) error {
	credential, err := a.storage.FindCredential(nil, id)
	if err != nil || credential == nil {
		return errors.WrapErrorAction(logutils.ActionFind, model.TypeCredential, nil, err)
	}

	if credential.Verified {
		return errors.New("credential has already been verified")
	}

	//get the auth type
	authType, err := a.storage.FindAuthType(credential.AuthType.ID)
	if err != nil || authType == nil {
		return errors.WrapErrorAction(logutils.ActionLoadCache, typeAuthType, logutils.StringArgs(credential.AuthType.ID), err)
	}
	if !authType.UseCredentials {
		return errors.WrapErrorAction("invalid auth type for credential verification", model.TypeAuthType, nil, err)
	}

	authImpl, err := a.getAuthTypeImpl(*authType)
	if err != nil {
		return errors.WrapErrorAction(logutils.ActionLoadCache, typeAuthType, nil, err)
	}

	authTypeCreds, err := authImpl.verifyCredential(credential, verification, l)
	if err != nil || authTypeCreds == nil {
		return errors.WrapErrorAction(logutils.ActionValidate, "verification code", nil, err)
	}

	credential.Verified = true
	credential.Value = authTypeCreds
	if err = a.storage.UpdateCredential(nil, credential); err != nil {
		return errors.WrapErrorAction(logutils.ActionUpdate, model.TypeCredential, nil, err)
	}

	return nil
}

//UpdateCredential updates the credential object with the new value
//	Input:
//		accountID: id of the associated account to reset
//		accountAuthTypeID (string): id of the AccountAuthType
//		params: specific params for the different auth types
//	Returns:
//		error: if any
//TODO: Clear login sessions using old creds
// Handle refresh tokens when applicable
func (a *Auth) UpdateCredential(accountID string, accountAuthTypeID string, params string, l *logs.Log) error {
	//Get the user credential from account auth type in accounts collection
	account, err := a.storage.FindAccountByID(nil, accountID)
	if err != nil {
		return errors.WrapErrorAction(logutils.ActionFind, model.TypeAccount, nil, err)
	}
	accountAuthType, err := a.findAccountAuthTypeByID(account, accountAuthTypeID)
	if err != nil {
		return errors.WrapErrorAction(logutils.ActionFind, model.TypeAuthType, nil, err)
	}
	if accountAuthType.Credential == nil {
		return errors.New("Invalid account auth type for reset password")
	}

	credential := accountAuthType.Credential
	//Determine the auth type for resetPassword
	authType := accountAuthType.AuthType
	if !authType.UseCredentials {
		return errors.WrapErrorAction("invalid auth type for reset password client", model.TypeAuthType, nil, err)
	}

	authImpl, err := a.getAuthTypeImpl(authType)
	if err != nil {
		return errors.WrapErrorAction(logutils.ActionLoadCache, typeAuthType, nil, err)
	}

	authTypeCreds, err := authImpl.resetCredential(credential, nil, params, l)
	if err != nil || authTypeCreds == nil {
		return errors.WrapErrorAction(logutils.ActionValidate, "reset password", nil, err)
	}
	//Update the credential with new password
	credential.Value = authTypeCreds
	if err = a.storage.UpdateCredential(nil, credential); err != nil {
		return errors.WrapErrorAction(logutils.ActionUpdate, model.TypeCredential, nil, err)
	}

	return nil
}

//ResetForgotCredential resets forgot credential
//	Input:
//		credsID: id of the credential object
//		resetCode: code from the reset link
//		params: specific params for the different auth types
//	Returns:
//		error: if any
//TODO: Clear login sessions using old creds
// Handle refresh tokens when applicable
func (a *Auth) ResetForgotCredential(credsID string, resetCode string, params string, l *logs.Log) error {
	credential, err := a.storage.FindCredential(nil, credsID)
	if err != nil || credential == nil {
		return errors.WrapErrorAction(logutils.ActionFind, model.TypeCredential, nil, err)
	}

	//Determine the auth type for resetPassword
	authType, err := a.storage.FindAuthType(credential.AuthType.ID)
	if err != nil || authType == nil {
		return errors.WrapErrorAction(logutils.ActionLoadCache, typeAuthType, logutils.StringArgs(credential.AuthType.ID), err)
	}
	if !authType.UseCredentials {
		return errors.WrapErrorAction("invalid auth type for reset password link", model.TypeAuthType, nil, err)
	}

	authImpl, err := a.getAuthTypeImpl(*authType)
	if err != nil {
		return errors.WrapErrorAction(logutils.ActionLoadCache, typeAuthType, nil, err)
	}

	authTypeCreds, err := authImpl.resetCredential(credential, &resetCode, params, l)
	if err != nil || authTypeCreds == nil {
		return errors.WrapErrorAction(logutils.ActionValidate, "reset password", nil, err)
	}
	//Update the credential with new password
	credential.Value = authTypeCreds
	if err = a.storage.UpdateCredential(nil, credential); err != nil {
		return errors.WrapErrorAction(logutils.ActionUpdate, model.TypeCredential, nil, err)
	}

	return nil
}

//ForgotCredential initiate forgot credential process (generates a reset link and sends to the given identifier for email auth type)
//	Input:
//		authenticationType (string): Name of the authentication method for provided creds (eg. "email", "username", "illinois_oidc")
//		identifier: identifier of the account auth type
//		appTypeIdentifier (string): Identifier of the app type/client that the user is logging in from
//		orgID (string): ID of the organization that the user is logging in
//		apiKey (string): API key to validate the specified app
//	Returns:
//		error: if any
func (a *Auth) ForgotCredential(authenticationType string, appTypeIdentifier string, orgID string, apiKey string, identifier string, l *logs.Log) error {
	//validate if the provided auth type is supported by the provided application and organization
	authType, _, appOrg, err := a.validateAuthType(authenticationType, appTypeIdentifier, orgID)
	if err != nil {
		return errors.WrapErrorAction(logutils.ActionValidate, typeAuthType, nil, err)
	}

	//do not allow for admins
	if appOrg.Application.Admin {
		return errors.New("contact a system admin to reset credentials")
	}

	//check for api key
	//TODO: Ideally we would not make many database calls before validating the API key. Currently needed to get app ID
	err = a.validateAPIKey(apiKey, appOrg.Application.ID)
	if err != nil {
		return errors.WrapErrorData(logutils.StatusInvalid, model.TypeAPIKey, nil, err)
	}

	//check if the auth types uses credentials
	if !authType.UseCredentials {
		return errors.WrapErrorAction("invalid auth type for forgot credential", model.TypeAuthType, nil, err)
	}

	authImpl, err := a.getAuthTypeImpl(*authType)
	if err != nil {
		return errors.WrapErrorAction(logutils.ActionLoadCache, typeAuthType, nil, err)
	}
	authTypeID := authType.ID

	//Find the credential for setting reset code and expiry and sending credID in reset link
	account, err := a.storage.FindAccount(nil, appOrg.ID, authTypeID, identifier)
	if err != nil {
		return errors.WrapErrorAction(logutils.ActionFind, model.TypeAccount, nil, err)
	}

	accountAuthType, err := a.findAccountAuthType(account, authType, identifier)
	if accountAuthType == nil {
		return errors.WrapErrorAction(logutils.ActionFind, model.TypeAccountAuthType, nil, err)
	}
	credential := accountAuthType.Credential
	if credential == nil {
		return errors.New("Invalid account auth type for reset link")
	}
	//do not allow to reset credential for unverified credentials
	err = a.checkCredentialVerified(authImpl, accountAuthType, l)
	if err != nil {
		return err
	}

	authTypeCreds, err := authImpl.forgotCredential(credential, identifier, appOrg.Application.Name, l)
	if err != nil || authTypeCreds == nil {
		return errors.WrapErrorAction(logutils.ActionValidate, "forgot password", nil, err)
	}
	//Update the credential with reset code and expiry
	credential.Value = authTypeCreds
	if err = a.storage.UpdateCredential(nil, credential); err != nil {
		return errors.WrapErrorAction(logutils.ActionUpdate, model.TypeCredential, nil, err)
	}
	return nil
}

//SendVerifyCredential sends the verification code to the identifier
func (a *Auth) SendVerifyCredential(authenticationType string, appTypeIdentifier string, orgID string, apiKey string, identifier string, l *logs.Log) error {
	//validate if the provided auth type is supported by the provided application and organization
	authType, _, appOrg, err := a.validateAuthType(authenticationType, appTypeIdentifier, orgID)
	if err != nil {
		return errors.WrapErrorAction(logutils.ActionValidate, typeAuthType, nil, err)
	}
	//validate api key before making db calls
	err = a.validateAPIKey(apiKey, appOrg.Application.ID)
	if err != nil {
		return errors.WrapErrorData(logutils.StatusInvalid, model.TypeAPIKey, nil, err)
	}

	if !authType.UseCredentials {
		return errors.WrapErrorAction("invalid auth type for sending verify code", model.TypeAuthType, nil, err)
	}
	authImpl, err := a.getAuthTypeImpl(*authType)
	if err != nil {
		return errors.WrapErrorAction(logutils.ActionLoadCache, typeAuthType, nil, err)
	}
	account, err := a.storage.FindAccount(nil, appOrg.ID, authType.ID, identifier)
	if err != nil {
		return errors.WrapErrorAction(logutils.ActionFind, model.TypeAccount, nil, err)
	}
	accountAuthType, err := a.findAccountAuthType(account, authType, identifier)
	if accountAuthType == nil {
		return errors.WrapErrorAction(logutils.ActionFind, model.TypeAccountAuthType, nil, err)
	}
	credential := accountAuthType.Credential
	if credential == nil {
		return errors.New("Invalid account auth type for reset link")
	}

	if credential.Verified {
		return errors.New("credential has already been verified")
	}

	err = authImpl.sendVerifyCredential(credential, appOrg.Application.Name, l)
	if err != nil {
		return errors.WrapErrorAction(logutils.ActionSend, "verification code", nil, err)
	}

	return nil
}

//VerifyMFA verifies a code sent by a user as a final MFA enrollment step.
//The MFA type must be one of the supported for the application.
//	Input:
//		accountID (string): ID of account for which user is trying to verify MFA
//		identifier (string): Email, phone, or TOTP device name
//		mfaType (string): Type of MFA code sent
//		mfaCode (string): Code that must be verified
//	Returns:
//		Message (*string): message
//		Recovery codes ([]string): List of account recovery codes returned if enrolling in MFA for first time
func (a *Auth) VerifyMFA(accountID string, identifier string, mfaType string, mfaCode string) (*string, []string, error) {
	var recoveryMfa *model.MFAType
	var message *string
	transaction := func(context storage.TransactionContext) error {
		errFields := &logutils.FieldArgs{"account_id": accountID, "type": mfaType}
		//1. find mfa type in account
		mfa, err := a.storage.FindMFAType(context, accountID, identifier, mfaType)
		if err != nil {
			return errors.WrapErrorAction(logutils.ActionFind, model.TypeMFAType, errFields, err)
		}
		if mfa == nil {
			return errors.ErrorData(logutils.StatusMissing, model.TypeMFAType, errFields)
		}

		if mfa.Verified {
			return errors.New("mfa type already verified")
		}
		if mfa.Params == nil {
			return errors.ErrorData(logutils.StatusMissing, "mfa params", errFields)
		}

		//2. get mfa type implementation
		mfaImpl, err := a.getMfaTypeImpl(mfaType)
		if err != nil {
			return errors.WrapErrorAction(logutils.ActionLoadCache, typeMfaType, nil, err)
		}
		message, err = mfaImpl.verify(context, mfa, accountID, mfaCode)
		if err != nil {
			return errors.WrapErrorAction(logutils.ActionValidate, typeMfaType, errFields, err)
		}

		//3. update existing MFA type
		mfa.Verified = true
		err = a.storage.UpdateMFAType(context, mfa, accountID)
		if err != nil {
			return errors.WrapErrorAction(logutils.ActionUpdate, model.TypeMFAType, &logutils.FieldArgs{"account_id": accountID, "id": mfa.ID}, err)
		}

		//4. find account
		account, err := a.storage.FindAccountByID(context, accountID)
		if err != nil {
			return errors.WrapErrorAction(logutils.ActionFind, model.TypeAccount, &logutils.FieldArgs{"_id": accountID}, err)
		}

		//5. only mfa type just been verified, so enroll in recovery mfa automatically
		if len(account.MFATypes) == 1 {
			mfaImpl, err := a.getMfaTypeImpl(MfaTypeRecovery)
			if err != nil {
				return errors.WrapErrorAction(logutils.ActionLoadCache, typeMfaType, nil, err)
			}
			recoveryMfa, err = mfaImpl.enroll(MfaTypeRecovery)
			if err != nil {
				return errors.WrapErrorAction(logutils.ActionValidate, typeMfaType, &logutils.FieldArgs{"account_id": accountID, "type": MfaTypeRecovery}, err)
			}

			// insert recovery mfa type
			err = a.storage.InsertMFAType(context, recoveryMfa, accountID)
			if err != nil {
				return errors.WrapErrorAction(logutils.ActionInsert, model.TypeMFAType, &logutils.FieldArgs{"account_id": accountID, "type": MfaTypeRecovery}, err)
			}
		}

		return nil
	}

	err := a.storage.PerformTransaction(transaction)
	if err != nil {
		return message, nil, errors.WrapErrorAction("verifying", model.TypeMFAType, nil, err)
	}

	if recoveryMfa != nil && recoveryMfa.Params != nil {
		recoveryCodes, ok := recoveryMfa.Params["codes"].([]string)
		if !ok {
			return nil, nil, errors.ErrorAction(logutils.ActionCast, "recovery codes", nil)
		}

		return nil, recoveryCodes, nil
	}

	return nil, nil, nil
}

//GetMFATypes gets all MFA types set up for an account
//	Input:
//		accountID (string): Account ID to find MFA types
//	Returns:
//		MFA Types ([]model.MFAType): MFA information for all enrolled types
func (a *Auth) GetMFATypes(accountID string) ([]model.MFAType, error) {
	mfa, err := a.storage.FindMFATypes(accountID)
	if err != nil {
		return nil, errors.WrapErrorAction(logutils.ActionFind, model.TypeMFAType, nil, err)
	}

	return mfa, nil
}

//AddMFAType adds a form of MFA to an account
//	Input:
//		accountID (string): Account ID to add MFA
//		identifier (string): Email, phone, or TOTP device name
//		mfaType (string): Type of MFA to be added
//	Returns:
//		MFA Type (*model.MFAType): MFA information for the specified type
func (a *Auth) AddMFAType(accountID string, identifier string, mfaType string) (*model.MFAType, error) {
	mfaImpl, err := a.getMfaTypeImpl(mfaType)
	if err != nil {
		return nil, errors.WrapErrorAction(logutils.ActionLoadCache, typeMfaType, nil, err)
	}

	newMfa, err := mfaImpl.enroll(identifier)
	if err != nil {
		return nil, errors.WrapErrorAction("enrolling", typeMfaType, nil, err)
	}

	err = a.storage.InsertMFAType(nil, newMfa, accountID)
	if err != nil {
		return nil, errors.WrapErrorAction(logutils.ActionInsert, typeMfaType, &logutils.FieldArgs{"account_id": accountID, "type": mfaType}, err)
	}

	return newMfa, nil
}

//RemoveMFAType removes a form of MFA from an account
//	Input:
//		accountID (string): Account ID to remove MFA
//		identifier (string): Email, phone, or TOTP device name
//		mfaType (string): Type of MFA to remove
func (a *Auth) RemoveMFAType(accountID string, identifier string, mfaType string) error {
	transaction := func(context storage.TransactionContext) error {
		//1. remove mfa type from account
		err := a.storage.DeleteMFAType(context, accountID, identifier, mfaType)
		if err != nil {
			return errors.WrapErrorAction(logutils.ActionDelete, model.TypeMFAType, &logutils.FieldArgs{"account_id": accountID, "identifier": identifier, "type": mfaType}, err)
		}

		//2. find account
		account, err := a.storage.FindAccountByID(context, accountID)
		if err != nil {
			return errors.WrapErrorAction(logutils.ActionFind, model.TypeAccount, nil, err)
		}
		if account == nil {
			return errors.ErrorData(logutils.StatusMissing, model.TypeAccount, &logutils.FieldArgs{"_id": accountID})
		}

		//3. check if account only has recovery MFA remaining
		if len(account.MFATypes) == 1 && account.MFATypes[0].Type == MfaTypeRecovery {
			err = a.storage.DeleteMFAType(context, accountID, MfaTypeRecovery, MfaTypeRecovery)
			if err != nil {
				return errors.WrapErrorAction(logutils.ActionDelete, model.TypeMFAType, &logutils.FieldArgs{"account_id": accountID, "identifier": MfaTypeRecovery, "type": MfaTypeRecovery}, err)
			}
		}

		return nil
	}

	err := a.storage.PerformTransaction(transaction)
	if err != nil {
		return errors.WrapErrorAction(logutils.ActionDelete, model.TypeMFAType, nil, err)
	}

	return nil
}

//GetServiceAccountParams returns a list of app, org pairs a service account has access to
func (a *Auth) GetServiceAccountParams(accountID string, firstParty bool, r *sigauth.Request, l *logs.Log) ([]model.AppOrgPair, error) {
	accounts, _, err := a.checkServiceAccountCreds(r, &accountID, firstParty, false, l)
	if err != nil {
		return nil, errors.WrapErrorAction(logutils.ActionValidate, "service account creds", nil, err)
	}

	appOrgPairs := make([]model.AppOrgPair, len(accounts))
	for i, account := range accounts {
		appID := model.AllApps
		if account.Application != nil {
			appID = account.Application.ID
		}
		orgID := model.AllOrgs
		if account.Organization != nil {
			orgID = account.Organization.ID
		}
		appOrgPairs[i] = model.AppOrgPair{AppID: appID, OrgID: orgID}
	}

	return appOrgPairs, nil
}

//GetServiceAccessToken returns an access token for a non-human client
func (a *Auth) GetServiceAccessToken(firstParty bool, r *sigauth.Request, l *logs.Log) (string, error) {
	accounts, authType, err := a.checkServiceAccountCreds(r, nil, firstParty, true, l)
	if err != nil {
		return "", errors.WrapErrorAction(logutils.ActionValidate, "service account creds", nil, err)
	}

	accessToken, _, err := a.buildAccessTokenForServiceAccount(accounts[0], authType)
	if err != nil {
		return "", err
	}

	return accessToken, nil
}

//GetAllServiceAccessTokens returns an access token for each app, org pair a service account has access to
func (a *Auth) GetAllServiceAccessTokens(firstParty bool, r *sigauth.Request, l *logs.Log) (map[model.AppOrgPair]string, error) {
	accounts, authType, err := a.checkServiceAccountCreds(r, nil, firstParty, false, l)
	if err != nil {
		return nil, errors.WrapErrorAction(logutils.ActionValidate, "service account creds", nil, err)
	}

	accessTokens := make(map[model.AppOrgPair]string, len(accounts))
	for _, account := range accounts {
		accessToken, appOrgPair, err := a.buildAccessTokenForServiceAccount(account, authType)
		if err != nil {
			return nil, err
		}

		accessTokens[*appOrgPair] = accessToken
	}

	return accessTokens, nil
}

//GetServiceAccounts gets all service accounts matching a search
func (a *Auth) GetServiceAccounts(params map[string]interface{}) ([]model.ServiceAccount, error) {
	serviceAccounts, err := a.storage.FindServiceAccounts(params)
	if err != nil {
		return nil, errors.WrapErrorAction(logutils.ActionFind, model.TypeServiceAccount, nil, err)
	}

	return serviceAccounts, nil
}

//RegisterServiceAccount registers a service account
<<<<<<< HEAD
func (a *Auth) RegisterServiceAccount(accountID *string, fromAppID *string, fromOrgID *string, name *string, appID string,
	orgID string, permissions *[]string, firstParty *bool, creds []model.ServiceAccountCredential, l *logs.Log) (*model.ServiceAccount, error) {
=======
func (a *Auth) RegisterServiceAccount(accountID *string, fromAppID *string, fromOrgID *string, name *string, appID *string,
	orgID *string, permissions *[]string, firstParty *bool, creds []model.ServiceAccountCredential, assignerPermissions []string, l *logs.Log) (*model.ServiceAccount, error) {
>>>>>>> d68c1082
	var newAccount *model.ServiceAccount
	var err error
	var newName string
	var permissionList []string
	var displayParamsList []map[string]interface{}

	if accountID != nil && fromAppID != nil && fromOrgID != nil {
		var fromAccount *model.ServiceAccount
		fromAccount, err = a.storage.FindServiceAccount(nil, *accountID, *fromAppID, *fromOrgID)
		if err != nil {
			return nil, errors.WrapErrorAction(logutils.ActionFind, model.TypeServiceAccount, nil, err)
		}

		newName = fromAccount.Name
		if name != nil {
			newName = *name
		}
		permissionList = fromAccount.GetPermissionNames()
		if permissions != nil {
			permissionList = *permissions
		}

		newAccount, err = a.constructServiceAccount(fromAccount.AccountID, newName, appID, orgID, permissionList, fromAccount.FirstParty, assignerPermissions)
		if err != nil {
			return nil, errors.WrapErrorAction(logutils.ActionCreate, model.TypeServiceAccount, nil, err)
		}
		newAccount.Credentials = fromAccount.Credentials
	} else {
		if firstParty == nil {
			return nil, errors.ErrorData(logutils.StatusMissing, logutils.TypeArg, logutils.StringArgs("first party"))
		}

		id, _ := uuid.NewUUID()
		if name != nil {
			newName = *name
		}
		if permissions != nil {
			permissionList = *permissions
		}

		newAccount, err = a.constructServiceAccount(id.String(), newName, appID, orgID, permissionList, *firstParty, assignerPermissions)
		if err != nil {
			return nil, errors.WrapErrorAction(logutils.ActionCreate, model.TypeServiceAccount, nil, err)
		}

		newAccount.Credentials = make([]model.ServiceAccountCredential, 0)
		displayParamsList = make([]map[string]interface{}, 0)
		for _, cred := range creds {
			serviceAuthType, err := a.getServiceAuthTypeImpl(cred.Type)
			if err != nil {
				l.Infof("error getting service auth type on register service account: %s", err.Error())
				continue
			}

			displayParams, err := serviceAuthType.addCredentials(&cred)
			if err != nil {
				l.Warnf("error adding %s credential on register service account: %s", cred.Type, err.Error())
				continue
			}

			newAccount.Credentials = append(newAccount.Credentials, cred)
			displayParamsList = append(displayParamsList, displayParams)
		}
	}

	newAccount.DateCreated = time.Now().UTC()
	err = a.storage.InsertServiceAccount(newAccount)
	if err != nil {
		return nil, errors.WrapErrorAction(logutils.ActionInsert, model.TypeServiceAccount, nil, err)
	}

	for i, params := range displayParamsList {
		newAccount.Credentials[i].Params = params
	}

	return newAccount, nil
}

//DeregisterServiceAccount deregisters a service account
func (a *Auth) DeregisterServiceAccount(accountID string) error {
	// delete all service account instances matching accountID
	err := a.storage.DeleteServiceAccounts(accountID)
	if err != nil {
		return errors.WrapErrorAction(logutils.ActionDelete, model.TypeServiceAccount, nil, err)
	}

	return nil
}

//GetServiceAccountInstance gets a service account instance
func (a *Auth) GetServiceAccountInstance(accountID string, appID string, orgID string) (*model.ServiceAccount, error) {
	serviceAccount, err := a.storage.FindServiceAccount(nil, accountID, appID, orgID)
	if err != nil {
		return nil, errors.WrapErrorAction(logutils.ActionFind, model.TypeServiceAccount, nil, err)
	}

	return serviceAccount, nil
}

//UpdateServiceAccountInstance updates a service account instance
<<<<<<< HEAD
func (a *Auth) UpdateServiceAccountInstance(id string, appID string, orgID string, name string, permissions []string) (*model.ServiceAccount, error) {
	updatedAccount, err := a.constructServiceAccount(id, name, appID, orgID, permissions, false)
=======
func (a *Auth) UpdateServiceAccountInstance(id string, appID *string, orgID *string, name string, permissions []string, assignerPermissions []string) (*model.ServiceAccount, error) {
	updatedAccount, err := a.constructServiceAccount(id, name, appID, orgID, permissions, false, assignerPermissions)
>>>>>>> d68c1082
	if err != nil {
		return nil, errors.WrapErrorAction(logutils.ActionCreate, model.TypeServiceAccount, nil, err)
	}

	updatedAccount, err = a.storage.UpdateServiceAccount(updatedAccount)
	if err != nil {
		return nil, errors.WrapErrorAction(logutils.ActionUpdate, model.TypeServiceAccount, nil, err)
	}

	return updatedAccount, nil
}

//DeregisterServiceAccountInstance deregisters a service account instance
func (a *Auth) DeregisterServiceAccountInstance(id string, appID string, orgID string) error {
	err := a.storage.DeleteServiceAccount(id, appID, orgID)
	if err != nil {
		return errors.WrapErrorAction(logutils.ActionDelete, model.TypeServiceAccount, nil, err)
	}

	return nil
}

//AddServiceAccountCredential adds a credential to a service account
func (a *Auth) AddServiceAccountCredential(accountID string, creds *model.ServiceAccountCredential, l *logs.Log) (*model.ServiceAccountCredential, error) {
	if creds == nil {
		return nil, errors.ErrorData(logutils.StatusMissing, model.TypeServiceAccountCredential, nil)
	}

	serviceAuthType, err := a.getServiceAuthTypeImpl(creds.Type)
	if err != nil {
		l.Info("error getting service auth type on add service credential")
		return nil, errors.WrapErrorAction("error getting service auth type on add service credential", "", nil, err)
	}

	displayParams, err := serviceAuthType.addCredentials(creds)
	if err != nil {
		return nil, errors.WrapErrorAction(logutils.ActionInsert, "service account creds", nil, err)
	}

	err = a.storage.InsertServiceAccountCredential(accountID, creds)
	if err != nil {
		return nil, errors.WrapErrorAction(logutils.ActionInsert, model.TypeServiceAccountCredential, nil, err)
	}

	creds.Params = displayParams
	return creds, nil
}

//RemoveServiceAccountCredential removes a credential from a service account
func (a *Auth) RemoveServiceAccountCredential(accountID string, credID string) error {
	err := a.storage.DeleteServiceAccountCredential(accountID, credID)
	if err != nil {
		return errors.WrapErrorAction(logutils.ActionDelete, model.TypeServiceAccountCredential, nil, err)
	}

	return nil
}

//AuthorizeService returns a scoped token for the specified service and the service registration record if authorized or
//	the service registration record if not. Passing "approvedScopes" will update the service authorization for this user and
//	return a scoped access token which reflects this change.
//	Input:
//		claims (tokenauth.Claims): Claims from un-scoped user access token
//		serviceID (string): ID of the service to be authorized
//		approvedScopes ([]string): list of scope strings to be approved
//		l (*logs.Log): Log object pointer for request
//	Returns:
//		Access token (string): Signed scoped access token to be used to authorize requests to the specified service
//		Approved Scopes ([]authorization.Scope): The approved scopes included in the provided token
//		Service reg (*model.ServiceReg): The service registration record for the requested service
func (a *Auth) AuthorizeService(claims tokenauth.Claims, serviceID string, approvedScopes []authorization.Scope, l *logs.Log) (string, []authorization.Scope, *model.ServiceReg, error) {
	var authorization model.ServiceAuthorization
	if approvedScopes != nil {
		//If approved scopes are being updated, save update and return token with updated scopes
		authorization = model.ServiceAuthorization{UserID: claims.Subject, ServiceID: serviceID, Scopes: approvedScopes}
		err := a.storage.SaveServiceAuthorization(&authorization)
		if err != nil {
			return "", nil, nil, errors.WrapErrorAction(logutils.ActionSave, model.TypeServiceAuthorization, nil, err)
		}
	} else {
		serviceAuth, err := a.storage.FindServiceAuthorization(claims.Subject, serviceID)
		if err != nil {
			return "", nil, nil, errors.WrapErrorAction(logutils.ActionFind, model.TypeServiceAuthorization, nil, err)
		}

		if serviceAuth != nil {
			//If service authorization exists, generate token with saved scopes
			authorization = *serviceAuth
		} else {
			//If no service authorization exists, return the service registration record
			reg, err := a.storage.FindServiceReg(serviceID)
			if err != nil {
				return "", nil, nil, errors.WrapErrorAction(logutils.ActionFind, model.TypeServiceReg, nil, err)
			}
			return "", nil, reg, nil
		}
	}

	token, err := a.getScopedAccessToken(claims, serviceID, authorization.Scopes)
	if err != nil {
		return "", nil, nil, errors.WrapErrorAction("build", logutils.TypeToken, nil, err)
	}

	return token, authorization.Scopes, nil, nil
}

//GetAdminToken returns an admin token for the specified application
func (a *Auth) GetAdminToken(claims tokenauth.Claims, appID string, l *logs.Log) (string, error) {
	//verify that the provided appID is valid for the organization
	appOrg, err := a.storage.FindApplicationOrganization(appID, claims.OrgID)
	if err != nil {
		return "", errors.WrapErrorAction(logutils.ActionFind, model.TypeApplicationOrganization, &logutils.FieldArgs{"org_id": claims.OrgID, "app_id": appID}, err)
	}
	if appOrg == nil {
		return "", errors.ErrorData(logutils.StatusMissing, model.TypeApplicationOrganization, &logutils.FieldArgs{"org_id": claims.OrgID, "app_id": appID})
	}

	adminClaims := a.getStandardClaims(claims.Subject, claims.UID, claims.Name, claims.Email, claims.Phone, claims.Audience, claims.OrgID, appID, claims.AuthType,
		claims.ExternalIDs, &claims.ExpiresAt, false, false, true, claims.System, claims.Service, claims.FirstParty, claims.SessionID)
	return a.buildAccessToken(adminClaims, claims.Permissions, claims.Scope)
}

//LinkAccountAuthType links new credentials to an existing account.
//The authentication method must be one of the supported for the application.
//	Input:
//		accountID (string): ID of the account to link the creds to
//		authenticationType (string): Name of the authentication method for provided creds (eg. "email", "username", "illinois_oidc")
//		appTypeIdentifier (string): identifier of the app type/client that the user is logging in from
//		creds (string): Credentials/JSON encoded credential structure defined for the specified auth type
//		params (string): JSON encoded params defined by specified auth type
//		l (*logs.Log): Log object pointer for request
//	Returns:
//		message (*string): response message
//		account (*model.Account): account data after the operation
func (a *Auth) LinkAccountAuthType(accountID string, authenticationType string, appTypeIdentifier string, creds string, params string, l *logs.Log) (*string, *model.Account, error) {
	message := ""
	var newAccountAuthType *model.AccountAuthType

	account, err := a.storage.FindAccountByID(nil, accountID)
	if err != nil {
		return nil, nil, errors.WrapErrorAction(logutils.ActionFind, model.TypeAccount, nil, err)
	}
	if account == nil {
		return nil, nil, errors.ErrorData(logutils.StatusMissing, model.TypeAccount, &logutils.FieldArgs{"id": accountID})
	}

	//validate if the provided auth type is supported by the provided application and organization
	authType, appType, appOrg, err := a.validateAuthType(authenticationType, appTypeIdentifier, account.AppOrg.Organization.ID)
	if err != nil {
		return nil, nil, errors.WrapErrorAction(logutils.ActionValidate, typeAuthType, nil, err)
	}

	if authType.IsAnonymous {
		return nil, nil, errors.New("cannot link anonymous auth type to an account")
	} else if authType.IsExternal {
		newAccountAuthType, err = a.linkAccountAuthTypeExternal(*account, *authType, *appType, *appOrg, creds, params, l)
		if err != nil {
			return nil, nil, errors.WrapErrorAction("linking", model.TypeCredential, nil, err)
		}
	} else {
		message, newAccountAuthType, err = a.linkAccountAuthType(*account, *authType, *appOrg, creds, params, l)
		if err != nil {
			return nil, nil, errors.WrapErrorAction("linking", model.TypeCredential, nil, err)
		}
	}

	if newAccountAuthType != nil {
		account.AuthTypes = append(account.AuthTypes, *newAccountAuthType)
	}

	return &message, account, nil
}

//UnlinkAccountAuthType unlinks credentials from an existing account.
//The authentication method must be one of the supported for the application.
//	Input:
//		accountID (string): ID of the account to unlink creds from
//		authenticationType (string): Name of the authentication method of account auth type to unlink
//		appTypeIdentifier (string): Identifier of the app type/client that the user is logging in from
//		identifier (string): Identifier of account auth type to unlink
//		l (*logs.Log): Log object pointer for request
//	Returns:
//		account (*model.Account): account data after the operation
func (a *Auth) UnlinkAccountAuthType(accountID string, authenticationType string, appTypeIdentifier string, identifier string, l *logs.Log) (*model.Account, error) {
	return a.unlinkAccountAuthType(accountID, authenticationType, appTypeIdentifier, identifier, l)
}

//DeleteAccount deletes an account for the given id
func (a *Auth) DeleteAccount(id string) error {
	transaction := func(context storage.TransactionContext) error {
		//1. first find the account record
		account, err := a.storage.FindAccountByID(context, id)
		if err != nil {
			return errors.WrapErrorAction(logutils.ActionFind, model.TypeAccount, nil, err)
		}
		if account == nil {
			return errors.ErrorData(logutils.StatusMissing, model.TypeAccount, nil)
		}

		err = a.deleteAccount(context, *account)
		if err != nil {
			return errors.WrapErrorAction(logutils.ActionDelete, model.TypeAccount, nil, err)
		}

		return nil
	}

	return a.storage.PerformTransaction(transaction)
}

//InitializeSystemAccount initializes the first system account
func (a *Auth) InitializeSystemAccount(context storage.TransactionContext, authType model.AuthType, appOrg model.ApplicationOrganization,
	allSystemPermission string, email string, password string, l *logs.Log) (string, error) {
	//auth type
	authImpl, err := a.getAuthTypeImpl(authType)
	if err != nil {
		return "", errors.WrapErrorAction(logutils.ActionLoadCache, typeAuthType, nil, err)
	}

	now := time.Now()
	profile := model.Profile{ID: uuid.NewString(), Email: email, DateCreated: now}
	permissions := []string{allSystemPermission}

	_, accountAuthType, err := a.applySignUpAdmin(context, authImpl, nil, authType, appOrg, email, password, profile, permissions, nil, nil, permissions, l)
	if err != nil {
		return "", errors.WrapErrorAction("signing up", "initial system user", &logutils.FieldArgs{"email": email}, err)
	}

	return accountAuthType.Account.ID, nil
}

//GrantAccountPermissions grants new permissions to an account after validating the assigner has required permissions
func (a *Auth) GrantAccountPermissions(context storage.TransactionContext, account *model.Account, permissionNames []string, assignerPermissions []string) error {
	//check if there is data
	if account == nil {
		return errors.New("no account to grant permissions")
	}

	//verify that the account do not have any of the permissions which are supposed to be granted
	newPermissions := make([]string, 0)
	for _, current := range permissionNames {
		if account.GetPermissionNamed(current) == nil {
			newPermissions = append(newPermissions, current)
		}
	}
	//no error if no zero new permissions are being granted
	if len(newPermissions) == 0 {
		return nil
	}

	//check permissions
	permissions, err := a.CheckPermissions(context, &account.AppOrg, newPermissions, assignerPermissions)
	if err != nil {
		return errors.WrapErrorAction(logutils.ActionValidate, model.TypePermission, nil, err)
	}

	//update account if authorized
	err = a.storage.InsertAccountPermissions(context, account.ID, permissions)
	if err != nil {
		return errors.WrapErrorAction(logutils.ActionInsert, model.TypeAccountPermissions, &logutils.FieldArgs{"account_id": account.ID}, err)
	}

	account.Permissions = append(account.Permissions, permissions...)
	return nil
}

//CheckPermissions loads permissions by names from storage and checks that they are assignable and valid for the given appOrg
func (a *Auth) CheckPermissions(context storage.TransactionContext, appOrg *model.ApplicationOrganization, permissionNames []string, assignerPermissions []string) ([]model.Permission, error) {
	if appOrg == nil {
		return nil, errors.ErrorData(logutils.StatusInvalid, model.TypeApplicationOrganization, nil)
	}

	//find permissions
	permissions, err := a.storage.FindPermissionsByName(context, permissionNames)
	if err != nil {
		return nil, errors.WrapErrorAction(logutils.ActionFind, model.TypePermission, nil, err)
	}
	if len(permissions) != len(permissionNames) {
		badNames := make([]string, 0)
		for _, pName := range permissionNames {
			bad := true
			for _, p := range permissions {
				if p.Name == pName {
					bad = false
					break
				}
			}
			if bad {
				badNames = append(badNames, pName)
			}
		}
		return nil, errors.ErrorData(logutils.StatusInvalid, model.TypePermission, &logutils.FieldArgs{"names": badNames})
	}

	//check if authorized
	for _, permission := range permissions {
		if !utils.Contains(appOrg.ServicesIDs, permission.ServiceID) {
			return nil, errors.ErrorData(logutils.StatusInvalid, model.TypePermission, &logutils.FieldArgs{"name": permission.Name, "service_id": permission.ServiceID})
		}
		err = permission.CheckAssigners(assignerPermissions)
		if err != nil {
			return nil, errors.WrapErrorAction(logutils.ActionValidate, "assigner permissions", &logutils.FieldArgs{"name": permission.Name}, err)
		}
	}

	return permissions, nil
}

//CheckRevokedPermissions loads permissions by names from storage and checks that they are revokable
func (a *Auth) CheckRevokedPermissions(context storage.TransactionContext, appOrg *model.ApplicationOrganization, permissionNames []string, assignerPermissions []string) error {
	if appOrg == nil {
		return errors.ErrorData(logutils.StatusInvalid, model.TypeApplicationOrganization, nil)
	}

	//find permissions
	permissions, err := a.storage.FindPermissionsByName(context, permissionNames)
	if err != nil {
		return errors.WrapErrorAction(logutils.ActionFind, model.TypePermission, nil, err)
	}
	//Allow revocation of missing permissions

	//check if authorized
	for _, permission := range permissions {
		//Allow revocation of permissions for invalid services
		if !utils.Contains(appOrg.ServicesIDs, permission.ServiceID) {
			continue
		}
		err = permission.CheckAssigners(assignerPermissions)
		if err != nil {
			return errors.WrapErrorAction(logutils.ActionValidate, "assigner permissions", &logutils.FieldArgs{"name": permission.Name}, err)
		}
	}

	return nil
}

//GrantAccountRoles grants new roles to an account after validating the assigner has required permissions
func (a *Auth) GrantAccountRoles(context storage.TransactionContext, account *model.Account, roleIDs []string, assignerPermissions []string) error {
	//check if there is data
	if account == nil {
		return errors.New("no account to grant roles")
	}

	//verify that the account do not have any of the roles which are supposed to be granted
	newRoles := make([]string, 0)
	for _, current := range roleIDs {
		if account.GetRole(current) == nil {
			newRoles = append(newRoles, current)
		}
	}
	//no error if no zero new roles are being granted
	if len(newRoles) == 0 {
		return nil
	}

	//check roles
	roles, err := a.CheckRoles(context, &account.AppOrg, newRoles, assignerPermissions)
	if err != nil {
		return errors.WrapErrorAction(logutils.ActionValidate, model.TypeAppOrgRole, nil, err)
	}

	//update account if authorized
	accountRoles := model.AccountRolesFromAppOrgRoles(roles, true, true)
	err = a.storage.InsertAccountRoles(context, account.ID, account.AppOrg.ID, accountRoles)
	if err != nil {
		return errors.WrapErrorAction(logutils.ActionInsert, model.TypeAccountRoles, &logutils.FieldArgs{"account_id": account.ID}, err)
	}

	account.Roles = append(account.Roles, accountRoles...)
	return nil
}

//CheckRoles loads appOrg roles by IDs from storage and checks that they are assignable
func (a *Auth) CheckRoles(context storage.TransactionContext, appOrg *model.ApplicationOrganization, roleIDs []string, assignerPermissions []string) ([]model.AppOrgRole, error) {
	if appOrg == nil {
		return nil, errors.ErrorData(logutils.StatusInvalid, model.TypeApplicationOrganization, nil)
	}

	//find roles
	roles, err := a.storage.FindAppOrgRolesByIDs(context, roleIDs, appOrg.ID)
	if err != nil {
		return nil, errors.WrapErrorAction(logutils.ActionFind, model.TypeAppOrgRole, nil, err)
	}
	if len(roles) != len(roleIDs) {
		badIDs := make([]string, 0)
		for _, rID := range roleIDs {
			bad := true
			for _, r := range roles {
				if r.ID == rID {
					bad = false
					break
				}
			}
			if bad {
				badIDs = append(badIDs, rID)
			}
		}
		return nil, errors.ErrorData(logutils.StatusInvalid, model.TypeAppOrgRole, &logutils.FieldArgs{"ids": badIDs})
	}

	//check if authorized
	for _, cRole := range roles {
		err = cRole.CheckAssigners(assignerPermissions)
		if err != nil {
			return nil, errors.WrapErrorAction(logutils.ActionValidate, "assigner permissions", &logutils.FieldArgs{"id": cRole.ID}, err)
		}
	}

	return roles, nil
}

//CheckRevokedRoles loads appOrg roles by IDs from storage and checks that they are revocable
func (a *Auth) CheckRevokedRoles(context storage.TransactionContext, appOrg *model.ApplicationOrganization, roleIDs []string, assignerPermissions []string) error {
	if appOrg == nil {
		return errors.ErrorData(logutils.StatusInvalid, model.TypeApplicationOrganization, nil)
	}

	//find roles
	roles, err := a.storage.FindAppOrgRolesByIDs(context, roleIDs, appOrg.ID)
	if err != nil {
		return errors.WrapErrorAction(logutils.ActionFind, model.TypeAppOrgRole, nil, err)
	}
	//Allow missing roles to be revoked

	//check if authorized
	for _, cRole := range roles {
		err = cRole.CheckAssigners(assignerPermissions)
		if err != nil {
			return errors.WrapErrorAction(logutils.ActionValidate, "assigner permissions", &logutils.FieldArgs{"id": cRole.ID}, err)
		}
	}

	return nil
}

//GrantAccountGroups grants new groups to an account after validating the assigner has required permissions
func (a *Auth) GrantAccountGroups(context storage.TransactionContext, account *model.Account, groupIDs []string, assignerPermissions []string) error {
	//check if there is data
	if account == nil {
		return errors.New("no accounts to grant groups")
	}

	//ensure that the account does not have the groups before adding
	newGroups := make([]string, 0)
	for _, current := range groupIDs {
		if account.GetGroup(current) == nil {
			newGroups = append(newGroups, current)
		}
	}
	//no error if no zero new groups are being granted
	if len(newGroups) == 0 {
		return nil
	}

	//check groups
	groups, err := a.checkGroups(context, account.AppOrg, newGroups, assignerPermissions)
	if err != nil {
		return errors.WrapErrorAction(logutils.ActionValidate, model.TypeAppOrgGroup, nil, err)
	}

	//update account if authorized
	accountGroups := model.AccountGroupsFromAppOrgGroups(groups, true, true)
	err = a.storage.InsertAccountGroups(context, account.ID, account.AppOrg.ID, accountGroups)
	if err != nil {
		return errors.WrapErrorAction(logutils.ActionInsert, model.TypeAccountGroups, &logutils.FieldArgs{"account_id": account.ID}, err)
	}

	account.Groups = append(account.Groups, accountGroups...)
	return nil
}

//GetServiceRegistrations retrieves all service registrations
func (a *Auth) GetServiceRegistrations(serviceIDs []string) ([]model.ServiceReg, error) {
	return a.storage.FindServiceRegs(serviceIDs)
}

//RegisterService creates a new service registration
func (a *Auth) RegisterService(reg *model.ServiceReg) error {
	if reg != nil && !reg.FirstParty && strings.Contains(strings.ToUpper(reg.Name), rokwireKeyword) {
		return errors.Newf("the name of a third-party service may not contain \"%s\"", rokwireKeyword)
	}
	return a.storage.InsertServiceReg(reg)
}

//UpdateServiceRegistration updates an existing service registration
func (a *Auth) UpdateServiceRegistration(reg *model.ServiceReg) error {
	if reg != nil {
		if reg.Registration.ServiceID == authServiceID || reg.Registration.ServiceID == a.serviceID {
			return errors.Newf("modifying service registration not allowed for service id %v", reg.Registration.ServiceID)
		}
		if !reg.FirstParty && strings.Contains(strings.ToUpper(reg.Name), rokwireKeyword) {
			return errors.Newf("the name of a third-party service may not contain \"%s\"", rokwireKeyword)
		}
	}
	return a.storage.UpdateServiceReg(reg)
}

//DeregisterService deletes an existing service registration
func (a *Auth) DeregisterService(serviceID string) error {
	if serviceID == authServiceID || serviceID == a.serviceID {
		return errors.Newf("deregistering service not allowed for service id %v", serviceID)
	}
	return a.storage.DeleteServiceReg(serviceID)
}

//GetAuthKeySet generates a JSON Web Key Set for auth service registration
func (a *Auth) GetAuthKeySet() (*model.JSONWebKeySet, error) {
	authReg, err := a.ServiceRegManager.GetServiceReg("auth")
	if err != nil {
		return nil, errors.WrapErrorAction(logutils.ActionLoadCache, model.TypeServiceReg, logutils.StringArgs("auth"), err)
	}

	if authReg == nil || authReg.PubKey == nil || authReg.PubKey.Key == nil {
		return nil, errors.ErrorData(logutils.StatusMissing, model.TypePubKey, nil)
	}

	jwk, err := model.JSONWebKeyFromPubKey(authReg.PubKey)
	if err != nil || jwk == nil {
		return nil, errors.WrapErrorAction(logutils.ActionCreate, model.TypeJSONWebKey, nil, err)
	}

	return &model.JSONWebKeySet{Keys: []model.JSONWebKey{*jwk}}, nil
}

//GetApplicationAPIKeys finds and returns the API keys for the provided app
func (a *Auth) GetApplicationAPIKeys(appID string) ([]model.APIKey, error) {
	cachedAPIKeys, err := a.getCachedAPIKeys()
	if err != nil {
		return nil, errors.WrapErrorAction(logutils.ActionLoadCache, model.TypeAPIKey, nil, err)
	}

	applicationAPIKeys := make([]model.APIKey, 0)
	for _, apiKey := range cachedAPIKeys {
		if apiKey.AppID == appID {
			applicationAPIKeys = append(applicationAPIKeys, apiKey)
		}
	}

	return applicationAPIKeys, nil
}

//GetAPIKey finds and returns an API key
func (a *Auth) GetAPIKey(ID string) (*model.APIKey, error) {
	return a.getCachedAPIKey(ID)
}

//CreateAPIKey creates a new API key
func (a *Auth) CreateAPIKey(apiKey model.APIKey) (*model.APIKey, error) {
	id, _ := uuid.NewUUID()
	apiKey.ID = id.String()
	return a.storage.InsertAPIKey(nil, apiKey)
}

//UpdateAPIKey updates an existing API key
func (a *Auth) UpdateAPIKey(apiKey model.APIKey) error {
	if len(apiKey.ID) == 0 {
		return errors.Newf("id cannot be empty")
	}
	return a.storage.UpdateAPIKey(apiKey)
}

//DeleteAPIKey deletes an API key
func (a *Auth) DeleteAPIKey(ID string) error {
	//1. find api key to delete
	apiKey, err := a.getCachedAPIKey(ID)
	if err != nil {
		return errors.WrapErrorAction(logutils.ActionFind, model.TypeAPIKey, &logutils.FieldArgs{"id": ID}, err)
	}

	//2. find all api keys with same app id
	apiKeys, err := a.GetApplicationAPIKeys(apiKey.AppID)
	if err != nil {
		return errors.WrapErrorAction(logutils.ActionFind, model.TypeAPIKey, nil, err)
	}

	//3. delete api key if there is another api key for app id
	if len(apiKeys) > 1 {
		err = a.storage.DeleteAPIKey(ID)
		if err != nil {
			return errors.WrapErrorAction(logutils.ActionDelete, model.TypeAPIKey, nil, err)
		}
	}

	return nil
}

//ValidateAPIKey validates the given API key for the given app ID
func (a *Auth) ValidateAPIKey(appID string, apiKey string) error {
	return a.validateAPIKey(apiKey, appID)
}<|MERGE_RESOLUTION|>--- conflicted
+++ resolved
@@ -1279,13 +1279,8 @@
 }
 
 //RegisterServiceAccount registers a service account
-<<<<<<< HEAD
 func (a *Auth) RegisterServiceAccount(accountID *string, fromAppID *string, fromOrgID *string, name *string, appID string,
-	orgID string, permissions *[]string, firstParty *bool, creds []model.ServiceAccountCredential, l *logs.Log) (*model.ServiceAccount, error) {
-=======
-func (a *Auth) RegisterServiceAccount(accountID *string, fromAppID *string, fromOrgID *string, name *string, appID *string,
-	orgID *string, permissions *[]string, firstParty *bool, creds []model.ServiceAccountCredential, assignerPermissions []string, l *logs.Log) (*model.ServiceAccount, error) {
->>>>>>> d68c1082
+	orgID string, permissions *[]string, firstParty *bool, creds []model.ServiceAccountCredential, assignerPermissions []string, l *logs.Log) (*model.ServiceAccount, error) {
 	var newAccount *model.ServiceAccount
 	var err error
 	var newName string
@@ -1386,13 +1381,8 @@
 }
 
 //UpdateServiceAccountInstance updates a service account instance
-<<<<<<< HEAD
-func (a *Auth) UpdateServiceAccountInstance(id string, appID string, orgID string, name string, permissions []string) (*model.ServiceAccount, error) {
-	updatedAccount, err := a.constructServiceAccount(id, name, appID, orgID, permissions, false)
-=======
-func (a *Auth) UpdateServiceAccountInstance(id string, appID *string, orgID *string, name string, permissions []string, assignerPermissions []string) (*model.ServiceAccount, error) {
+func (a *Auth) UpdateServiceAccountInstance(id string, appID string, orgID string, name string, permissions []string, assignerPermissions []string) (*model.ServiceAccount, error) {
 	updatedAccount, err := a.constructServiceAccount(id, name, appID, orgID, permissions, false, assignerPermissions)
->>>>>>> d68c1082
 	if err != nil {
 		return nil, errors.WrapErrorAction(logutils.ActionCreate, model.TypeServiceAccount, nil, err)
 	}
