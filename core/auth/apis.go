package auth

import (
	"core-building-block/core/model"
	"strings"
	"time"

	"github.com/google/uuid"
	"github.com/rokwire/core-auth-library-go/authorization"
	"github.com/rokwire/core-auth-library-go/authutils"
	"github.com/rokwire/core-auth-library-go/tokenauth"
	"github.com/rokwire/logging-library-go/errors"
	"github.com/rokwire/logging-library-go/logutils"

	"github.com/rokwire/logging-library-go/logs"
)

//Start starts the auth service
func (a *Auth) Start() {
	storageListener := StorageListener{auth: a}
	a.storage.RegisterStorageListener(&storageListener)

	go a.setupDeleteSessionsTimer()
}

//GetHost returns the host/issuer of the auth service
func (a *Auth) GetHost() string {
	return a.host
}

//Login logs a user in a specific application using the specified credentials and authentication method.
//The authentication method must be one of the supported for the application.
//	Input:
//		ipAddress (string): Client's IP address
//		deviceType (string): "mobile" or "web" or "desktop" etc
//		deviceOS (*string): Device OS
//		deviceID (string): Device ID
//		authenticationType (string): Name of the authentication method for provided creds (eg. "email", "username", "illinois_oidc")
//		creds (string): Credentials/JSON encoded credential structure defined for the specified auth type
//		apiKey (string): API key to validate the specified app
//		appTypeIdentifier (string): identifier of the app type/client that the user is logging in from
//		orgID (string): ID of the organization that the user is logging in
//		params (string): JSON encoded params defined by specified auth type
//		profile (Profile): Account profile
//		preferences (map): Account preferences
//		l (*logs.Log): Log object pointer for request
//	Returns:
//		Message (*string): message
//		Login session (*LoginSession): Signed ROKWIRE access token to be used to authorize future requests
//			Access token (string): Signed ROKWIRE access token to be used to authorize future requests
//			Refresh Token (string): Refresh token that can be sent to refresh the access token once it expires
//			AccountAuthType (AccountAuthType): AccountAuthType object for authenticated user
//			Params (interface{}): authType-specific set of parameters passed back to client
func (a *Auth) Login(ipAddress string, deviceType string, deviceOS *string, deviceID string,
	authenticationType string, creds string, apiKey string, appTypeIdentifier string, orgID string, params string,
	profile model.Profile, preferences map[string]interface{}, l *logs.Log) (*string, *model.LoginSession, error) {
	//TODO - analyse what should go in one transaction

	//validate if the provided auth type is supported by the provided application and organization
	authType, appType, appOrg, err := a.validateAuthType(authenticationType, appTypeIdentifier, orgID)
	if err != nil {
		return nil, nil, errors.WrapErrorAction(logutils.ActionValidate, typeAuthType, nil, err)
	}

	//TODO: Ideally we would not make many database calls before validating the API key. Currently needed to get app ID
	err = a.validateAPIKey(apiKey, appType.Application.ID)
	if err != nil {
		return nil, nil, errors.WrapErrorData(logutils.StatusInvalid, model.TypeAPIKey, nil, err)
	}

	var message string

	anonymous := false
	sub := ""

	var accountAuthType *model.AccountAuthType
	var responseParams map[string]interface{}

	//get the auth type implementation for the auth type
	if authType.IsAnonymous {
		anonymous = true

		anonymousID := ""
		anonymousID, responseParams, err = a.applyAnonymousAuthType(*authType, *appType, *appOrg, creds, params, l)
		if err != nil {
			return nil, nil, errors.WrapErrorAction("apply anonymous auth type", "user", nil, err)
		}
		sub = anonymousID

	} else if authType.IsExternal {
		accountAuthType, responseParams, err = a.applyExternalAuthType(*authType, *appType, *appOrg, creds, params, profile, preferences, l)
		if err != nil {
			return nil, nil, errors.WrapErrorAction("apply external auth type", "user", nil, err)

		}

		sub = accountAuthType.Account.ID

		//TODO groups mapping
	} else {
		message, accountAuthType, err = a.applyAuthType(*authType, *appType, *appOrg, creds, params, profile, preferences, l)
		if err != nil {
			return nil, nil, errors.WrapErrorAction("apply auth type", "user", nil, err)
		}
		//message
		if len(message) > 0 {
			return &message, nil, nil
		}

		sub = accountAuthType.Account.ID

		//the credentials are valid
	}

	//now we are ready to apply login for the user or anonymous
	loginSession, err := a.applyLogin(anonymous, sub, *authType, *appOrg, accountAuthType, *appType, ipAddress, deviceType, deviceOS, deviceID, responseParams, l)
	if err != nil {
		return nil, nil, errors.WrapErrorAction("error apply login auth type", "user", nil, err)
	}

	return nil, loginSession, nil
}

//AccountExists checks if a user is already registered
//The authentication method must be one of the supported for the application.
//	Input:
//		authenticationType (string): Name of the authentication method for provided creds (eg. "email", "username", "illinois_oidc")
//		userIdentifier (string): User identifier for the specified auth type
//		apiKey (string): API key to validate the specified app
//		appTypeIdentifier (string): identifier of the app type/client that the user is logging in from
//		orgID (string): ID of the organization that the user is logging in
//		l (*logs.Log): Log object pointer for request
//	Returns:
//		accountExisted (bool): valid when error is nil
func (a *Auth) AccountExists(authenticationType string, userIdentifier string, apiKey string, appTypeIdentifier string, orgID string, l *logs.Log) (bool, error) {
	//validate if the provided auth type is supported by the provided application and organization
	authType, appType, appOrg, err := a.validateAuthType(authenticationType, appTypeIdentifier, orgID)
	if err != nil {
		return false, errors.WrapErrorAction(logutils.ActionValidate, typeAuthType, nil, err)
	}

	//TODO: Ideally we would not make many database calls before validating the API key. Currently needed to get app ID
	err = a.validateAPIKey(apiKey, appType.Application.ID)
	if err != nil {
		return false, errors.WrapErrorData(logutils.StatusInvalid, model.TypeAPIKey, nil, err)
	}

	//check if the account exists check
	account, err := a.storage.FindAccount(appOrg.ID, authType.ID, userIdentifier)
	if err != nil {
		return false, errors.WrapErrorAction(logutils.ActionFind, model.TypeAccount, nil, err)
	}

	return account != nil, nil
}

//Refresh refreshes an access token using a refresh token
//	Input:
//		refreshToken (string): Refresh token
//		apiKey (string): API key to validate the specified app
//		l (*logs.Log): Log object pointer for request
//	Returns:
//		Login session (*LoginSession): Signed ROKWIRE access token to be used to authorize future requests
//			Access token (string): Signed ROKWIRE access token to be used to authorize future requests
//			Refresh Token (string): Refresh token that can be sent to refresh the access token once it expires
//			Params (interface{}): authType-specific set of parameters passed back to client
func (a *Auth) Refresh(refreshToken string, apiKey string, l *logs.Log) (*model.LoginSession, error) {
	var loginSession *model.LoginSession

	//find the login session for the refresh token
	loginSession, err := a.storage.FindLoginSession(refreshToken)
	if err != nil {
		l.Infof("error finding session by refresh token - %s", refreshToken)
		return nil, errors.WrapErrorAction("error finding session by refresh token", "", nil, err)
	}
	if loginSession == nil {
		l.Infof("there is no a session for refresh token - %s", refreshToken)
		return nil, nil
	}

	//check if the session is expired
	if loginSession.IsExpired() {
		l.Infof("the session is expired, so delete it and return null - %s", refreshToken)

		//remove the session
		err = a.storage.DeleteLoginSession(nil, loginSession.ID)
		if err != nil {
			return nil, errors.WrapErrorAction("error deleting expired session", "", nil, err)
		}

		//return nul
		return nil, nil
	}

	//check if a previous refresh token is being used
	//the session must contain the token since the session was returned by Mongo, so the token is old if not equal to the last token in the list
	currentToken := loginSession.CurrentRefreshToken()
	if currentToken == "" {
		return nil, errors.ErrorData(logutils.StatusMissing, "refresh tokens", nil)
	}
	if refreshToken != currentToken {
		l.Infof("previous refresh token being used, so delete login session and return null - %s", refreshToken)

		//remove the session
		err = a.storage.DeleteLoginSession(nil, loginSession.ID)
		if err != nil {
			return nil, errors.WrapErrorAction("error deleting expired session", "", nil, err)
		}

		return nil, nil
	}

	//TODO: Ideally we would not make many database calls before validating the API key. Currently needed to get app ID
	err = a.validateAPIKey(apiKey, loginSession.AppOrg.Application.ID)
	if err != nil {
		return nil, errors.WrapErrorData(logutils.StatusInvalid, model.TypeAPIKey, nil, err)
	}

	///now:
	// - generate new access token
	sub := loginSession.Identifier
	orgID := loginSession.AppOrg.Organization.ID
	appID := loginSession.AppOrg.Application.ID
	authType := loginSession.AuthType.Code

	anonymous := loginSession.Anonymous
	uid := ""
	name := ""
	email := ""
	phone := ""
	permissions := []string{}

	// - generate new params and update the account if needed(if external auth type)
	if loginSession.AuthType.IsExternal {
		extAuthType, err := a.getExternalAuthTypeImpl(loginSession.AuthType)
		if err != nil {
			l.Infof("error getting external auth type on refresh - %s", refreshToken)
			return nil, errors.WrapErrorAction("error getting external auth type on refresh", "", nil, err)
		}

		externalUser, refreshedData, err := extAuthType.refresh(loginSession.Params, loginSession.AuthType, loginSession.AppType, loginSession.AppOrg, l)
		if err != nil {
			l.Infof("error refreshing external auth type on refresh - %s", refreshToken)
			return nil, errors.WrapErrorAction("error refreshing external auth type on refresh", "", nil, err)
		}

		//check if need to update the account
		authType, err := a.storage.FindAuthType(loginSession.AuthType.ID)
		if err != nil {
			l.Infof("error getting auth type - %s", refreshToken)
			return nil, errors.WrapErrorAction("error getting auth type", "", nil, err)
		}
		err = a.updateAccountIfNeeded(*loginSession.AccountAuthType, *externalUser, *authType, loginSession.AppOrg)
		if err != nil {
			return nil, errors.WrapErrorAction("update account if needed on refresh", "", nil, err)
		}

		loginSession.Params = refreshedData //assing the refreshed data
	}

	if !anonymous {
		accountAuthType := loginSession.AccountAuthType
		if accountAuthType == nil {
			l.Infof("for some reasons account auth type is null for not anonymous login - %s", loginSession.ID)
			return nil, errors.ErrorAction("for some reasons account auth type is null for not anonymous login", "", nil)
		}
		uid = accountAuthType.Identifier
		name = accountAuthType.Account.Profile.GetFullName()
		email = accountAuthType.Account.Profile.Email
		phone = accountAuthType.Account.Profile.Phone
		permissions = accountAuthType.Account.GetPermissionNames()
	}
<<<<<<< HEAD
	claims := a.getStandardClaims(sub, uid, email, phone, "rokwire", orgID, appID, authType, nil, anonymous, false)
=======
	claims := a.getStandardClaims(sub, uid, name, email, phone, "rokwire", orgID, appID, authType, nil, anonymous, false)
>>>>>>> 8619708e
	accessToken, err := a.buildAccessToken(claims, strings.Join(permissions, ","), authorization.ScopeGlobal)
	if err != nil {
		l.Infof("error generating acccess token on refresh - %s", refreshToken)
		return nil, errors.WrapErrorAction(logutils.ActionCreate, logutils.TypeToken, nil, err)
	}
	loginSession.AccessToken = accessToken //set the generated token
	// - generate new refresh token
	refreshToken, expires, err := a.buildRefreshToken()
	if err != nil {
		l.Infof("error generating refresh token on refresh - %s", refreshToken)
		return nil, errors.WrapErrorAction(logutils.ActionCreate, logutils.TypeToken, nil, err)
	}
	if loginSession.RefreshTokens == nil {
		loginSession.RefreshTokens = make([]string, 0)
	}
	loginSession.RefreshTokens = append(loginSession.RefreshTokens, refreshToken) //set the generated token
	// - update the expired field
	loginSession.Expires = *expires

	//store the updated session
	now := time.Now()
	loginSession.DateUpdated = &now
	err = a.storage.UpdateLoginSession(*loginSession)
	if err != nil {
		l.Infof("error updating login session on refresh - %s", refreshToken)
		return nil, errors.WrapErrorAction("error updating login session on refresh", "", nil, err)
	}

	//return the updated session
	return loginSession, nil
}

//GetLoginURL returns a pre-formatted login url for SSO providers
//	Input:
//		authenticationType (string): Name of the authentication method for provided creds (eg. "email", "username", "illinois_oidc")
//		appTypeIdentifier (string): Identifier of the app type/client that the user is logging in from
//		orgID (string): ID of the organization that the user is logging in
//		redirectURI (string): Registered redirect URI where client will receive response
//		apiKey (string): API key to validate the specified app
//		l (*loglib.Log): Log object pointer for request
//	Returns:
//		Login URL (string): SSO provider login URL to be launched in a browser
//		Params (map[string]interface{}): Params to be sent in subsequent request (if necessary)
func (a *Auth) GetLoginURL(authenticationType string, appTypeIdentifier string, orgID string, redirectURI string, apiKey string, l *logs.Log) (string, map[string]interface{}, error) {
	//validate if the provided auth type is supported by the provided application and organization
	authType, appType, appOrg, err := a.validateAuthType(authenticationType, appTypeIdentifier, orgID)
	if err != nil {
		return "", nil, errors.WrapErrorAction(logutils.ActionValidate, typeAuthType, nil, err)
	}

	//TODO: Ideally we would not make many database calls before validating the API key. Currently needed to get app ID
	err = a.validateAPIKey(apiKey, appType.Application.ID)
	if err != nil {
		return "", nil, errors.WrapErrorData(logutils.StatusInvalid, model.TypeAPIKey, nil, err)
	}

	//get the auth type implementation for the auth type
	authImpl, err := a.getExternalAuthTypeImpl(*authType)
	if err != nil {
		return "", nil, errors.WrapErrorAction(logutils.ActionLoadCache, typeAuthType, nil, err)
	}

	//get login URL
	loginURL, params, err := authImpl.getLoginURL(*authType, *appType, *appOrg, redirectURI, l)
	if err != nil {
		return "", nil, errors.WrapErrorAction(logutils.ActionGet, "login url", nil, err)
	}

	return loginURL, params, nil
}

//VerifyCredential verifies credential (checks the verification code in the credentials collection)
func (a *Auth) VerifyCredential(id string, verification string, l *logs.Log) error {
	credential, err := a.storage.FindCredential(id)
	if err != nil || credential == nil {
		return errors.WrapErrorAction(logutils.ActionFind, model.TypeCredential, nil, err)
	}

	if credential.Verified {
		return errors.New("credential has already been verified")
	}

	//get the auth type
	authType, err := a.storage.FindAuthType(credential.AuthType.ID)
	if err != nil || authType == nil {
		return errors.WrapErrorAction(logutils.ActionLoadCache, typeAuthType, logutils.StringArgs(credential.AuthType.ID), err)
	}
	if !authType.UseCredentials {
		return errors.WrapErrorAction("invalid auth type for credential verification", model.TypeAuthType, nil, err)
	}

	authImpl, err := a.getAuthTypeImpl(*authType)
	if err != nil {
		return errors.WrapErrorAction(logutils.ActionLoadCache, typeAuthType, nil, err)
	}

	authTypeCreds, err := authImpl.verifyCredential(credential, verification, l)
	if err != nil || authTypeCreds == nil {
		return errors.WrapErrorAction(logutils.ActionValidate, "verification code", nil, err)
	}

	credential.Verified = true
	credential.Value = authTypeCreds
	if err = a.storage.UpdateCredential(credential); err != nil {
		return errors.WrapErrorAction(logutils.ActionUpdate, model.TypeCredential, nil, err)
	}

	return nil
}

//UpdateCredential updates the credential object with the new value
//	Input:
//		accountID: id of the associated account to reset
//		accountAuthTypeID (string): id of the AccountAuthType
//		params: specific params for the different auth types
//	Returns:
//		error: if any
//TODO: Clear login sessions using old creds
// Handle refresh tokens when applicable
func (a *Auth) UpdateCredential(accountID string, accountAuthTypeID string, params string, l *logs.Log) error {
	//Get the user credential from account auth type in accounts collection
	account, err := a.storage.FindAccountByID(nil, accountID)
	if err != nil {
		return errors.WrapErrorAction(logutils.ActionFind, model.TypeAccount, nil, err)
	}
	accountAuthType, err := a.findAccountAuthTypeByID(account, accountAuthTypeID)
	if err != nil {
		return errors.WrapErrorAction(logutils.ActionFind, model.TypeAuthType, nil, err)
	}
	if accountAuthType.Credential == nil {
		return errors.New("Invalid account auth type for reset password")
	}

	credential := accountAuthType.Credential
	//Determine the auth type for resetPassword
	authType := accountAuthType.AuthType
	if !authType.UseCredentials {
		return errors.WrapErrorAction("invalid auth type for reset password client", model.TypeAuthType, nil, err)
	}

	authImpl, err := a.getAuthTypeImpl(authType)
	if err != nil {
		return errors.WrapErrorAction(logutils.ActionLoadCache, typeAuthType, nil, err)
	}

	authTypeCreds, err := authImpl.resetCredential(credential, nil, params, l)
	if err != nil || authTypeCreds == nil {
		return errors.WrapErrorAction(logutils.ActionValidate, "reset password", nil, err)
	}
	//Update the credential with new password
	credential.Value = authTypeCreds
	if err = a.storage.UpdateCredential(credential); err != nil {
		return errors.WrapErrorAction(logutils.ActionUpdate, model.TypeCredential, nil, err)
	}

	return nil
}

//ResetForgotCredential resets forgot credential
//	Input:
//		credsID: id of the credential object
//		resetCode: code from the reset link
//		params: specific params for the different auth types
//	Returns:
//		error: if any
//TODO: Clear login sessions using old creds
// Handle refresh tokens when applicable
func (a *Auth) ResetForgotCredential(credsID string, resetCode string, params string, l *logs.Log) error {
	credential, err := a.storage.FindCredential(credsID)
	if err != nil || credential == nil {
		return errors.WrapErrorAction(logutils.ActionFind, model.TypeCredential, nil, err)
	}

	//Determine the auth type for resetPassword
	authType, err := a.storage.FindAuthType(credential.AuthType.ID)
	if err != nil || authType == nil {
		return errors.WrapErrorAction(logutils.ActionLoadCache, typeAuthType, logutils.StringArgs(credential.AuthType.ID), err)
	}
	if !authType.UseCredentials {
		return errors.WrapErrorAction("invalid auth type for reset password link", model.TypeAuthType, nil, err)
	}

	authImpl, err := a.getAuthTypeImpl(*authType)
	if err != nil {
		return errors.WrapErrorAction(logutils.ActionLoadCache, typeAuthType, nil, err)
	}

	authTypeCreds, err := authImpl.resetCredential(credential, &resetCode, params, l)
	if err != nil || authTypeCreds == nil {
		return errors.WrapErrorAction(logutils.ActionValidate, "reset password", nil, err)
	}
	//Update the credential with new password
	credential.Value = authTypeCreds
	if err = a.storage.UpdateCredential(credential); err != nil {
		return errors.WrapErrorAction(logutils.ActionUpdate, model.TypeCredential, nil, err)
	}

	return nil
}

//ForgotCredential initiate forgot credential process (generates a reset link and sends to the given identifier for email auth type)
//	Input:
//		authenticationType (string): Name of the authentication method for provided creds (eg. "email", "username", "illinois_oidc")
//		identifier: identifier of the account auth type
//		appTypeIdentifier (string): Identifier of the app type/client that the user is logging in from
//		orgID (string): ID of the organization that the user is logging in
//		apiKey (string): API key to validate the specified app
//	Returns:
//		error: if any
func (a *Auth) ForgotCredential(authenticationType string, appTypeIdentifier string, orgID string, apiKey string, identifier string, l *logs.Log) error {
	//validate if the provided auth type is supported by the provided application and organization
	authType, appType, appOrg, err := a.validateAuthType(authenticationType, appTypeIdentifier, orgID)
	if err != nil {
		return errors.WrapErrorAction(logutils.ActionValidate, typeAuthType, nil, err)
	}

	//check for api key
	//TODO: Ideally we would not make many database calls before validating the API key. Currently needed to get app ID
	err = a.validateAPIKey(apiKey, appType.Application.ID)
	if err != nil {
		return errors.WrapErrorData(logutils.StatusInvalid, model.TypeAPIKey, nil, err)
	}

	//check if the auth types uses credentials
	if !authType.UseCredentials {
		return errors.WrapErrorAction("invalid auth type for forgot credential", model.TypeAuthType, nil, err)
	}

	authImpl, err := a.getAuthTypeImpl(*authType)
	if err != nil {
		return errors.WrapErrorAction(logutils.ActionLoadCache, typeAuthType, nil, err)
	}
	authTypeID := authType.ID

	//Find the credential for setting reset code and expiry and sending credID in reset link
	account, err := a.storage.FindAccount(appOrg.ID, authTypeID, identifier)
	if err != nil {
		return errors.WrapErrorAction(logutils.ActionFind, model.TypeAccount, nil, err)
	}

	accountAuthType, err := a.findAccountAuthType(account, authType, identifier)
	if accountAuthType == nil {
		return errors.WrapErrorAction(logutils.ActionFind, model.TypeAccountAuthType, nil, err)
	}
	credential := accountAuthType.Credential
	if credential == nil {
		return errors.New("Invalid account auth type for reset link")
	}
	//do not allow to reset credential for unverified credentials
	if !credential.Verified {
		return errors.New("The credential is not verified")
	}

	authTypeCreds, err := authImpl.forgotCredential(credential, identifier, l)
	if err != nil || authTypeCreds == nil {
		return errors.WrapErrorAction(logutils.ActionValidate, "forgot password", nil, err)
	}
	//Update the credential with reset code and expiry
	credential.Value = authTypeCreds
	if err = a.storage.UpdateCredential(credential); err != nil {
		return errors.WrapErrorAction(logutils.ActionUpdate, model.TypeCredential, nil, err)
	}
	return nil
}

//SendVerifyCredential sends the verification code to the identifier
func (a *Auth) SendVerifyCredential(authenticationType string, appTypeIdentifier string, orgID string, apiKey string, identifier string, l *logs.Log) error {
	//validate if the provided auth type is supported by the provided application and organization
	authType, appType, appOrg, err := a.validateAuthType(authenticationType, appTypeIdentifier, orgID)
	if err != nil {
		return errors.WrapErrorAction(logutils.ActionValidate, typeAuthType, nil, err)
	}
	//validate api key before making db calls
	err = a.validateAPIKey(apiKey, appType.Application.ID)
	if err != nil {
		return errors.WrapErrorData(logutils.StatusInvalid, model.TypeAPIKey, nil, err)
	}

	if !authType.UseCredentials {
		return errors.WrapErrorAction("invalid auth type for sending verify code", model.TypeAuthType, nil, err)
	}
	authImpl, err := a.getAuthTypeImpl(*authType)
	if err != nil {
		return errors.WrapErrorAction(logutils.ActionLoadCache, typeAuthType, nil, err)
	}
	account, err := a.storage.FindAccount(appOrg.ID, authType.ID, identifier)
	if err != nil {
		return errors.WrapErrorAction(logutils.ActionFind, model.TypeAccount, nil, err)
	}
	accountAuthType, err := a.findAccountAuthType(account, authType, identifier)
	if accountAuthType == nil {
		return errors.WrapErrorAction(logutils.ActionFind, model.TypeAccountAuthType, nil, err)
	}
	credential := accountAuthType.Credential
	if credential == nil {
		return errors.New("Invalid account auth type for reset link")
	}

	if credential.Verified {
		return errors.New("credential has already been verified")
	}

	err = authImpl.sendVerifyCredential(credential, l)
	if err != nil {
		return errors.WrapErrorAction(logutils.ActionSend, "verification code", nil, err)
	}

	return nil
}

//AuthorizeService returns a scoped token for the specified service and the service registration record if authorized or
//	the service registration record if not. Passing "approvedScopes" will update the service authorization for this user and
//	return a scoped access token which reflects this change.
//	Input:
//		claims (tokenauth.Claims): Claims from un-scoped user access token
//		serviceID (string): ID of the service to be authorized
//		approvedScopes ([]string): list of scope strings to be approved
//		l (*logs.Log): Log object pointer for request
//	Returns:
//		Access token (string): Signed scoped access token to be used to authorize requests to the specified service
//		Approved Scopes ([]authorization.Scope): The approved scopes included in the provided token
//		Service reg (*model.ServiceReg): The service registration record for the requested service
func (a *Auth) AuthorizeService(claims tokenauth.Claims, serviceID string, approvedScopes []authorization.Scope, l *logs.Log) (string, []authorization.Scope, *model.ServiceReg, error) {
	var authorization model.ServiceAuthorization
	if approvedScopes != nil {
		//If approved scopes are being updated, save update and return token with updated scopes
		authorization = model.ServiceAuthorization{UserID: claims.Subject, ServiceID: serviceID, Scopes: approvedScopes}
		err := a.storage.SaveServiceAuthorization(&authorization)
		if err != nil {
			return "", nil, nil, errors.WrapErrorAction(logutils.ActionSave, model.TypeServiceAuthorization, nil, err)
		}
	} else {
		serviceAuth, err := a.storage.FindServiceAuthorization(claims.Subject, serviceID)
		if err != nil {
			return "", nil, nil, errors.WrapErrorAction(logutils.ActionFind, model.TypeServiceAuthorization, nil, err)
		}

		if serviceAuth != nil {
			//If service authorization exists, generate token with saved scopes
			authorization = *serviceAuth
		} else {
			//If no service authorization exists, return the service registration record
			reg, err := a.storage.FindServiceReg(serviceID)
			if err != nil {
				return "", nil, nil, errors.WrapErrorAction(logutils.ActionFind, model.TypeServiceReg, nil, err)
			}
			return "", nil, reg, nil
		}
	}

	token, err := a.GetScopedAccessToken(claims, serviceID, authorization.Scopes)
	if err != nil {
		return "", nil, nil, errors.WrapErrorAction("build", logutils.TypeToken, nil, err)
	}

	return token, authorization.Scopes, nil, nil
}

//GetScopedAccessToken returns a scoped access token with the requested scopes
func (a *Auth) GetScopedAccessToken(claims tokenauth.Claims, serviceID string, scopes []authorization.Scope) (string, error) {
	scopeStrings := []string{}
	services := []string{serviceID}
	for _, scope := range scopes {
		scopeStrings = append(scopeStrings, scope.String())
		if !authutils.ContainsString(services, scope.ServiceID) {
			services = append(services, scope.ServiceID)
		}
	}

	aud := strings.Join(services, ",")
	scope := strings.Join(scopeStrings, " ")

<<<<<<< HEAD
	scopedClaims := a.getStandardClaims(claims.Subject, "", "", "", aud, claims.OrgID, claims.AppID, claims.AuthType, nil, claims.Anonymous, claims.Authenticated)
=======
	scopedClaims := a.getStandardClaims(claims.Subject, "", "", "", "", aud, claims.OrgID, claims.AppID, claims.AuthType, nil, claims.Anonymous, claims.Authenticated)
>>>>>>> 8619708e
	return a.buildAccessToken(scopedClaims, "", scope)
}

//LinkCreds links new credentials to an existing account.
//The authentication method must be one of the supported for the application.
//	Input:
//		accountID (string): ID of the account to link the creds to
//		authenticationType (string): Name of the authentication method for provided creds (eg. "email", "username", "illinois_oidc")
//		appTypeIdentifier (string): identifier of the app type/client that the user is logging in from
//		creds (string): Credentials/JSON encoded credential structure defined for the specified auth type
//		params (string): JSON encoded params defined by specified auth type
//		l (*logs.Log): Log object pointer for request
//	Returns:
//		message (*string): response message
func (a *Auth) LinkCreds(accountID string, authenticationType string, appTypeIdentifier string, creds string, params string, l *logs.Log) (*string, error) {
	message := ""

	account, err := a.storage.FindAccountByID(nil, accountID)
	if err != nil {
		return nil, errors.WrapErrorAction(logutils.ActionFind, model.TypeAccount, nil, err)
	}

	//validate if the provided auth type is supported by the provided application and organization
	authType, appType, appOrg, err := a.validateAuthType(authenticationType, appTypeIdentifier, account.AppOrg.Organization.ID)
	if err != nil {
		return nil, errors.WrapErrorAction(logutils.ActionValidate, typeAuthType, nil, err)
	}

	if authType.IsAnonymous {
		return nil, errors.New("cannot link anonymous auth type to an account")
	} else if authType.IsExternal {
		_, err = a.linkCredsExternalAuthType(*account, *authType, *appType, *appOrg, creds, params, l)
		if err != nil {
			return nil, errors.WrapErrorAction("linking", model.TypeCredential, nil, err)
		}
	} else {
		message, _, err = a.linkCredsAuthType(*account, *authType, *appType, *appOrg, creds, params, l)
		if err != nil {
			return nil, errors.WrapErrorAction("linking", model.TypeCredential, nil, err)
		}
	}

	return &message, nil
}

//GetServiceRegistrations retrieves all service registrations
func (a *Auth) GetServiceRegistrations(serviceIDs []string) ([]model.ServiceReg, error) {
	return a.storage.FindServiceRegs(serviceIDs)
}

//RegisterService creates a new service registration
func (a *Auth) RegisterService(reg *model.ServiceReg) error {
	if reg != nil && !reg.FirstParty && strings.Contains(strings.ToUpper(reg.Name), rokwireKeyword) {
		return errors.Newf("the name of a third-party service may not contain \"%s\"", rokwireKeyword)
	}
	return a.storage.InsertServiceReg(reg)
}

//UpdateServiceRegistration updates an existing service registration
func (a *Auth) UpdateServiceRegistration(reg *model.ServiceReg) error {
	if reg != nil {
		if reg.Registration.ServiceID == authServiceID || reg.Registration.ServiceID == a.serviceID {
			return errors.Newf("modifying service registration not allowed for service id %v", reg.Registration.ServiceID)
		}
		if !reg.FirstParty && strings.Contains(strings.ToUpper(reg.Name), rokwireKeyword) {
			return errors.Newf("the name of a third-party service may not contain \"%s\"", rokwireKeyword)
		}
	}
	return a.storage.UpdateServiceReg(reg)
}

//DeregisterService deletes an existing service registration
func (a *Auth) DeregisterService(serviceID string) error {
	if serviceID == authServiceID || serviceID == a.serviceID {
		return errors.Newf("deregistering service not allowed for service id %v", serviceID)
	}
	return a.storage.DeleteServiceReg(serviceID)
}

//GetAuthKeySet generates a JSON Web Key Set for auth service registration
func (a *Auth) GetAuthKeySet() (*model.JSONWebKeySet, error) {
	authReg, err := a.AuthService.GetServiceReg("auth")
	if err != nil {
		return nil, errors.WrapErrorAction(logutils.ActionLoadCache, model.TypeServiceReg, logutils.StringArgs("auth"), err)
	}

	if authReg == nil || authReg.PubKey == nil || authReg.PubKey.Key == nil {
		return nil, errors.ErrorData(logutils.StatusMissing, model.TypePubKey, nil)
	}

	jwk, err := model.JSONWebKeyFromPubKey(authReg.PubKey)
	if err != nil || jwk == nil {
		return nil, errors.WrapErrorAction(logutils.ActionCreate, model.TypeJSONWebKey, nil, err)
	}

	return &model.JSONWebKeySet{Keys: []model.JSONWebKey{*jwk}}, nil
}

//GetApplicationAPIKeys finds and returns the API keys for the provided app
func (a *Auth) GetApplicationAPIKeys(appID string) ([]model.APIKey, error) {
	return a.storage.FindApplicationAPIKeys(appID)
}

//GetAPIKey finds and returns an API key
func (a *Auth) GetAPIKey(ID string) (*model.APIKey, error) {
	return a.storage.FindAPIKey(ID)
}

//CreateAPIKey creates a new API key
func (a *Auth) CreateAPIKey(apiKey model.APIKey) (*model.APIKey, error) {
	id, _ := uuid.NewUUID()
	apiKey.ID = id.String()
	return a.storage.InsertAPIKey(apiKey)
}

//UpdateAPIKey updates an existing API key
func (a *Auth) UpdateAPIKey(apiKey model.APIKey) error {
	if len(apiKey.ID) == 0 {
		return errors.Newf("id cannot be empty")
	}
	return a.storage.UpdateAPIKey(apiKey)
}

//DeleteAPIKey deletes an API key
func (a *Auth) DeleteAPIKey(ID string) error {
	return a.storage.DeleteAPIKey(ID)
}<|MERGE_RESOLUTION|>--- conflicted
+++ resolved
@@ -270,11 +270,7 @@
 		phone = accountAuthType.Account.Profile.Phone
 		permissions = accountAuthType.Account.GetPermissionNames()
 	}
-<<<<<<< HEAD
-	claims := a.getStandardClaims(sub, uid, email, phone, "rokwire", orgID, appID, authType, nil, anonymous, false)
-=======
 	claims := a.getStandardClaims(sub, uid, name, email, phone, "rokwire", orgID, appID, authType, nil, anonymous, false)
->>>>>>> 8619708e
 	accessToken, err := a.buildAccessToken(claims, strings.Join(permissions, ","), authorization.ScopeGlobal)
 	if err != nil {
 		l.Infof("error generating acccess token on refresh - %s", refreshToken)
@@ -647,11 +643,7 @@
 	aud := strings.Join(services, ",")
 	scope := strings.Join(scopeStrings, " ")
 
-<<<<<<< HEAD
-	scopedClaims := a.getStandardClaims(claims.Subject, "", "", "", aud, claims.OrgID, claims.AppID, claims.AuthType, nil, claims.Anonymous, claims.Authenticated)
-=======
 	scopedClaims := a.getStandardClaims(claims.Subject, "", "", "", "", aud, claims.OrgID, claims.AppID, claims.AuthType, nil, claims.Anonymous, claims.Authenticated)
->>>>>>> 8619708e
 	return a.buildAccessToken(scopedClaims, "", scope)
 }
 
