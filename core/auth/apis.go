package auth

import (
	"bytes"
	"core-building-block/core/model"
	"core-building-block/utils"
	"image/png"
	"strings"
	"time"

	"github.com/google/uuid"
<<<<<<< HEAD
	"github.com/pquerna/otp/totp"
=======
>>>>>>> 7f809c91
	"github.com/rokwire/core-auth-library-go/authorization"
	"github.com/rokwire/core-auth-library-go/authutils"
	"github.com/rokwire/core-auth-library-go/tokenauth"
	"github.com/rokwire/logging-library-go/errors"
	"github.com/rokwire/logging-library-go/logutils"

	"github.com/rokwire/logging-library-go/logs"
)

//Start starts the auth service
func (a *Auth) Start() {
	storageListener := StorageListener{auth: a}
	a.storage.RegisterStorageListener(&storageListener)

	go a.setupDeleteSessionsTimer()
}

//GetHost returns the host/issuer of the auth service
func (a *Auth) GetHost() string {
	return a.host
}

//Login logs a user in a specific application using the specified credentials and authentication method.
//The authentication method must be one of the supported for the application.
//	Input:
//		ipAddress (string): Client's IP address
//		deviceType (string): "mobile" or "web" or "desktop" etc
//		deviceOS (*string): Device OS
//		deviceID (string): Device ID
//		authenticationType (string): Name of the authentication method for provided creds (eg. "email", "username", "illinois_oidc")
//		creds (string): Credentials/JSON encoded credential structure defined for the specified auth type
//		apiKey (string): API key to validate the specified app
//		appTypeIdentifier (string): identifier of the app type/client that the user is logging in from
//		orgID (string): ID of the organization that the user is logging in
//		params (string): JSON encoded params defined by specified auth type
//		profile (Profile): Account profile
//		preferences (map): Account preferences
//		l (*logs.Log): Log object pointer for request
//	Returns:
//		Message (*string): message
//		Login session (*LoginSession): Signed ROKWIRE access token to be used to authorize future requests
//			Access token (string): Signed ROKWIRE access token to be used to authorize future requests
//			Refresh Token (string): Refresh token that can be sent to refresh the access token once it expires
//			AccountAuthType (AccountAuthType): AccountAuthType object for authenticated user
//			Params (interface{}): authType-specific set of parameters passed back to client
//			State (string): login state used if account is enrolled in MFA
//		MFA types ([]model.MFAType): list of MFA types account is enrolled in
func (a *Auth) Login(ipAddress string, deviceType string, deviceOS *string, deviceID string,
<<<<<<< HEAD
	authenticationType string, creds string, appTypeIdentifier string, orgID string, params string,
	profile model.Profile, preferences map[string]interface{}, l *logs.Log) (*string, *model.LoginSession, []model.MFAType, error) {
=======
	authenticationType string, creds string, apiKey string, appTypeIdentifier string, orgID string, params string,
	profile model.Profile, preferences map[string]interface{}, l *logs.Log) (*string, *model.LoginSession, error) {
>>>>>>> 7f809c91
	//TODO - analyse what should go in one transaction

	//validate if the provided auth type is supported by the provided application and organization
	authType, appType, appOrg, err := a.validateAuthType(authenticationType, appTypeIdentifier, orgID)
	if err != nil {
		return nil, nil, nil, errors.WrapErrorAction(logutils.ActionValidate, typeAuthType, nil, err)
	}

<<<<<<< HEAD
=======
	//TODO: Ideally we would not make many database calls before validating the API key. Currently needed to get app ID
	err = a.validateAPIKey(apiKey, appType.Application.ID)
	if err != nil {
		return nil, nil, errors.WrapErrorData(logutils.StatusInvalid, model.TypeAPIKey, nil, err)
	}

	var message string

>>>>>>> 7f809c91
	anonymous := false
	sub := ""

	var message string
	var accountAuthType *model.AccountAuthType
	var responseParams map[string]interface{}
	var mfaTypes []model.MFAType
	var state string

	//get the auth type implementation for the auth type
	if authType.IsAnonymous {
		anonymous = true

		anonymousID := ""
		anonymousID, responseParams, err = a.applyAnonymousAuthType(*authType, *appType, *appOrg, creds, params, l)
		if err != nil {
			return nil, nil, nil, errors.WrapErrorAction("apply anonymous auth type", "user", nil, err)
		}
		sub = anonymousID

	} else if authType.IsExternal {
		accountAuthType, responseParams, err = a.applyExternalAuthType(*authType, *appType, *appOrg, creds, params, profile, preferences, l)
		if err != nil {
			return nil, nil, nil, errors.WrapErrorAction("apply external auth type", "user", nil, err)

		}

		sub = accountAuthType.Account.ID

		//TODO groups mapping
	} else {
		message, accountAuthType, err = a.applyAuthType(*authType, *appType, *appOrg, creds, params, profile, preferences, l)
		if err != nil {
			return nil, nil, nil, errors.WrapErrorAction("apply auth type", "user", nil, err)
		}
		//message
		if len(message) > 0 {
			return &message, nil, nil, nil
		}

		sub = accountAuthType.Account.ID

		//the credentials are valid
	}

	if !authType.IgnoreMFA && accountAuthType != nil {
		mfaTypes, err := a.storage.FindMFATypes(sub)
		if err != nil {
			return nil, nil, nil, errors.WrapErrorAction(logutils.ActionFind, model.TypeMFAType, nil, err)
		}
		//check if account is enrolled in MFA
		if len(mfaTypes) > 0 {
			state, err = utils.GenerateRandomString(loginStateLength)
			if err != nil {
				return nil, nil, nil, errors.WrapErrorAction("generate", "login state", nil, err)
			}
		}
	}

	//now we are ready to apply login for the user or anonymous
	loginSession, err := a.applyLogin(anonymous, sub, *authType, *appOrg, accountAuthType, *appType, ipAddress, deviceType, deviceOS, deviceID, responseParams, state, l)
	if err != nil {
		return nil, nil, nil, errors.WrapErrorAction("error apply login auth type", "user", nil, err)
	}

	if loginSession.State == "" {
		return nil, loginSession, nil, nil
	}

	return nil, &model.LoginSession{ID: loginSession.ID, Params: responseParams, State: loginSession.State}, mfaTypes, nil
}

//Refresh refreshes an access token using a refresh token
//	Input:
//		refreshToken (string): Refresh token
//		apiKey (string): API key to validate the specified app
//		l (*logs.Log): Log object pointer for request
//	Returns:
//		Login session (*LoginSession): Signed ROKWIRE access token to be used to authorize future requests
//			Access token (string): Signed ROKWIRE access token to be used to authorize future requests
//			Refresh Token (string): Refresh token that can be sent to refresh the access token once it expires
//			Params (interface{}): authType-specific set of parameters passed back to client
func (a *Auth) Refresh(refreshToken string, apiKey string, l *logs.Log) (*model.LoginSession, error) {
	var loginSession *model.LoginSession

	//find the login session for the refresh token
	loginSession, err := a.storage.FindLoginSession(refreshToken)
	if err != nil {
		l.Infof("error finding session by refresh token - %s", refreshToken)
		return nil, errors.WrapErrorAction("error finding session by refresh token", "", nil, err)
	}
	if loginSession == nil {
		l.Infof("there is no a session for refresh token - %s", refreshToken)
		return nil, nil
	}

	//check if the session is expired
	if loginSession.IsExpired() {
		l.Infof("the session is expired, so delete it and return null - %s", refreshToken)

		//remove the session
		err = a.storage.DeleteLoginSession(loginSession.ID)
		if err != nil {
			return nil, errors.WrapErrorAction("error deleting expired session", "", nil, err)
		}

		//return nul
		return nil, nil
	}

	//TODO: Ideally we would not make many database calls before validating the API key. Currently needed to get app ID
	err = a.validateAPIKey(apiKey, loginSession.AppOrg.Application.ID)
	if err != nil {
		return nil, errors.WrapErrorData(logutils.StatusInvalid, model.TypeAPIKey, nil, err)
	}

	///now:
	// - generate new access token
	sub := loginSession.Identifier
	orgID := loginSession.AppOrg.Organization.ID
	appID := loginSession.AppOrg.Application.ID
	authType := loginSession.AuthType.Code

	anonymous := loginSession.Anonymous
	uid := ""
	email := ""
	phone := ""
	permissions := []string{}
	if !anonymous {
		accountAuthType := loginSession.AccountAuthType
		if accountAuthType == nil {
			l.Infof("for some reasons account auth type is null for not anonymous login - %s", loginSession.ID)
			return nil, errors.ErrorAction("for some reasons account auth type is null for not anonymous login", "", nil)
		}
		uid = accountAuthType.Identifier
		email = accountAuthType.Account.Profile.Email
		phone = accountAuthType.Account.Profile.Phone
		permissions = accountAuthType.Account.GetPermissionNames()
	}
	claims := a.getStandardClaims(sub, uid, email, phone, "rokwire", orgID, appID, authType, nil, anonymous)
	accessToken, err := a.buildAccessToken(claims, strings.Join(permissions, ","), authorization.ScopeGlobal)
	if err != nil {
		l.Infof("error generating acccess token on refresh - %s", refreshToken)
		return nil, errors.WrapErrorAction(logutils.ActionCreate, logutils.TypeToken, nil, err)
	}
	loginSession.AccessToken = accessToken //set the generated token
	// - generate new refresh token
	refreshToken, expires, err := a.buildRefreshToken()
	if err != nil {
		l.Infof("error generating refresh token on refresh - %s", refreshToken)
		return nil, errors.WrapErrorAction(logutils.ActionCreate, logutils.TypeToken, nil, err)
	}
	loginSession.RefreshToken = refreshToken //set the generated token
	// - update the expired field
	loginSession.Expires = *expires
	// - generate new params(if external auth type)
	if loginSession.AuthType.IsExternal {
		extAuthType, err := a.getExternalAuthTypeImpl(loginSession.AuthType)
		if err != nil {
			l.Infof("error getting external auth type on refresh - %s", refreshToken)
			return nil, errors.WrapErrorAction("error getting external auth type on refresh", "", nil, err)
		}

		refreshedData, err := extAuthType.refresh(loginSession.Params, loginSession.AuthType, loginSession.AppType, loginSession.AppOrg, l)
		if err != nil {
			l.Infof("error refreshing external auth type on refresh - %s", refreshToken)
			return nil, errors.WrapErrorAction("error refreshing external auth type on refresh", "", nil, err)
		}

		loginSession.Params = refreshedData //assing the refreshed data
	}

	//store the updated session
	now := time.Now()
	loginSession.DateUpdated = &now
	err = a.storage.UpdateLoginSession(*loginSession)
	if err != nil {
		l.Infof("error updating login session on refresh - %s", refreshToken)
		return nil, errors.WrapErrorAction("error updating login session on refresh", "", nil, err)
	}

	//return the updated session
	return loginSession, nil
}

//GetLoginURL returns a pre-formatted login url for SSO providers
//	Input:
//		authenticationType (string): Name of the authentication method for provided creds (eg. "email", "username", "illinois_oidc")
//		appTypeIdentifier (string): Identifier of the app type/client that the user is logging in from
//		orgID (string): ID of the organization that the user is logging in
//		redirectURI (string): Registered redirect URI where client will receive response
//		apiKey (string): API key to validate the specified app
//		l (*loglib.Log): Log object pointer for request
//	Returns:
//		Login URL (string): SSO provider login URL to be launched in a browser
//		Params (map[string]interface{}): Params to be sent in subsequent request (if necessary)
func (a *Auth) GetLoginURL(authenticationType string, appTypeIdentifier string, orgID string, redirectURI string, apiKey string, l *logs.Log) (string, map[string]interface{}, error) {
	//validate if the provided auth type is supported by the provided application and organization
	authType, appType, appOrg, err := a.validateAuthType(authenticationType, appTypeIdentifier, orgID)
	if err != nil {
		return "", nil, errors.WrapErrorAction(logutils.ActionValidate, typeAuthType, nil, err)
	}

	//TODO: Ideally we would not make many database calls before validating the API key. Currently needed to get app ID
	err = a.validateAPIKey(apiKey, appType.Application.ID)
	if err != nil {
		return "", nil, errors.WrapErrorData(logutils.StatusInvalid, model.TypeAPIKey, nil, err)
	}

	//get the auth type implementation for the auth type
	authImpl, err := a.getExternalAuthTypeImpl(*authType)
	if err != nil {
		return "", nil, errors.WrapErrorAction(logutils.ActionLoadCache, typeAuthType, nil, err)
	}

	//get login URL
	loginURL, params, err := authImpl.getLoginURL(*authType, *appType, *appOrg, redirectURI, l)
	if err != nil {
		return "", nil, errors.WrapErrorAction(logutils.ActionGet, "login url", nil, err)
	}

	return loginURL, params, nil
}

//GetMFATypes gets all MFA types set up for an account
//	Input:
//		accountID (string): Account ID to find MFA types
//	Returns:
//		MFA Types ([]model.MFAType): MFA information for all enrolled types
func (a *Auth) GetMFATypes(accountID string) ([]model.MFAType, error) {
	mfa, err := a.storage.FindMFATypes(accountID)
	if err != nil {
		return nil, errors.WrapErrorAction(logutils.ActionFind, model.TypeMFAType, nil, err)
	}

	return mfa, nil
}

//MFAVerify verifies a code sent by a user as a final login step for enrolled accounts.
//The MFA type must be one of the supported for the application.
//	Input:
//		accountID (string): ID of account user is trying to access
//		sessionID (string): ID of login session generated during login
//		mfaType (string): Type of MFA code sent
//		mfaCode (string): Code that must be verified
//		state (string): Variable used to verify user has already passed credentials check
//		l (*logs.Log): Log object pointer for request
//	Returns:
//		Message (*string): message
//		Login session (*LoginSession): Signed ROKWIRE access token to be used to authorize future requests
//			Access token (string): Signed ROKWIRE access token to be used to authorize future requests
//			Refresh Token (string): Refresh token that can be sent to refresh the access token once it expires
//			AccountAuthType (AccountAuthType): AccountAuthType object for authenticated user
func (a *Auth) MFAVerify(accountID string, sessionID string, mfaType string, mfaCode string, state string, l *logs.Log) (*string, *model.LoginSession, error) {
	loginSession, err := a.storage.FindAndUpdateLoginSession(sessionID)
	if err != nil {
		a.deleteLoginSession(sessionID, l)
		return nil, nil, errors.WrapErrorAction(logutils.ActionFind, model.TypeLoginSession, nil, err)
	}

	var message string
	mfa, err := a.storage.FindMFAType(accountID, mfaType)
	if err != nil {
		a.deleteLoginSession(sessionID, l)
		return nil, nil, errors.WrapErrorAction(logutils.ActionFind, model.TypeMFAType, nil, err)
	}
	if mfa.ID == "" {
		message = "account not enrolled"
		a.deleteLoginSession(sessionID, l)
		return &message, nil, errors.ErrorData(logutils.StatusMissing, model.TypeMFAType, nil)
	}

	if mfa.Params == nil {
		a.deleteLoginSession(sessionID, l)
		return nil, nil, errors.ErrorData(logutils.StatusMissing, "mfa params", nil)
	}

	if state != loginSession.State {
		message = "invalid login state"
		a.deleteLoginSession(sessionID, l)
		return &message, nil, errors.ErrorData(logutils.StatusInvalid, "login state", nil)
	}

	if mfa.Type != "totp" {
		storedCode, ok := mfa.Params["code"].(string)
		if !ok {
			a.deleteLoginSession(sessionID, l)
			return nil, nil, errors.ErrorData(logutils.StatusInvalid, "stored mfa code", nil)
		}
		if mfaCode != storedCode {
			message = "invalid code"
			a.deleteLoginSession(sessionID, l)
			return &message, nil, errors.ErrorData(logutils.StatusInvalid, "mfa code", nil)
		}

		expiry, ok := mfa.Params["expires"].(time.Time)
		if !ok {
			a.deleteLoginSession(sessionID, l)
			return nil, nil, errors.ErrorData(logutils.StatusInvalid, "stored expiry", nil)
		}
		if time.Now().UTC().After(expiry) {
			message = "expired code"
			a.deleteLoginSession(sessionID, l)
			return &message, nil, errors.ErrorData(logutils.StatusInvalid, "expired code", nil)
		}
	} else {
		secret, ok := mfa.Params["secret"].(string)
		if !ok {
			a.deleteLoginSession(sessionID, l)
			return nil, nil, errors.ErrorData(logutils.StatusInvalid, "stored totp secret", nil)
		}
		if !totp.Validate(mfaCode, secret) {
			message = "invalid code"
			a.deleteLoginSession(sessionID, l)
			return &message, nil, errors.ErrorData(logutils.StatusInvalid, "mfa code", nil)
		}
	}

	if !mfa.Verified {
		mfa.Verified = true
		err = a.storage.UpdateMFAType(mfa)
		if err != nil {
			l.WarnAction(logutils.ActionUpdate, model.TypeMFAType, err)
		}
	}

	return nil, loginSession, nil
}

//AddMFAType adds a form of MFA to an account
//	Input:
//		accountID (string): Account ID to add MFA
//		mfaType (string): Type of MFA to be added
//	Returns:
//		MFA Type (*model.MFAType): MFA information for the specified type
func (a *Auth) AddMFAType(accountID string, mfaType string) (*model.MFAType, error) {
	//TODO: eventually implement phone, email, etc.
	switch mfaType {
	case "totp":
		totpOpts := totp.GenerateOpts{
			Issuer:      a.host,
			AccountName: accountID, //TODO: should use some more readable string instead (email, phone, username, etc.)
		}
		key, err := totp.Generate(totpOpts)
		if err != nil {
			return nil, errors.WrapErrorAction("generate", "TOTP key", nil, err)
		}

		var buf bytes.Buffer
		image, err := key.Image(256, 256)
		if err != nil {
			return nil, errors.WrapErrorAction("generate", "TOTP image", nil, err)
		}
		err = png.Encode(&buf, image)
		if err != nil {
			return nil, errors.WrapErrorAction(logutils.ActionEncode, "TOTP image", nil, err)
		}
		qrCode := buf.String()

		now := time.Now().UTC()
		mfaID, _ := uuid.NewUUID()
		params := map[string]interface{}{
			"secret": key.Secret(),
		}

		//Recipient is empty for totp
		newMfa := model.MFAType{ID: mfaID.String(), Type: mfaType, AccountID: accountID, Verified: false,
			QRCode: qrCode, Params: params, DateCreated: now}
		err = a.storage.InsertMFAType(&newMfa)
		if err != nil {
			return nil, errors.WrapErrorAction(logutils.ActionInsert, model.TypeMFAType, nil, err)
		}

		return &newMfa, nil
	default:
		return nil, errors.ErrorData(logutils.StatusInvalid, model.TypeMFAType, nil)
	}
}

//RemoveMFAType removes a form of MFA from an account
//	Input:
//		accountID (string): Account ID to remove MFA
//		mfaType (string): Type of MFA to remove
func (a *Auth) RemoveMFAType(accountID string, mfaType string) error {
	err := a.storage.DeleteMFAType(accountID, mfaType)
	if err != nil {
		return errors.WrapErrorAction(logutils.ActionDelete, model.TypeMFAType, nil, err)
	}

	return nil
}

//Verify checks the verification code generated on signup
func (a *Auth) Verify(id string, verification string, l *logs.Log) error {
	credential, err := a.storage.FindCredential(id)
	if err != nil || credential == nil {
		return errors.WrapErrorAction(logutils.ActionFind, model.TypeCredential, nil, err)
	}

	if credential.Verified {
		return errors.New("credential has already been verified")
	}

	//get the auth type
	authType, err := a.storage.FindAuthType(credential.AuthType.ID)
	if err != nil || authType == nil {
		return errors.WrapErrorAction(logutils.ActionLoadCache, typeAuthType, logutils.StringArgs(credential.AuthType.ID), err)
	}
	if authType.IsExternal {
		return errors.WrapErrorAction("invalid auth type for verify", model.TypeAuthType, nil, err)
	}

	authImpl, err := a.getAuthTypeImpl(*authType)
	if err != nil {
		return errors.WrapErrorAction(logutils.ActionLoadCache, typeAuthType, nil, err)
	}

	authTypeCreds, err := authImpl.verify(credential, verification, l)
	if err != nil || authTypeCreds == nil {
		return errors.WrapErrorAction(logutils.ActionValidate, "verification code", nil, err)
	}

	credential.Verified = true
	credential.Value = authTypeCreds
	if err = a.storage.UpdateCredential(credential); err != nil {
		return errors.WrapErrorAction(logutils.ActionUpdate, model.TypeCredential, nil, err)
	}

	return nil
}

//AuthorizeService returns a scoped token for the specified service and the service registration record if authorized or
//	the service registration record if not. Passing "approvedScopes" will update the service authorization for this user and
//	return a scoped access token which reflects this change.
//	Input:
//		claims (tokenauth.Claims): Claims from un-scoped user access token
//		serviceID (string): ID of the service to be authorized
//		approvedScopes ([]string): list of scope strings to be approved
//		l (*logs.Log): Log object pointer for request
//	Returns:
//		Access token (string): Signed scoped access token to be used to authorize requests to the specified service
//		Approved Scopes ([]authorization.Scope): The approved scopes included in the provided token
//		Service reg (*model.ServiceReg): The service registration record for the requested service
func (a *Auth) AuthorizeService(claims tokenauth.Claims, serviceID string, approvedScopes []authorization.Scope, l *logs.Log) (string, []authorization.Scope, *model.ServiceReg, error) {
	var authorization model.ServiceAuthorization
	if approvedScopes != nil {
		//If approved scopes are being updated, save update and return token with updated scopes
		authorization = model.ServiceAuthorization{UserID: claims.Subject, ServiceID: serviceID, Scopes: approvedScopes}
		err := a.storage.SaveServiceAuthorization(&authorization)
		if err != nil {
			return "", nil, nil, errors.WrapErrorAction(logutils.ActionSave, model.TypeServiceAuthorization, nil, err)
		}
	} else {
		serviceAuth, err := a.storage.FindServiceAuthorization(claims.Subject, serviceID)
		if err != nil {
			return "", nil, nil, errors.WrapErrorAction(logutils.ActionFind, model.TypeServiceAuthorization, nil, err)
		}

		if serviceAuth != nil {
			//If service authorization exists, generate token with saved scopes
			authorization = *serviceAuth
		} else {
			//If no service authorization exists, return the service registration record
			reg, err := a.storage.FindServiceReg(serviceID)
			if err != nil {
				return "", nil, nil, errors.WrapErrorAction(logutils.ActionFind, model.TypeServiceReg, nil, err)
			}
			return "", nil, reg, nil
		}
	}

	token, err := a.GetScopedAccessToken(claims, serviceID, authorization.Scopes)
	if err != nil {
		return "", nil, nil, errors.WrapErrorAction("build", logutils.TypeToken, nil, err)
	}

	return token, authorization.Scopes, nil, nil
}

//GetScopedAccessToken returns a scoped access token with the requested scopes
func (a *Auth) GetScopedAccessToken(claims tokenauth.Claims, serviceID string, scopes []authorization.Scope) (string, error) {
	scopeStrings := []string{}
	services := []string{serviceID}
	for _, scope := range scopes {
		scopeStrings = append(scopeStrings, scope.String())
		if !authutils.ContainsString(services, scope.ServiceID) {
			services = append(services, scope.ServiceID)
		}
	}

	aud := strings.Join(services, ",")
	scope := strings.Join(scopeStrings, " ")

	scopedClaims := a.getStandardClaims(claims.Subject, "", "", "", aud, claims.OrgID, claims.AppID, claims.AuthType, nil, claims.Anonymous)
	return a.buildAccessToken(scopedClaims, "", scope)
}

//GetServiceRegistrations retrieves all service registrations
func (a *Auth) GetServiceRegistrations(serviceIDs []string) ([]model.ServiceReg, error) {
	return a.storage.FindServiceRegs(serviceIDs)
}

//RegisterService creates a new service registration
func (a *Auth) RegisterService(reg *model.ServiceReg) error {
	if reg != nil && !reg.FirstParty && strings.Contains(strings.ToUpper(reg.Name), rokwireKeyword) {
		return errors.Newf("the name of a third-party service may not contain \"%s\"", rokwireKeyword)
	}
	return a.storage.InsertServiceReg(reg)
}

//UpdateServiceRegistration updates an existing service registration
func (a *Auth) UpdateServiceRegistration(reg *model.ServiceReg) error {
	if reg != nil {
		if reg.Registration.ServiceID == authServiceID || reg.Registration.ServiceID == a.serviceID {
			return errors.Newf("modifying service registration not allowed for service id %v", reg.Registration.ServiceID)
		}
		if !reg.FirstParty && strings.Contains(strings.ToUpper(reg.Name), rokwireKeyword) {
			return errors.Newf("the name of a third-party service may not contain \"%s\"", rokwireKeyword)
		}
	}
	return a.storage.UpdateServiceReg(reg)
}

//DeregisterService deletes an existing service registration
func (a *Auth) DeregisterService(serviceID string) error {
	if serviceID == authServiceID || serviceID == a.serviceID {
		return errors.Newf("deregistering service not allowed for service id %v", serviceID)
	}
	return a.storage.DeleteServiceReg(serviceID)
}

//GetAuthKeySet generates a JSON Web Key Set for auth service registration
func (a *Auth) GetAuthKeySet() (*model.JSONWebKeySet, error) {
	authReg, err := a.AuthService.GetServiceReg("auth")
	if err != nil {
		return nil, errors.WrapErrorAction(logutils.ActionLoadCache, model.TypeServiceReg, logutils.StringArgs("auth"), err)
	}

	if authReg == nil || authReg.PubKey == nil || authReg.PubKey.Key == nil {
		return nil, errors.ErrorData(logutils.StatusMissing, model.TypePubKey, nil)
	}

	jwk, err := model.JSONWebKeyFromPubKey(authReg.PubKey)
	if err != nil || jwk == nil {
		return nil, errors.WrapErrorAction(logutils.ActionCreate, model.TypeJSONWebKey, nil, err)
	}

	return &model.JSONWebKeySet{Keys: []model.JSONWebKey{*jwk}}, nil
}

//GetApplicationAPIKeys finds and returns the API keys for the provided app
func (a *Auth) GetApplicationAPIKeys(appID string) ([]model.APIKey, error) {
	return a.storage.FindApplicationAPIKeys(appID)
}

//GetAPIKey finds and returns an API key
func (a *Auth) GetAPIKey(ID string) (*model.APIKey, error) {
	return a.storage.FindAPIKey(ID)
}

//CreateAPIKey creates a new API key
func (a *Auth) CreateAPIKey(apiKey model.APIKey) (*model.APIKey, error) {
	id, _ := uuid.NewUUID()
	apiKey.ID = id.String()
	return a.storage.InsertAPIKey(apiKey)
}

//UpdateAPIKey updates an existing API key
func (a *Auth) UpdateAPIKey(apiKey model.APIKey) error {
	if len(apiKey.ID) == 0 {
		return errors.Newf("id cannot be empty")
	}
	return a.storage.UpdateAPIKey(apiKey)
}

//DeleteAPIKey deletes an API key
func (a *Auth) DeleteAPIKey(ID string) error {
	return a.storage.DeleteAPIKey(ID)
}<|MERGE_RESOLUTION|>--- conflicted
+++ resolved
@@ -9,10 +9,7 @@
 	"time"
 
 	"github.com/google/uuid"
-<<<<<<< HEAD
 	"github.com/pquerna/otp/totp"
-=======
->>>>>>> 7f809c91
 	"github.com/rokwire/core-auth-library-go/authorization"
 	"github.com/rokwire/core-auth-library-go/authutils"
 	"github.com/rokwire/core-auth-library-go/tokenauth"
@@ -61,13 +58,8 @@
 //			State (string): login state used if account is enrolled in MFA
 //		MFA types ([]model.MFAType): list of MFA types account is enrolled in
 func (a *Auth) Login(ipAddress string, deviceType string, deviceOS *string, deviceID string,
-<<<<<<< HEAD
-	authenticationType string, creds string, appTypeIdentifier string, orgID string, params string,
+	authenticationType string, creds string, apiKey string, appTypeIdentifier string, orgID string, params string,
 	profile model.Profile, preferences map[string]interface{}, l *logs.Log) (*string, *model.LoginSession, []model.MFAType, error) {
-=======
-	authenticationType string, creds string, apiKey string, appTypeIdentifier string, orgID string, params string,
-	profile model.Profile, preferences map[string]interface{}, l *logs.Log) (*string, *model.LoginSession, error) {
->>>>>>> 7f809c91
 	//TODO - analyse what should go in one transaction
 
 	//validate if the provided auth type is supported by the provided application and organization
@@ -76,17 +68,12 @@
 		return nil, nil, nil, errors.WrapErrorAction(logutils.ActionValidate, typeAuthType, nil, err)
 	}
 
-<<<<<<< HEAD
-=======
 	//TODO: Ideally we would not make many database calls before validating the API key. Currently needed to get app ID
 	err = a.validateAPIKey(apiKey, appType.Application.ID)
 	if err != nil {
-		return nil, nil, errors.WrapErrorData(logutils.StatusInvalid, model.TypeAPIKey, nil, err)
-	}
-
-	var message string
-
->>>>>>> 7f809c91
+		return nil, nil, nil, errors.WrapErrorData(logutils.StatusInvalid, model.TypeAPIKey, nil, err)
+	}
+
 	anonymous := false
 	sub := ""
 
