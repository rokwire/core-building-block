--- conflicted
+++ resolved
@@ -205,7 +205,6 @@
 //		userIdentifier (*string): Optional identifier for the given authentication type (for backwards compatibility)
 //	Returns:
 //		accountExisted (bool): valid when error is nil
-<<<<<<< HEAD
 func (a *Auth) AccountExists(identifierJSON string, apiKey string, appTypeIdentifier string, orgID string, authenticationType *string, userIdentifier *string) (bool, error) {
 	identifierImpl := a.getIdentifierTypeImpl(identifierJSON, authenticationType, userIdentifier)
 	if identifierImpl == nil {
@@ -213,10 +212,6 @@
 	}
 
 	account, err := a.getAccount(identifierImpl.getCode(), identifierImpl.getIdentifier(), apiKey, appTypeIdentifier, orgID)
-=======
-func (a *Auth) AccountExists(authenticationType string, userIdentifier string, apiKey string, appTypeIdentifier string, orgID string) (bool, error) {
-	account, _, _, err := a.getAccount(authenticationType, userIdentifier, apiKey, appTypeIdentifier, orgID)
->>>>>>> 3c192185
 	if err != nil {
 		return false, errors.WrapErrorAction(logutils.ActionGet, model.TypeAccount, nil, err)
 	}
@@ -236,7 +231,6 @@
 //		userIdentifier (*string): Optional identifier for the given authentication type (for backwards compatibility)
 //	Returns:
 //		canSignIn (bool): valid when error is nil
-<<<<<<< HEAD
 func (a *Auth) CanSignIn(identifierJSON string, apiKey string, appTypeIdentifier string, orgID string, authenticationType *string, userIdentifier *string) (bool, error) {
 	identifierImpl := a.getIdentifierTypeImpl(identifierJSON, authenticationType, userIdentifier)
 	if identifierImpl == nil {
@@ -246,20 +240,12 @@
 	code := identifierImpl.getCode()
 	identifier := identifierImpl.getIdentifier()
 
-	account, err := a.getAccount(code, identifier, apiKey, appTypeIdentifier, orgID)
-=======
-func (a *Auth) CanSignIn(authenticationType string, userIdentifier string, apiKey string, appTypeIdentifier string, orgID string) (bool, error) {
-	account, authTypeID, appOrg, err := a.getAccount(authenticationType, userIdentifier, apiKey, appTypeIdentifier, orgID)
->>>>>>> 3c192185
+	account, _, appOrg, err := a.getAccount(code, identifier, apiKey, appTypeIdentifier, orgID)
 	if err != nil {
 		return false, errors.WrapErrorAction(logutils.ActionGet, model.TypeAccount, nil, err)
 	}
 
-<<<<<<< HEAD
-	return a.canSignIn(account, code, identifier), nil
-=======
-	return a.canSignInV2(account, authTypeID, userIdentifier, appOrg.ID), nil
->>>>>>> 3c192185
+	return a.canSignIn(account, code, identifier, appOrg.ID), nil
 }
 
 // CanLink checks if a user can link a new auth type
@@ -274,7 +260,6 @@
 //		userIdentifier (*string): Optional identifier for the given authentication type (for backwards compatibility)
 //	Returns:
 //		canLink (bool): valid when error is nil
-<<<<<<< HEAD
 func (a *Auth) CanLink(identifierJSON string, apiKey string, appTypeIdentifier string, orgID string, authenticationType *string, userIdentifier *string) (bool, error) {
 	identifierImpl := a.getIdentifierTypeImpl(identifierJSON, authenticationType, userIdentifier)
 	if identifierImpl == nil {
@@ -285,10 +270,6 @@
 	identifier := identifierImpl.getIdentifier()
 
 	account, err := a.getAccount(code, identifier, apiKey, appTypeIdentifier, orgID)
-=======
-func (a *Auth) CanLink(authenticationType string, userIdentifier string, apiKey string, appTypeIdentifier string, orgID string) (bool, error) {
-	account, authTypeID, _, err := a.getAccount(authenticationType, userIdentifier, apiKey, appTypeIdentifier, orgID)
->>>>>>> 3c192185
 	if err != nil {
 		return false, errors.WrapErrorAction(logutils.ActionGet, model.TypeAccount, nil, err)
 	}
@@ -707,42 +688,46 @@
 	var params map[string]interface{}
 
 	transaction := func(context storage.TransactionContext) error {
-<<<<<<< HEAD
-		//1. check if the user exists
-		account, err := a.storage.FindAccount(context, appOrg.ID, identifierImpl.getCode(), identifier)
-		if err != nil {
-			return errors.WrapErrorAction(logutils.ActionFind, model.TypeAccount, nil, err)
-		}
-		if account != nil {
-			return errors.ErrorData(logutils.StatusFound, model.TypeAccount, &logutils.FieldArgs{"app_org_id": appOrg.ID, "identifier": identifier})
-		}
-
-		//2. account does not exist, so apply sign up
-		profile.DateCreated = time.Now().UTC()
-		if supportedAuthType.AuthType.IsExternal {
-			identityProviderID, _ := supportedAuthType.AuthType.Params["identity_provider"].(string)
-			identityProviderSetting := appOrg.FindIdentityProviderSetting(identityProviderID)
-			if identityProviderSetting == nil {
-				return errors.ErrorData(logutils.StatusMissing, model.TypeIdentityProviderConfig, &logutils.FieldArgs{"app_org": appOrg.ID, "identity_provider_id": identityProviderID})
-			}
-
-			externalIDs := make(map[string]string)
-			for k, v := range identityProviderSetting.ExternalIDFields {
-				if v == identityProviderSetting.UserIdentifierField {
-					externalIDs[k] = identifier
-					break
+		/*
+			//1. check if the user exists
+			account, err := a.storage.FindAccount(context, appOrg.ID, identifierImpl.getCode(), identifier)
+			if err != nil {
+				return errors.WrapErrorAction(logutils.ActionFind, model.TypeAccount, nil, err)
+			}
+			if account != nil {
+				return errors.ErrorData(logutils.StatusFound, model.TypeAccount, &logutils.FieldArgs{"app_org_id": appOrg.ID, "identifier": identifier})
+			}
+
+			//2. account does not exist, so apply sign up
+			profile.DateCreated = time.Now().UTC()
+			if supportedAuthType.AuthType.IsExternal {
+				identityProviderID, _ := supportedAuthType.AuthType.Params["identity_provider"].(string)
+				identityProviderSetting := appOrg.FindIdentityProviderSetting(identityProviderID)
+				if identityProviderSetting == nil {
+					return errors.ErrorData(logutils.StatusMissing, model.TypeIdentityProviderConfig, &logutils.FieldArgs{"app_org": appOrg.ID, "identity_provider_id": identityProviderID})
 				}
-			}
-			externalUser := model.ExternalSystemUser{Identifier: identifier, ExternalIDs: externalIDs, SensitiveExternalIDs: identityProviderSetting.SensitiveExternalIDs}
-			newAccount, err = a.applySignUpAdminExternal(context, *supportedAuthType, *appOrg, externalUser, profile, privacy, permissions, roleIDs, groupIDs, scopes, creatorPermissions, clientVersion, l)
-			if err != nil {
-				return errors.WrapErrorAction(logutils.ActionRegister, "admin user", &logutils.FieldArgs{"auth_type": supportedAuthType.AuthType.Code, "identifier": identifier}, err)
-			}
-		} else {
-			params, newAccount, err = a.signUpNewAccount(context, identifierImpl, *supportedAuthType, *appOrg, nil, "", "", clientVersion, profile, privacy, nil, permissions, roleIDs, groupIDs, scopes, creatorPermissions, l)
-			if err != nil {
-				return errors.WrapErrorAction(logutils.ActionRegister, "admin user", &logutils.FieldArgs{"auth_type": supportedAuthType.AuthType.Code, "identifier": identifier}, err)
-=======
+
+				externalIDs := make(map[string]string)
+				for k, v := range identityProviderSetting.ExternalIDFields {
+					if v == identityProviderSetting.UserIdentifierField {
+						externalIDs[k] = identifier
+						break
+					}
+				}
+				externalUser := model.ExternalSystemUser{Identifier: identifier, ExternalIDs: externalIDs, SensitiveExternalIDs: identityProviderSetting.SensitiveExternalIDs}
+				newAccount, err = a.applySignUpAdminExternal(context, *supportedAuthType, *appOrg, externalUser, profile, privacy, permissions, roleIDs, groupIDs, scopes, creatorPermissions, clientVersion, l)
+				if err != nil {
+					return errors.WrapErrorAction(logutils.ActionRegister, "admin user", &logutils.FieldArgs{"auth_type": supportedAuthType.AuthType.Code, "identifier": identifier}, err)
+				}
+			} else {
+				params, newAccount, err = a.signUpNewAccount(context, identifierImpl, *supportedAuthType, *appOrg, nil, "", "", clientVersion, profile, privacy, nil, permissions, roleIDs, groupIDs, scopes, creatorPermissions, l)
+				if err != nil {
+					return errors.WrapErrorAction(logutils.ActionRegister, "admin user", &logutils.FieldArgs{"auth_type": supportedAuthType.AuthType.Code, "identifier": identifier}, err)
+				}
+			}
+
+			return nil
+		*/
 		//find the account for the org and the user identity
 		foundedAccount, err := a.storage.FindAccountByOrgAndIdentifier(nil, appOrg.Organization.ID, authType.ID, identifier, appOrg.ID)
 		if err != nil {
@@ -795,18 +780,13 @@
 				if err != nil {
 					return errors.WrapErrorAction(logutils.ActionRegister, "admin user", &logutils.FieldArgs{"auth_type": authType.Code, "identifier": identifier}, err)
 				}
->>>>>>> 3c192185
 			}
 
 			newAccount = &accountAuthType.Account
 			return nil
 		}
 
-<<<<<<< HEAD
-		return nil
-=======
 		return errors.Newf("not supported operation - create account via admin API")
->>>>>>> 3c192185
 	}
 
 	err = a.storage.PerformTransaction(transaction)
@@ -828,15 +808,7 @@
 
 	//TODO: when elevating existing accounts to application level admin, need to enforce any authentication policies set up for the app org
 	// when demoting from application level admin to standard user, may want to inform user of applicable authentication policy changes
-<<<<<<< HEAD
 	if supportedAuthType.AuthType.Code != AuthTypeOidc && supportedAuthType.AuthType.Code != AuthTypePassword && !strings.HasSuffix(supportedAuthType.AuthType.Code, "_oidc") {
-=======
-
-	if authenticationType != AuthTypeOidc &&
-		authenticationType != AuthTypeEmail &&
-		!strings.HasSuffix(authenticationType, "_oidc") &&
-		authenticationType != AuthTypeTwilioPhone { //Once we have tenants accounts this means that phone is also valid
->>>>>>> 3c192185
 		return nil, nil, errors.ErrorData(logutils.StatusInvalid, "auth type", nil)
 	}
 
@@ -1917,13 +1889,8 @@
 //	Returns:
 //		message (*string): response message
 //		account (*model.Account): account data after the operation
-<<<<<<< HEAD
-func (a *Auth) LinkAccountAuthType(accountID string, authenticationType string, appTypeIdentifier string, creds string, params string, l *logs.Log) (*string, *model.Account, error) {
+func (a *Auth) LinkAccountAuthType(orgID string, appID string, accountID string, authenticationType string, appTypeIdentifier string, creds string, params string, l *logs.Log) (*string, *model.Account, error) {
 	var message *string
-=======
-func (a *Auth) LinkAccountAuthType(orgID string, appID string, accountID string, authenticationType string, appTypeIdentifier string, creds string, params string, l *logs.Log) (*string, *model.Account, error) {
-	message := ""
->>>>>>> 3c192185
 	var newAccountAuthType *model.AccountAuthType
 
 	account, err := a.storage.FindAccountByIDV2(nil, orgID, appID, accountID)
@@ -2068,11 +2035,7 @@
 		return "", errors.ErrorData(logutils.StatusInvalid, typeIdentifierType, &logutils.FieldArgs{"code": code, "identifier": email})
 	}
 
-<<<<<<< HEAD
 	_, account, err := a.signUpNewAccount(context, identifierImpl, model.SupportedAuthType{AuthType: authType}, appOrg, nil, creds, "", &clientVersion, profile, privacy, nil, permissions, nil, nil, nil, permissions, l)
-=======
-	_, accountAuthType, err := a.applySignUpAdmin(context, authImpl, authType, appOrg, email, password, profile, privacy, "", permissions, nil, nil, nil, permissions, &clientVersion, l)
->>>>>>> 3c192185
 	if err != nil {
 		return "", errors.WrapErrorAction(logutils.ActionRegister, "initial system user", &logutils.FieldArgs{"email": email}, err)
 	}
