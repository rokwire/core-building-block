--- conflicted
+++ resolved
@@ -39,7 +39,6 @@
 	a.storage.RegisterStorageListener(&storageListener)
 
 	go utils.StartTimer(a.deleteSessionsTimer, a.deleteSessionsTimerDone, time.Hour*time.Duration(sessionDeletePeriod), a.deleteSessions, "delete sessions", a.logger)
-	go utils.StartTimer(a.sessionIDCacheTimer, a.sessionIDCacheTimerDone, time.Minute*time.Duration(sessionIDRatePeriod), a.clearSessionIDCache, "clear session id cache", a.logger)
 }
 
 // GetHost returns the host/issuer of the auth service
@@ -104,7 +103,6 @@
 	var message string
 	var accountAuthType *model.AccountAuthType
 	var responseParams map[string]interface{}
-	var storageParams map[string]interface{}
 	var externalIDs map[string]string
 	var mfaTypes []model.MFAType
 	var state string
@@ -125,7 +123,7 @@
 			accountAuthType = &model.AccountAuthType{Account: *account}
 		}
 	} else if authType.IsExternal {
-		accountAuthType, responseParams, storageParams, mfaTypes, externalIDs, err = a.applyExternalAuthType(*authType, *appType, *appOrg, creds, params, clientVersion, profile, preferences, username, admin, l)
+		accountAuthType, responseParams, mfaTypes, externalIDs, err = a.applyExternalAuthType(*authType, *appType, *appOrg, creds, params, clientVersion, profile, preferences, username, admin, l)
 		if err != nil {
 			return nil, nil, nil, errors.WrapErrorAction(logutils.ActionApply, typeExternalAuthType, logutils.StringArgs("user"), err)
 
@@ -162,13 +160,12 @@
 	}
 
 	//now we are ready to apply login for the user or anonymous
-	loginSession, err := a.applyLogin(anonymous, sub, *authType, *appOrg, accountAuthType, *appType, externalIDs, ipAddress, deviceType, deviceOS, deviceID, clientVersion, storageParams, state, l)
+	loginSession, err := a.applyLogin(anonymous, sub, *authType, *appOrg, accountAuthType, *appType, externalIDs, ipAddress, deviceType, deviceOS, deviceID, clientVersion, responseParams, state, l)
 	if err != nil {
 		return nil, nil, nil, errors.WrapErrorAction(logutils.ActionApply, "login", logutils.StringArgs("user"), err)
 	}
 
 	if loginSession.State == "" {
-		loginSession.Params = responseParams
 		return nil, loginSession, nil, nil
 	}
 
@@ -272,68 +269,16 @@
 //			Params (interface{}): authType-specific set of parameters passed back to client
 func (a *Auth) Refresh(refreshToken string, apiKey string, clientVersion *string, l *logs.Log) (_ *model.LoginSession, refreshErr error) {
 	var loginSession *model.LoginSession
-	var sessionID string
-	var err error
 
 	//find the login session for the refresh token
-<<<<<<< HEAD
 	loginSession, err := a.storage.FindLoginSession(refreshToken)
 	if err != nil {
 		l.Infof("error finding session by refresh token - %s", refreshToken)
 		return nil, errors.WrapErrorAction(logutils.ActionFind, model.TypeLoginSession, logutils.StringArgs("refresh token"), err)
-=======
-	refreshTokenParts := strings.Split(refreshToken, ":")
-	if len(refreshTokenParts) > 1 {
-		sessionID = refreshTokenParts[0]
-		if a.sessionIDLimitReached(sessionID) {
-			//remove the session
-			err = a.deleteLoginSession(nil, model.LoginSession{ID: sessionID}, l)
-			if err != nil {
-				return nil, errors.WrapErrorAction("error deleting expired session", "", nil, err).AddTag(sessionIDRateLimitTag)
-			}
-
-			return nil, nil
-		}
-		defer func() {
-			if taggedErr, ok := refreshErr.(*errors.Error); ok && taggedErr.HasTag(sessionIDRateLimitTag) {
-				a.incrementCachedSessionIDCount(sessionID)
-			}
-		}()
-
-		refreshToken = a.hashAndEncodeToken(refreshTokenParts[1])
-		loginSession, err = a.storage.FindLoginSessionByID(sessionID)
-		if err != nil {
-			return nil, errors.WrapErrorAction(logutils.ActionFind, model.TypeLoginSession, nil, err).AddTag(sessionIDRateLimitTag)
-		}
-	} else {
-		config, err := a.storage.FindConfig(model.ConfigIDEnv)
-		if err != nil {
-			return nil, errors.WrapErrorAction(logutils.ActionFind, model.TypeConfig, nil, err)
-		}
-
-		var envData *model.EnvConfigData
-		if config != nil {
-			envData, err = config.DataAsEnvConfig()
-			if err != nil {
-				return nil, errors.WrapErrorAction(logutils.ActionGet, model.TypeEnvConfigData, nil, err)
-			}
-		}
-		if (envData == nil) || (envData.AllowLegacyRefresh != nil && *envData.AllowLegacyRefresh) {
-			refreshToken = a.hashAndEncodeToken(refreshToken)
-			loginSession, err = a.storage.FindLoginSession(refreshToken)
-			if err != nil {
-				l.Infof("error finding session by refresh token - %s", refreshToken)
-				return nil, errors.WrapErrorAction(logutils.ActionFind, model.TypeLoginSession, logutils.StringArgs("refresh token"), err).AddTag(sessionIDRateLimitTag)
-			}
-		}
->>>>>>> d6985c4f
 	}
 
 	if loginSession == nil {
-		l.Infof("there is no a session for refresh token - %s", utils.GetLogValue(refreshToken, 10))
-		if sessionID != "" {
-			a.incrementCachedSessionIDCount(sessionID)
-		}
+		l.Infof("there is no a session for refresh token - %s", refreshToken)
 		return nil, nil
 	}
 	l.SetContext("account_id", loginSession.Identifier)
@@ -345,11 +290,7 @@
 		//remove the session
 		err = a.deleteLoginSession(nil, *loginSession, l)
 		if err != nil {
-<<<<<<< HEAD
 			return nil, errors.WrapErrorAction(logutils.ActionDelete, "expired login session", nil, err)
-=======
-			return nil, errors.WrapErrorAction(logutils.ActionDelete, "expired login session", nil, err).AddTag(sessionIDRateLimitTag)
->>>>>>> d6985c4f
 		}
 
 		//return nul
@@ -368,11 +309,7 @@
 		//remove the session
 		err = a.deleteLoginSession(nil, *loginSession, l)
 		if err != nil {
-<<<<<<< HEAD
 			return nil, errors.WrapErrorAction(logutils.ActionDelete, model.TypeLoginSession, logutils.StringArgs("previous refresh token"), err)
-=======
-			return nil, errors.WrapErrorAction(logutils.ActionDelete, model.TypeLoginSession, logutils.StringArgs("previous refresh token"), err).AddTag(sessionIDRateLimitTag)
->>>>>>> d6985c4f
 		}
 
 		return nil, nil
@@ -381,7 +318,7 @@
 	//TODO: Ideally we would not make many database calls before validating the API key. Currently needed to get app ID
 	err = a.validateAPIKey(apiKey, loginSession.AppOrg.Application.ID)
 	if err != nil {
-		return nil, errors.WrapErrorData(logutils.StatusInvalid, model.TypeAPIKey, nil, err).AddTag(sessionIDRateLimitTag)
+		return nil, errors.WrapErrorData(logutils.StatusInvalid, model.TypeAPIKey, nil, err)
 	}
 
 	///now:
@@ -399,25 +336,16 @@
 	permissions := []string{}
 
 	// - generate new params and update the account if needed(if external auth type)
-	var externalUser *model.ExternalSystemUser
-	var responseParams map[string]interface{}
-	var storageParams map[string]interface{}
 	if loginSession.AuthType.IsExternal {
 		extAuthType, err := a.getExternalAuthTypeImpl(loginSession.AuthType)
 		if err != nil {
-<<<<<<< HEAD
 			l.Infof("error getting external auth type on refresh - %s", refreshToken)
-=======
->>>>>>> d6985c4f
 			return nil, errors.WrapErrorAction(logutils.ActionGet, "external auth type", nil, err)
 		}
 
-		externalUser, responseParams, storageParams, err = extAuthType.refresh(loginSession.Params, loginSession.AuthType, loginSession.AppType, loginSession.AppOrg, l)
-		if err != nil {
-<<<<<<< HEAD
+		externalUser, refreshedData, err := extAuthType.refresh(loginSession.Params, loginSession.AuthType, loginSession.AppType, loginSession.AppOrg, l)
+		if err != nil {
 			l.Infof("error refreshing external auth type on refresh - %s", refreshToken)
-=======
->>>>>>> d6985c4f
 			return nil, errors.WrapErrorAction(logutils.ActionRefresh, "external auth type", nil, err)
 		}
 
@@ -427,7 +355,7 @@
 			return nil, errors.WrapErrorAction(logutils.ActionUpdate, model.TypeExternalSystemUser, logutils.StringArgs("refresh"), err)
 		}
 
-		loginSession.Params = storageParams //assign the refreshed storage params
+		loginSession.Params = refreshedData //assign the refreshed data
 		if newAccount != nil {
 			loginSession.ExternalIDs = newAccount.ExternalIDs
 		}
@@ -448,18 +376,20 @@
 	claims := a.getStandardClaims(sub, uid, name, email, phone, rokwireTokenAud, orgID, appID, authType, loginSession.ExternalIDs, nil, anonymous, false, loginSession.AppOrg.Application.Admin, loginSession.AppOrg.Organization.System, false, true, loginSession.ID)
 	accessToken, err := a.buildAccessToken(claims, strings.Join(permissions, ","), authorization.ScopeGlobal)
 	if err != nil {
-		return nil, errors.WrapErrorAction(logutils.ActionCreate, logutils.TypeToken, logutils.StringArgs("access"), err)
+		l.Infof("error generating acccess token on refresh - %s", refreshToken)
+		return nil, errors.WrapErrorAction(logutils.ActionCreate, logutils.TypeToken, nil, err)
 	}
 	loginSession.AccessToken = accessToken //set the generated token
 	// - generate new refresh token
 	refreshToken, err = a.buildRefreshToken()
 	if err != nil {
-		return nil, errors.WrapErrorAction(logutils.ActionCreate, logutils.TypeToken, logutils.StringArgs("refresh"), err)
+		l.Infof("error generating refresh token on refresh - %s", refreshToken)
+		return nil, errors.WrapErrorAction(logutils.ActionCreate, logutils.TypeToken, nil, err)
 	}
 	if loginSession.RefreshTokens == nil {
 		loginSession.RefreshTokens = make([]string, 0)
 	}
-	loginSession.RefreshTokens = append(loginSession.RefreshTokens, a.hashAndEncodeToken(refreshToken)) // store the hash of the generated token
+	loginSession.RefreshTokens = append(loginSession.RefreshTokens, refreshToken) //set the generated token
 
 	now := time.Now()
 	loginSession.DateUpdated = &now
@@ -468,10 +398,7 @@
 	//store the updated session
 	err = a.storage.UpdateLoginSession(nil, *loginSession)
 	if err != nil {
-<<<<<<< HEAD
 		l.Infof("error updating login session on refresh - %s", refreshToken)
-=======
->>>>>>> d6985c4f
 		return nil, errors.WrapErrorAction(logutils.ActionUpdate, model.TypeLoginSession, nil, err)
 	}
 
@@ -485,8 +412,6 @@
 	}
 
 	//return the updated session
-	loginSession.RefreshTokens = []string{fmt.Sprintf("%s:%s", loginSession.ID, refreshToken)} // return the raw refresh token prefixed by <session ID>:
-	loginSession.Params = responseParams
 	return loginSession, nil
 }
 
