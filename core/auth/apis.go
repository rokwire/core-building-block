--- conflicted
+++ resolved
@@ -61,7 +61,7 @@
 func (a *Auth) Login(ipAddress string, deviceType string, deviceOS *string, deviceID string,
 	authenticationType string, creds string, apiKey string, appTypeIdentifier string, orgID string, params string,
 	profile model.Profile, preferences map[string]interface{}, admin bool, l *logs.Log) (*string, *model.LoginSession, []model.MFAType, error) {
-	//TODO - analyse what should go in one transaction
+	//TODO: - analyse what should go in one transaction
 
 	//validate if the provided auth type is supported by the provided application and organization
 	authType, appType, appOrg, err := a.validateAuthType(authenticationType, appTypeIdentifier, orgID)
@@ -1467,9 +1467,6 @@
 
 //DeleteAPIKey deletes an API key
 func (a *Auth) DeleteAPIKey(ID string) error {
-<<<<<<< HEAD
-	return a.storage.DeleteAPIKey(ID)
-=======
 	//1. find api key to delete
 	apiKey, err := a.getCachedAPIKey(ID)
 	if err != nil {
@@ -1491,7 +1488,6 @@
 	}
 
 	return nil
->>>>>>> b9fe668a
 }
 
 //ValidateAPIKey validates the given API key for the given app ID
