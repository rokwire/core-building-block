package auth

import (
	"core-building-block/core/model"
	"core-building-block/driven/storage"
	"core-building-block/utils"
	"fmt"
	"strings"
	"time"

	"github.com/google/uuid"
	"github.com/rokwire/core-auth-library-go/authorization"
	"github.com/rokwire/core-auth-library-go/authutils"
	"github.com/rokwire/core-auth-library-go/tokenauth"
	"github.com/rokwire/logging-library-go/errors"
	"github.com/rokwire/logging-library-go/logutils"

	"github.com/rokwire/logging-library-go/logs"
)

//Start starts the auth service
func (a *Auth) Start() {
	storageListener := StorageListener{auth: a}
	a.storage.RegisterStorageListener(&storageListener)

	go a.setupDeleteSessionsTimer()
}

//GetHost returns the host/issuer of the auth service
func (a *Auth) GetHost() string {
	return a.host
}

//Login logs a user in a specific application using the specified credentials and authentication method.
//The authentication method must be one of the supported for the application.
//	Input:
//		ipAddress (string): Client's IP address
//		deviceType (string): "mobile" or "web" or "desktop" etc
//		deviceOS (*string): Device OS
//		deviceID (string): Device ID
//		authenticationType (string): Name of the authentication method for provided creds (eg. "email", "username", "illinois_oidc")
//		creds (string): Credentials/JSON encoded credential structure defined for the specified auth type
//		apiKey (string): API key to validate the specified app
//		appTypeIdentifier (string): identifier of the app type/client that the user is logging in from
//		orgID (string): ID of the organization that the user is logging in
//		params (string): JSON encoded params defined by specified auth type
//		profile (Profile): Account profile
//		preferences (map): Account preferences
//		l (*logs.Log): Log object pointer for request
//	Returns:
//		Message (*string): message
//		Login session (*LoginSession): Signed ROKWIRE access token to be used to authorize future requests
//			Access token (string): Signed ROKWIRE access token to be used to authorize future requests
//			Refresh Token (string): Refresh token that can be sent to refresh the access token once it expires
//			AccountAuthType (AccountAuthType): AccountAuthType object for authenticated user
//			Params (interface{}): authType-specific set of parameters passed back to client
//			State (string): login state used if account is enrolled in MFA
//		MFA types ([]model.MFAType): list of MFA types account is enrolled in
func (a *Auth) Login(ipAddress string, deviceType string, deviceOS *string, deviceID string,
	authenticationType string, creds string, apiKey string, appTypeIdentifier string, orgID string, params string,
	profile model.Profile, preferences map[string]interface{}, l *logs.Log) (*string, *model.LoginSession, []model.MFAType, error) {
	//TODO - analyse what should go in one transaction

	//validate if the provided auth type is supported by the provided application and organization
	authType, appType, appOrg, err := a.validateAuthType(authenticationType, appTypeIdentifier, orgID)
	if err != nil {
		return nil, nil, nil, errors.WrapErrorAction(logutils.ActionValidate, typeAuthType, nil, err)
	}

	//TODO: Ideally we would not make many database calls before validating the API key. Currently needed to get app ID
	err = a.validateAPIKey(apiKey, appType.Application.ID)
	if err != nil {
		return nil, nil, nil, errors.WrapErrorData(logutils.StatusInvalid, model.TypeAPIKey, nil, err)
	}

	anonymous := false
	sub := ""

	var message string
	var accountAuthType *model.AccountAuthType
	var responseParams map[string]interface{}
	var mfaTypes []model.MFAType
	var state string

	//get the auth type implementation for the auth type
	if authType.IsAnonymous {
		anonymous = true

		anonymousID := ""
		anonymousID, responseParams, err = a.applyAnonymousAuthType(*authType, *appType, *appOrg, creds, params, l)
		if err != nil {
			return nil, nil, nil, errors.WrapErrorAction("apply anonymous auth type", "user", nil, err)
		}
		sub = anonymousID

	} else if authType.IsExternal {
		accountAuthType, responseParams, mfaTypes, err = a.applyExternalAuthType(*authType, *appType, *appOrg, creds, params, profile, preferences, l)
		if err != nil {
			return nil, nil, nil, errors.WrapErrorAction("apply external auth type", "user", nil, err)

		}

		sub = accountAuthType.Account.ID

		//TODO groups mapping
	} else {
		message, accountAuthType, mfaTypes, err = a.applyAuthType(*authType, *appType, *appOrg, creds, params, profile, preferences, l)
		if err != nil {
			return nil, nil, nil, errors.WrapErrorAction("apply auth type", "user", nil, err)
		}
		//message
		if len(message) > 0 {
			return &message, nil, nil, nil
		}

		sub = accountAuthType.Account.ID

		//the credentials are valid
	}

	//check if account is enrolled in MFA
	if !authType.IgnoreMFA && len(mfaTypes) > 0 {
		state, err = utils.GenerateRandomString(loginStateLength)
		if err != nil {
			return nil, nil, nil, errors.WrapErrorAction("generate", "login state", nil, err)
		}
	}

	//now we are ready to apply login for the user or anonymous
	loginSession, err := a.applyLogin(anonymous, sub, *authType, *appOrg, accountAuthType, *appType, ipAddress, deviceType, deviceOS, deviceID, responseParams, state, l)
	if err != nil {
		return nil, nil, nil, errors.WrapErrorAction("error apply login auth type", "user", nil, err)
	}

	if loginSession.State == "" {
		return nil, loginSession, nil, nil
	}

	return nil, &model.LoginSession{ID: loginSession.ID, Identifier: loginSession.Identifier, Params: responseParams, State: loginSession.State}, mfaTypes, nil
}

//AccountExists checks if a user is already registered
//The authentication method must be one of the supported for the application.
//	Input:
//		authenticationType (string): Name of the authentication method for provided creds (eg. "email", "username", "illinois_oidc")
//		userIdentifier (string): User identifier for the specified auth type
//		apiKey (string): API key to validate the specified app
//		appTypeIdentifier (string): identifier of the app type/client that the user is logging in from
//		orgID (string): ID of the organization that the user is logging in
//		l (*logs.Log): Log object pointer for request
//	Returns:
//		accountExisted (bool): valid when error is nil
func (a *Auth) AccountExists(authenticationType string, userIdentifier string, apiKey string, appTypeIdentifier string, orgID string, l *logs.Log) (bool, error) {
	//validate if the provided auth type is supported by the provided application and organization
	authType, appType, appOrg, err := a.validateAuthType(authenticationType, appTypeIdentifier, orgID)
	if err != nil {
		return false, errors.WrapErrorAction(logutils.ActionValidate, typeAuthType, nil, err)
	}

	//TODO: Ideally we would not make many database calls before validating the API key. Currently needed to get app ID
	err = a.validateAPIKey(apiKey, appType.Application.ID)
	if err != nil {
		return false, errors.WrapErrorData(logutils.StatusInvalid, model.TypeAPIKey, nil, err)
	}

	//check if the account exists check
	account, err := a.storage.FindAccount(appOrg.ID, authType.ID, userIdentifier)
	if err != nil {
		return false, errors.WrapErrorAction(logutils.ActionFind, model.TypeAccount, nil, err)
	}

	return account != nil, nil
}

//Refresh refreshes an access token using a refresh token
//	Input:
//		refreshToken (string): Refresh token
//		apiKey (string): API key to validate the specified app
//		l (*logs.Log): Log object pointer for request
//	Returns:
//		Login session (*LoginSession): Signed ROKWIRE access token to be used to authorize future requests
//			Access token (string): Signed ROKWIRE access token to be used to authorize future requests
//			Refresh Token (string): Refresh token that can be sent to refresh the access token once it expires
//			Params (interface{}): authType-specific set of parameters passed back to client
func (a *Auth) Refresh(refreshToken string, apiKey string, l *logs.Log) (*model.LoginSession, error) {
	var loginSession *model.LoginSession

	//find the login session for the refresh token
	loginSession, err := a.storage.FindLoginSession(refreshToken)
	if err != nil {
		l.Infof("error finding session by refresh token - %s", refreshToken)
		return nil, errors.WrapErrorAction("error finding session by refresh token", "", nil, err)
	}
	if loginSession == nil {
		l.Infof("there is no a session for refresh token - %s", refreshToken)
		return nil, nil
	}

	//check if the session is expired
	if loginSession.IsExpired() {
		l.Infof("the session is expired, so delete it and return null - %s", refreshToken)

		//remove the session
		err = a.storage.DeleteLoginSession(nil, loginSession.ID)
		if err != nil {
			return nil, errors.WrapErrorAction("error deleting expired session", "", nil, err)
		}

		//return nul
		return nil, nil
	}

	//check if a previous refresh token is being used
	//the session must contain the token since the session was returned by Mongo, so the token is old if not equal to the last token in the list
	currentToken := loginSession.CurrentRefreshToken()
	if currentToken == "" {
		return nil, errors.ErrorData(logutils.StatusMissing, "refresh tokens", nil)
	}
	if refreshToken != currentToken {
		l.Infof("previous refresh token being used, so delete login session and return null - %s", refreshToken)

		//remove the session
		err = a.storage.DeleteLoginSession(nil, loginSession.ID)
		if err != nil {
			return nil, errors.WrapErrorAction("error deleting expired session", "", nil, err)
		}

		return nil, nil
	}

	//TODO: Ideally we would not make many database calls before validating the API key. Currently needed to get app ID
	err = a.validateAPIKey(apiKey, loginSession.AppOrg.Application.ID)
	if err != nil {
		return nil, errors.WrapErrorData(logutils.StatusInvalid, model.TypeAPIKey, nil, err)
	}

	///now:
	// - generate new access token
	sub := loginSession.Identifier
	orgID := loginSession.AppOrg.Organization.ID
	appID := loginSession.AppOrg.Application.ID
	authType := loginSession.AuthType.Code

	anonymous := loginSession.Anonymous
	uid := ""
	name := ""
	email := ""
	phone := ""
	permissions := []string{}

	// - generate new params and update the account if needed(if external auth type)
	if loginSession.AuthType.IsExternal {
		extAuthType, err := a.getExternalAuthTypeImpl(loginSession.AuthType)
		if err != nil {
			l.Infof("error getting external auth type on refresh - %s", refreshToken)
			return nil, errors.WrapErrorAction("error getting external auth type on refresh", "", nil, err)
		}

		externalUser, refreshedData, err := extAuthType.refresh(loginSession.Params, loginSession.AuthType, loginSession.AppType, loginSession.AppOrg, l)
		if err != nil {
			l.Infof("error refreshing external auth type on refresh - %s", refreshToken)
			return nil, errors.WrapErrorAction("error refreshing external auth type on refresh", "", nil, err)
		}

		//check if need to update the account
		authType, err := a.storage.FindAuthType(loginSession.AuthType.ID)
		if err != nil {
			l.Infof("error getting auth type - %s", refreshToken)
			return nil, errors.WrapErrorAction("error getting auth type", "", nil, err)
		}
		err = a.updateAccountIfNeeded(*loginSession.AccountAuthType, *externalUser, *authType, loginSession.AppOrg)
		if err != nil {
			return nil, errors.WrapErrorAction("update account if needed on refresh", "", nil, err)
		}

		loginSession.Params = refreshedData //assing the refreshed data
	}

	if !anonymous {
		accountAuthType := loginSession.AccountAuthType
		if accountAuthType == nil {
			l.Infof("for some reasons account auth type is null for not anonymous login - %s", loginSession.ID)
			return nil, errors.ErrorAction("for some reasons account auth type is null for not anonymous login", "", nil)
		}
		uid = accountAuthType.Identifier
		name = accountAuthType.Account.Profile.GetFullName()
		email = accountAuthType.Account.Profile.Email
		phone = accountAuthType.Account.Profile.Phone
		permissions = accountAuthType.Account.GetPermissionNames()
	}
	claims := a.getStandardClaims(sub, uid, name, email, phone, "rokwire", orgID, appID, authType, nil, anonymous, false)
	accessToken, err := a.buildAccessToken(claims, strings.Join(permissions, ","), authorization.ScopeGlobal)
	if err != nil {
		l.Infof("error generating acccess token on refresh - %s", refreshToken)
		return nil, errors.WrapErrorAction(logutils.ActionCreate, logutils.TypeToken, nil, err)
	}
	loginSession.AccessToken = accessToken //set the generated token
	// - generate new refresh token
	refreshToken, expires, err := a.buildRefreshToken()
	if err != nil {
		l.Infof("error generating refresh token on refresh - %s", refreshToken)
		return nil, errors.WrapErrorAction(logutils.ActionCreate, logutils.TypeToken, nil, err)
	}
	if loginSession.RefreshTokens == nil {
		loginSession.RefreshTokens = make([]string, 0)
	}
	loginSession.RefreshTokens = append(loginSession.RefreshTokens, refreshToken) //set the generated token
	// - update the expired field
	loginSession.Expires = *expires

	//store the updated session
	now := time.Now()
	loginSession.DateUpdated = &now
	err = a.storage.UpdateLoginSession(nil, *loginSession)
	if err != nil {
		l.Infof("error updating login session on refresh - %s", refreshToken)
		return nil, errors.WrapErrorAction("error updating login session on refresh", "", nil, err)
	}

	//return the updated session
	return loginSession, nil
}

//GetLoginURL returns a pre-formatted login url for SSO providers
//	Input:
//		authenticationType (string): Name of the authentication method for provided creds (eg. "email", "username", "illinois_oidc")
//		appTypeIdentifier (string): Identifier of the app type/client that the user is logging in from
//		orgID (string): ID of the organization that the user is logging in
//		redirectURI (string): Registered redirect URI where client will receive response
//		apiKey (string): API key to validate the specified app
//		l (*loglib.Log): Log object pointer for request
//	Returns:
//		Login URL (string): SSO provider login URL to be launched in a browser
//		Params (map[string]interface{}): Params to be sent in subsequent request (if necessary)
func (a *Auth) GetLoginURL(authenticationType string, appTypeIdentifier string, orgID string, redirectURI string, apiKey string, l *logs.Log) (string, map[string]interface{}, error) {
	//validate if the provided auth type is supported by the provided application and organization
	authType, appType, appOrg, err := a.validateAuthType(authenticationType, appTypeIdentifier, orgID)
	if err != nil {
		return "", nil, errors.WrapErrorAction(logutils.ActionValidate, typeAuthType, nil, err)
	}

	//TODO: Ideally we would not make many database calls before validating the API key. Currently needed to get app ID
	err = a.validateAPIKey(apiKey, appType.Application.ID)
	if err != nil {
		return "", nil, errors.WrapErrorData(logutils.StatusInvalid, model.TypeAPIKey, nil, err)
	}

	//get the auth type implementation for the auth type
	authImpl, err := a.getExternalAuthTypeImpl(*authType)
	if err != nil {
		return "", nil, errors.WrapErrorAction(logutils.ActionLoadCache, typeAuthType, nil, err)
	}

	//get login URL
	loginURL, params, err := authImpl.getLoginURL(*authType, *appType, *appOrg, redirectURI, l)
	if err != nil {
		return "", nil, errors.WrapErrorAction(logutils.ActionGet, "login url", nil, err)
	}

	return loginURL, params, nil
}

<<<<<<< HEAD
//LoginMFA verifies a code sent by a user as a final login step for enrolled accounts.
//The MFA type must be one of the supported for the application.
//	Input:
//		apiKey (string): API key to validate the specified app
//		accountID (string): ID of account user is trying to access
//		sessionID (string): ID of login session generated during login
//		identifier (string): Email, phone, or TOTP device name
//		mfaType (string): Type of MFA code sent
//		mfaCode (string): Code that must be verified
//		state (string): Variable used to verify user has already passed credentials check
//		l (*logs.Log): Log object pointer for request
//	Returns:
//		Message (*string): message
//		Login session (*LoginSession): Signed ROKWIRE access token to be used to authorize future requests
//			Access token (string): Signed ROKWIRE access token to be used to authorize future requests
//			Refresh Token (string): Refresh token that can be sent to refresh the access token once it expires
//			AccountAuthType (AccountAuthType): AccountAuthType object for authenticated user
func (a *Auth) LoginMFA(apiKey string, accountID string, sessionID string, identifier string, mfaType string, mfaCode string, state string, l *logs.Log) (*string, *model.LoginSession, error) {
	var message string
	var loginSession *model.LoginSession
	var err error
	transaction := func(context storage.TransactionContext) error {
		//1. find mfa type in account
		loginSession, err = a.storage.FindAndUpdateLoginSession(context, sessionID)
		if err != nil {
			return errors.WrapErrorAction(logutils.ActionFind, model.TypeLoginSession, &logutils.FieldArgs{"session_id": sessionID}, err)
		}

		if loginSession.MfaAttempts >= maxMfaAttempts {
			a.deleteLoginSession(context, sessionID, l)
			message = fmt.Sprintf("max mfa attempts reached: %d", maxMfaAttempts)
			return errors.New(message)
		}

		//2. check api key
		err = a.validateAPIKey(apiKey, loginSession.AppOrg.Application.ID)
		if err != nil {
			return errors.WrapErrorData(logutils.StatusInvalid, model.TypeAPIKey, logutils.StringArgs(apiKey), err)
		}

		//3. find mfa type in account
		errFields := &logutils.FieldArgs{"account_id": accountID, "type": mfaType}
		mfa, err := a.storage.FindMFAType(context, accountID, identifier, mfaType)
		if err != nil {
			return errors.WrapErrorAction(logutils.ActionFind, model.TypeMFAType, errFields, err)
		}
		if mfa == nil {
			message = "account not enrolled"
			return errors.ErrorData(logutils.StatusMissing, model.TypeMFAType, errFields)
		}
		if !mfa.Verified {
			message = "mfa type not verified"
			return errors.ErrorData(logutils.StatusMissing, model.TypeMFAType, errFields)
		}
		if mfa.Params == nil {
			return errors.ErrorData(logutils.StatusMissing, "mfa params", errFields)
		}

		//4. check state variable
		if state != loginSession.State {
			message = "invalid login state"
			return errors.ErrorData(logutils.StatusInvalid, "login state", errFields)
		}
		if loginSession.StateExpires != nil && time.Now().UTC().After(*loginSession.StateExpires) {
			a.deleteLoginSession(context, sessionID, l)
			message = "expired state"
			return errors.ErrorData(logutils.StatusInvalid, "expired state", nil)
		}

		//5. verify code
		mfaImpl, err := a.getMfaTypeImpl(mfaType)
		if err != nil {
			return errors.WrapErrorAction(logutils.ActionLoadCache, typeMfaType, nil, err)
		}
		verifyMsg, err := mfaImpl.verify(context, mfa, accountID, mfaCode)
		if err != nil {
			if verifyMsg != nil {
				message = *verifyMsg
			}
			return errors.WrapErrorAction("verifying", "mfa code", errFields, err)
		}

		loginSession.State = ""
		loginSession.StateExpires = nil
		loginSession.MfaAttempts = 0
		err = a.storage.UpdateLoginSession(context, *loginSession)
		if err != nil {
			return errors.WrapErrorAction(logutils.ActionUpdate, model.TypeLoginSession, nil, err)
		}

		return nil
	}

	err = a.storage.PerformTransaction(transaction)
	if err != nil {
		if message != "" {
			return &message, nil, errors.WrapErrorAction("verifying", model.TypeMFAType, nil, err)
		}
		return nil, nil, errors.WrapErrorAction("verifying", model.TypeMFAType, nil, err)
	}

	return nil, loginSession, nil
}

//GetMFATypes gets all MFA types set up for an account
//	Input:
//		accountID (string): Account ID to find MFA types
//	Returns:
//		MFA Types ([]model.MFAType): MFA information for all enrolled types
func (a *Auth) GetMFATypes(accountID string) ([]model.MFAType, error) {
	mfa, err := a.storage.FindMFATypes(accountID)
	if err != nil {
		return nil, errors.WrapErrorAction(logutils.ActionFind, model.TypeMFAType, nil, err)
	}

	return mfa, nil
}

//AddMFAType adds a form of MFA to an account
//	Input:
//		accountID (string): Account ID to add MFA
//		identifier (string): Email, phone, or TOTP device name
//		mfaType (string): Type of MFA to be added
//	Returns:
//		MFA Type (*model.MFAType): MFA information for the specified type
func (a *Auth) AddMFAType(accountID string, identifier string, mfaType string) (*model.MFAType, error) {
	mfaImpl, err := a.getMfaTypeImpl(mfaType)
	if err != nil {
		return nil, errors.WrapErrorAction(logutils.ActionLoadCache, typeMfaType, nil, err)
	}

	newMfa, err := mfaImpl.enroll(identifier)
	if err != nil {
		return nil, errors.WrapErrorAction("enrolling", typeMfaType, nil, err)
	}

	err = a.storage.InsertMFAType(nil, newMfa, accountID)
	if err != nil {
		return nil, errors.WrapErrorAction(logutils.ActionInsert, typeMfaType, &logutils.FieldArgs{"account_id": accountID, "type": mfaType}, err)
	}

	return newMfa, nil
}

//RemoveMFAType removes a form of MFA from an account
//	Input:
//		accountID (string): Account ID to remove MFA
//		identifier (string): Email, phone, or TOTP device name
//		mfaType (string): Type of MFA to remove
func (a *Auth) RemoveMFAType(accountID string, identifier string, mfaType string) error {
	transaction := func(context storage.TransactionContext) error {
		//1. remove mfa type from account
		err := a.storage.DeleteMFAType(context, accountID, identifier, mfaType)
		if err != nil {
			return errors.WrapErrorAction(logutils.ActionDelete, model.TypeMFAType, &logutils.FieldArgs{"account_id": accountID, "identifier": identifier, "type": mfaType}, err)
		}

		//2. find account
		account, err := a.storage.FindAccountByID(context, accountID)
		if err != nil {
			return errors.WrapErrorAction(logutils.ActionFind, model.TypeAccount, nil, err)
		}
		if account == nil {
			return errors.ErrorData(logutils.StatusMissing, model.TypeAccount, &logutils.FieldArgs{"_id": accountID})
		}

		//3. check if account only has recovery MFA remaining
		if len(account.MFATypes) == 1 && account.MFATypes[0].Type == MfaTypeRecovery {
			err = a.storage.DeleteMFAType(context, accountID, MfaTypeRecovery, MfaTypeRecovery)
			if err != nil {
				return errors.WrapErrorAction(logutils.ActionDelete, model.TypeMFAType, &logutils.FieldArgs{"account_id": accountID, "identifier": MfaTypeRecovery, "type": MfaTypeRecovery}, err)
			}
		}

		return nil
	}

	err := a.storage.PerformTransaction(transaction)
	if err != nil {
		return errors.WrapErrorAction(logutils.ActionDelete, model.TypeMFAType, nil, err)
	}

	return nil
}

//Verify checks the verification code generated on signup
func (a *Auth) Verify(id string, verification string, l *logs.Log) error {
=======
//VerifyCredential verifies credential (checks the verification code in the credentials collection)
func (a *Auth) VerifyCredential(id string, verification string, l *logs.Log) error {
>>>>>>> ff725537
	credential, err := a.storage.FindCredential(id)
	if err != nil || credential == nil {
		return errors.WrapErrorAction(logutils.ActionFind, model.TypeCredential, nil, err)
	}

	if credential.Verified {
		return errors.New("credential has already been verified")
	}

	//get the auth type
	authType, err := a.storage.FindAuthType(credential.AuthType.ID)
	if err != nil || authType == nil {
		return errors.WrapErrorAction(logutils.ActionLoadCache, typeAuthType, logutils.StringArgs(credential.AuthType.ID), err)
	}
	if !authType.UseCredentials {
		return errors.WrapErrorAction("invalid auth type for credential verification", model.TypeAuthType, nil, err)
	}

	authImpl, err := a.getAuthTypeImpl(*authType)
	if err != nil {
		return errors.WrapErrorAction(logutils.ActionLoadCache, typeAuthType, nil, err)
	}

	authTypeCreds, err := authImpl.verifyCredential(credential, verification, l)
	if err != nil || authTypeCreds == nil {
		return errors.WrapErrorAction(logutils.ActionValidate, "verification code", nil, err)
	}

	credential.Verified = true
	credential.Value = authTypeCreds
	if err = a.storage.UpdateCredential(credential); err != nil {
		return errors.WrapErrorAction(logutils.ActionUpdate, model.TypeCredential, nil, err)
	}

	return nil
}

<<<<<<< HEAD
//VerifyMFA verifies a code sent by a user as a final MFA enrollment step.
//The MFA type must be one of the supported for the application.
//	Input:
//		accountID (string): ID of account for which user is trying to verify MFA
//		identifier (string): Email, phone, or TOTP device name
//		mfaType (string): Type of MFA code sent
//		mfaCode (string): Code that must be verified
//	Returns:
//		Message (*string): message
//		Recovery codes ([]string): List of account recovery codes returned if enrolling in MFA for first time
func (a *Auth) VerifyMFA(accountID string, identifier string, mfaType string, mfaCode string) (*string, []string, error) {
	var recoveryMfa *model.MFAType
	var message *string
	transaction := func(context storage.TransactionContext) error {
		errFields := &logutils.FieldArgs{"account_id": accountID, "type": mfaType}
		//1. find mfa type in account
		mfa, err := a.storage.FindMFAType(context, accountID, identifier, mfaType)
		if err != nil {
			return errors.WrapErrorAction(logutils.ActionFind, model.TypeMFAType, errFields, err)
		}
		if mfa == nil {
			return errors.ErrorData(logutils.StatusMissing, model.TypeMFAType, errFields)
		}

		if mfa.Verified {
			return errors.New("mfa type already verified")
		}
		if mfa.Params == nil {
			return errors.ErrorData(logutils.StatusMissing, "mfa params", errFields)
		}

		//2. get mfa type implementation
		mfaImpl, err := a.getMfaTypeImpl(mfaType)
		if err != nil {
			return errors.WrapErrorAction(logutils.ActionLoadCache, typeMfaType, nil, err)
		}
		message, err = mfaImpl.verify(context, mfa, accountID, mfaCode)
		if err != nil {
			return errors.WrapErrorAction(logutils.ActionValidate, typeMfaType, errFields, err)
		}

		//3. update existing MFA type
		mfa.Verified = true
		err = a.storage.UpdateMFAType(context, mfa, accountID)
		if err != nil {
			return errors.WrapErrorAction(logutils.ActionUpdate, model.TypeMFAType, &logutils.FieldArgs{"account_id": accountID, "id": mfa.ID}, err)
		}

		//4. find account
		account, err := a.storage.FindAccountByID(context, accountID)
		if err != nil {
			return errors.WrapErrorAction(logutils.ActionFind, model.TypeAccount, &logutils.FieldArgs{"_id": accountID}, err)
		}

		//5. only mfa type just been verified, so enroll in recovery mfa automatically
		if len(account.MFATypes) == 1 {
			mfaImpl, err := a.getMfaTypeImpl(MfaTypeRecovery)
			if err != nil {
				return errors.WrapErrorAction(logutils.ActionLoadCache, typeMfaType, nil, err)
			}
			recoveryMfa, err = mfaImpl.enroll(MfaTypeRecovery)
			if err != nil {
				return errors.WrapErrorAction(logutils.ActionValidate, typeMfaType, &logutils.FieldArgs{"account_id": accountID, "type": MfaTypeRecovery}, err)
			}

			// insert recovery mfa type
			err = a.storage.InsertMFAType(context, recoveryMfa, accountID)
			if err != nil {
				return errors.WrapErrorAction(logutils.ActionInsert, model.TypeMFAType, &logutils.FieldArgs{"account_id": accountID, "type": MfaTypeRecovery}, err)
			}
		}

		return nil
	}

	err := a.storage.PerformTransaction(transaction)
	if err != nil {
		return message, nil, errors.WrapErrorAction("verifying", model.TypeMFAType, nil, err)
	}

	if recoveryMfa != nil && recoveryMfa.Params != nil {
		recoveryCodes, ok := recoveryMfa.Params["codes"].([]string)
		if !ok {
			return nil, nil, errors.ErrorAction(logutils.ActionCast, "recovery codes", nil)
		}

		return nil, recoveryCodes, nil
	}

	return nil, nil, nil
=======
//UpdateCredential updates the credential object with the new value
//	Input:
//		accountID: id of the associated account to reset
//		accountAuthTypeID (string): id of the AccountAuthType
//		params: specific params for the different auth types
//	Returns:
//		error: if any
//TODO: Clear login sessions using old creds
// Handle refresh tokens when applicable
func (a *Auth) UpdateCredential(accountID string, accountAuthTypeID string, params string, l *logs.Log) error {
	//Get the user credential from account auth type in accounts collection
	account, err := a.storage.FindAccountByID(nil, accountID)
	if err != nil {
		return errors.WrapErrorAction(logutils.ActionFind, model.TypeAccount, nil, err)
	}
	accountAuthType, err := a.findAccountAuthTypeByID(account, accountAuthTypeID)
	if err != nil {
		return errors.WrapErrorAction(logutils.ActionFind, model.TypeAuthType, nil, err)
	}
	if accountAuthType.Credential == nil {
		return errors.New("Invalid account auth type for reset password")
	}

	credential := accountAuthType.Credential
	//Determine the auth type for resetPassword
	authType := accountAuthType.AuthType
	if !authType.UseCredentials {
		return errors.WrapErrorAction("invalid auth type for reset password client", model.TypeAuthType, nil, err)
	}

	authImpl, err := a.getAuthTypeImpl(authType)
	if err != nil {
		return errors.WrapErrorAction(logutils.ActionLoadCache, typeAuthType, nil, err)
	}

	authTypeCreds, err := authImpl.resetCredential(credential, nil, params, l)
	if err != nil || authTypeCreds == nil {
		return errors.WrapErrorAction(logutils.ActionValidate, "reset password", nil, err)
	}
	//Update the credential with new password
	credential.Value = authTypeCreds
	if err = a.storage.UpdateCredential(credential); err != nil {
		return errors.WrapErrorAction(logutils.ActionUpdate, model.TypeCredential, nil, err)
	}

	return nil
}

//ResetForgotCredential resets forgot credential
//	Input:
//		credsID: id of the credential object
//		resetCode: code from the reset link
//		params: specific params for the different auth types
//	Returns:
//		error: if any
//TODO: Clear login sessions using old creds
// Handle refresh tokens when applicable
func (a *Auth) ResetForgotCredential(credsID string, resetCode string, params string, l *logs.Log) error {
	credential, err := a.storage.FindCredential(credsID)
	if err != nil || credential == nil {
		return errors.WrapErrorAction(logutils.ActionFind, model.TypeCredential, nil, err)
	}

	//Determine the auth type for resetPassword
	authType, err := a.storage.FindAuthType(credential.AuthType.ID)
	if err != nil || authType == nil {
		return errors.WrapErrorAction(logutils.ActionLoadCache, typeAuthType, logutils.StringArgs(credential.AuthType.ID), err)
	}
	if !authType.UseCredentials {
		return errors.WrapErrorAction("invalid auth type for reset password link", model.TypeAuthType, nil, err)
	}

	authImpl, err := a.getAuthTypeImpl(*authType)
	if err != nil {
		return errors.WrapErrorAction(logutils.ActionLoadCache, typeAuthType, nil, err)
	}

	authTypeCreds, err := authImpl.resetCredential(credential, &resetCode, params, l)
	if err != nil || authTypeCreds == nil {
		return errors.WrapErrorAction(logutils.ActionValidate, "reset password", nil, err)
	}
	//Update the credential with new password
	credential.Value = authTypeCreds
	if err = a.storage.UpdateCredential(credential); err != nil {
		return errors.WrapErrorAction(logutils.ActionUpdate, model.TypeCredential, nil, err)
	}

	return nil
}

//ForgotCredential initiate forgot credential process (generates a reset link and sends to the given identifier for email auth type)
//	Input:
//		authenticationType (string): Name of the authentication method for provided creds (eg. "email", "username", "illinois_oidc")
//		identifier: identifier of the account auth type
//		appTypeIdentifier (string): Identifier of the app type/client that the user is logging in from
//		orgID (string): ID of the organization that the user is logging in
//		apiKey (string): API key to validate the specified app
//	Returns:
//		error: if any
func (a *Auth) ForgotCredential(authenticationType string, appTypeIdentifier string, orgID string, apiKey string, identifier string, l *logs.Log) error {
	//validate if the provided auth type is supported by the provided application and organization
	authType, appType, appOrg, err := a.validateAuthType(authenticationType, appTypeIdentifier, orgID)
	if err != nil {
		return errors.WrapErrorAction(logutils.ActionValidate, typeAuthType, nil, err)
	}

	//check for api key
	//TODO: Ideally we would not make many database calls before validating the API key. Currently needed to get app ID
	err = a.validateAPIKey(apiKey, appType.Application.ID)
	if err != nil {
		return errors.WrapErrorData(logutils.StatusInvalid, model.TypeAPIKey, nil, err)
	}

	//check if the auth types uses credentials
	if !authType.UseCredentials {
		return errors.WrapErrorAction("invalid auth type for forgot credential", model.TypeAuthType, nil, err)
	}

	authImpl, err := a.getAuthTypeImpl(*authType)
	if err != nil {
		return errors.WrapErrorAction(logutils.ActionLoadCache, typeAuthType, nil, err)
	}
	authTypeID := authType.ID

	//Find the credential for setting reset code and expiry and sending credID in reset link
	account, err := a.storage.FindAccount(appOrg.ID, authTypeID, identifier)
	if err != nil {
		return errors.WrapErrorAction(logutils.ActionFind, model.TypeAccount, nil, err)
	}

	accountAuthType, err := a.findAccountAuthType(account, authType, identifier)
	if accountAuthType == nil {
		return errors.WrapErrorAction(logutils.ActionFind, model.TypeAccountAuthType, nil, err)
	}
	credential := accountAuthType.Credential
	if credential == nil {
		return errors.New("Invalid account auth type for reset link")
	}
	//do not allow to reset credential for unverified credentials
	if !credential.Verified {
		return errors.New("The credential is not verified")
	}

	authTypeCreds, err := authImpl.forgotCredential(credential, identifier, l)
	if err != nil || authTypeCreds == nil {
		return errors.WrapErrorAction(logutils.ActionValidate, "forgot password", nil, err)
	}
	//Update the credential with reset code and expiry
	credential.Value = authTypeCreds
	if err = a.storage.UpdateCredential(credential); err != nil {
		return errors.WrapErrorAction(logutils.ActionUpdate, model.TypeCredential, nil, err)
	}
	return nil
}

//SendVerifyCredential sends the verification code to the identifier
func (a *Auth) SendVerifyCredential(authenticationType string, appTypeIdentifier string, orgID string, apiKey string, identifier string, l *logs.Log) error {
	//validate if the provided auth type is supported by the provided application and organization
	authType, appType, appOrg, err := a.validateAuthType(authenticationType, appTypeIdentifier, orgID)
	if err != nil {
		return errors.WrapErrorAction(logutils.ActionValidate, typeAuthType, nil, err)
	}
	//validate api key before making db calls
	err = a.validateAPIKey(apiKey, appType.Application.ID)
	if err != nil {
		return errors.WrapErrorData(logutils.StatusInvalid, model.TypeAPIKey, nil, err)
	}

	if !authType.UseCredentials {
		return errors.WrapErrorAction("invalid auth type for sending verify code", model.TypeAuthType, nil, err)
	}
	authImpl, err := a.getAuthTypeImpl(*authType)
	if err != nil {
		return errors.WrapErrorAction(logutils.ActionLoadCache, typeAuthType, nil, err)
	}
	account, err := a.storage.FindAccount(appOrg.ID, authType.ID, identifier)
	if err != nil {
		return errors.WrapErrorAction(logutils.ActionFind, model.TypeAccount, nil, err)
	}
	accountAuthType, err := a.findAccountAuthType(account, authType, identifier)
	if accountAuthType == nil {
		return errors.WrapErrorAction(logutils.ActionFind, model.TypeAccountAuthType, nil, err)
	}
	credential := accountAuthType.Credential
	if credential == nil {
		return errors.New("Invalid account auth type for reset link")
	}

	if credential.Verified {
		return errors.New("credential has already been verified")
	}

	err = authImpl.sendVerifyCredential(credential, l)
	if err != nil {
		return errors.WrapErrorAction(logutils.ActionSend, "verification code", nil, err)
	}

	return nil
>>>>>>> ff725537
}

//AuthorizeService returns a scoped token for the specified service and the service registration record if authorized or
//	the service registration record if not. Passing "approvedScopes" will update the service authorization for this user and
//	return a scoped access token which reflects this change.
//	Input:
//		claims (tokenauth.Claims): Claims from un-scoped user access token
//		serviceID (string): ID of the service to be authorized
//		approvedScopes ([]string): list of scope strings to be approved
//		l (*logs.Log): Log object pointer for request
//	Returns:
//		Access token (string): Signed scoped access token to be used to authorize requests to the specified service
//		Approved Scopes ([]authorization.Scope): The approved scopes included in the provided token
//		Service reg (*model.ServiceReg): The service registration record for the requested service
func (a *Auth) AuthorizeService(claims tokenauth.Claims, serviceID string, approvedScopes []authorization.Scope, l *logs.Log) (string, []authorization.Scope, *model.ServiceReg, error) {
	var authorization model.ServiceAuthorization
	if approvedScopes != nil {
		//If approved scopes are being updated, save update and return token with updated scopes
		authorization = model.ServiceAuthorization{UserID: claims.Subject, ServiceID: serviceID, Scopes: approvedScopes}
		err := a.storage.SaveServiceAuthorization(&authorization)
		if err != nil {
			return "", nil, nil, errors.WrapErrorAction(logutils.ActionSave, model.TypeServiceAuthorization, nil, err)
		}
	} else {
		serviceAuth, err := a.storage.FindServiceAuthorization(claims.Subject, serviceID)
		if err != nil {
			return "", nil, nil, errors.WrapErrorAction(logutils.ActionFind, model.TypeServiceAuthorization, nil, err)
		}

		if serviceAuth != nil {
			//If service authorization exists, generate token with saved scopes
			authorization = *serviceAuth
		} else {
			//If no service authorization exists, return the service registration record
			reg, err := a.storage.FindServiceReg(serviceID)
			if err != nil {
				return "", nil, nil, errors.WrapErrorAction(logutils.ActionFind, model.TypeServiceReg, nil, err)
			}
			return "", nil, reg, nil
		}
	}

	token, err := a.GetScopedAccessToken(claims, serviceID, authorization.Scopes)
	if err != nil {
		return "", nil, nil, errors.WrapErrorAction("build", logutils.TypeToken, nil, err)
	}

	return token, authorization.Scopes, nil, nil
}

//GetScopedAccessToken returns a scoped access token with the requested scopes
func (a *Auth) GetScopedAccessToken(claims tokenauth.Claims, serviceID string, scopes []authorization.Scope) (string, error) {
	scopeStrings := []string{}
	services := []string{serviceID}
	for _, scope := range scopes {
		scopeStrings = append(scopeStrings, scope.String())
		if !authutils.ContainsString(services, scope.ServiceID) {
			services = append(services, scope.ServiceID)
		}
	}

	aud := strings.Join(services, ",")
	scope := strings.Join(scopeStrings, " ")

	scopedClaims := a.getStandardClaims(claims.Subject, "", "", "", "", aud, claims.OrgID, claims.AppID, claims.AuthType, nil, claims.Anonymous, claims.Authenticated)
	return a.buildAccessToken(scopedClaims, "", scope)
}

//GetServiceRegistrations retrieves all service registrations
func (a *Auth) GetServiceRegistrations(serviceIDs []string) ([]model.ServiceReg, error) {
	return a.storage.FindServiceRegs(serviceIDs)
}

//RegisterService creates a new service registration
func (a *Auth) RegisterService(reg *model.ServiceReg) error {
	if reg != nil && !reg.FirstParty && strings.Contains(strings.ToUpper(reg.Name), rokwireKeyword) {
		return errors.Newf("the name of a third-party service may not contain \"%s\"", rokwireKeyword)
	}
	return a.storage.InsertServiceReg(reg)
}

//UpdateServiceRegistration updates an existing service registration
func (a *Auth) UpdateServiceRegistration(reg *model.ServiceReg) error {
	if reg != nil {
		if reg.Registration.ServiceID == authServiceID || reg.Registration.ServiceID == a.serviceID {
			return errors.Newf("modifying service registration not allowed for service id %v", reg.Registration.ServiceID)
		}
		if !reg.FirstParty && strings.Contains(strings.ToUpper(reg.Name), rokwireKeyword) {
			return errors.Newf("the name of a third-party service may not contain \"%s\"", rokwireKeyword)
		}
	}
	return a.storage.UpdateServiceReg(reg)
}

//DeregisterService deletes an existing service registration
func (a *Auth) DeregisterService(serviceID string) error {
	if serviceID == authServiceID || serviceID == a.serviceID {
		return errors.Newf("deregistering service not allowed for service id %v", serviceID)
	}
	return a.storage.DeleteServiceReg(serviceID)
}

//GetAuthKeySet generates a JSON Web Key Set for auth service registration
func (a *Auth) GetAuthKeySet() (*model.JSONWebKeySet, error) {
	authReg, err := a.AuthService.GetServiceReg("auth")
	if err != nil {
		return nil, errors.WrapErrorAction(logutils.ActionLoadCache, model.TypeServiceReg, logutils.StringArgs("auth"), err)
	}

	if authReg == nil || authReg.PubKey == nil || authReg.PubKey.Key == nil {
		return nil, errors.ErrorData(logutils.StatusMissing, model.TypePubKey, nil)
	}

	jwk, err := model.JSONWebKeyFromPubKey(authReg.PubKey)
	if err != nil || jwk == nil {
		return nil, errors.WrapErrorAction(logutils.ActionCreate, model.TypeJSONWebKey, nil, err)
	}

	return &model.JSONWebKeySet{Keys: []model.JSONWebKey{*jwk}}, nil
}

//GetApplicationAPIKeys finds and returns the API keys for the provided app
func (a *Auth) GetApplicationAPIKeys(appID string) ([]model.APIKey, error) {
	return a.storage.FindApplicationAPIKeys(appID)
}

//GetAPIKey finds and returns an API key
func (a *Auth) GetAPIKey(ID string) (*model.APIKey, error) {
	return a.storage.FindAPIKey(ID)
}

//CreateAPIKey creates a new API key
func (a *Auth) CreateAPIKey(apiKey model.APIKey) (*model.APIKey, error) {
	id, _ := uuid.NewUUID()
	apiKey.ID = id.String()
	return a.storage.InsertAPIKey(apiKey)
}

//UpdateAPIKey updates an existing API key
func (a *Auth) UpdateAPIKey(apiKey model.APIKey) error {
	if len(apiKey.ID) == 0 {
		return errors.Newf("id cannot be empty")
	}
	return a.storage.UpdateAPIKey(apiKey)
}

//DeleteAPIKey deletes an API key
func (a *Auth) DeleteAPIKey(ID string) error {
	return a.storage.DeleteAPIKey(ID)
}<|MERGE_RESOLUTION|>--- conflicted
+++ resolved
@@ -360,7 +360,6 @@
 	return loginURL, params, nil
 }
 
-<<<<<<< HEAD
 //LoginMFA verifies a code sent by a user as a final login step for enrolled accounts.
 //The MFA type must be one of the supported for the application.
 //	Input:
@@ -465,93 +464,8 @@
 	return nil, loginSession, nil
 }
 
-//GetMFATypes gets all MFA types set up for an account
-//	Input:
-//		accountID (string): Account ID to find MFA types
-//	Returns:
-//		MFA Types ([]model.MFAType): MFA information for all enrolled types
-func (a *Auth) GetMFATypes(accountID string) ([]model.MFAType, error) {
-	mfa, err := a.storage.FindMFATypes(accountID)
-	if err != nil {
-		return nil, errors.WrapErrorAction(logutils.ActionFind, model.TypeMFAType, nil, err)
-	}
-
-	return mfa, nil
-}
-
-//AddMFAType adds a form of MFA to an account
-//	Input:
-//		accountID (string): Account ID to add MFA
-//		identifier (string): Email, phone, or TOTP device name
-//		mfaType (string): Type of MFA to be added
-//	Returns:
-//		MFA Type (*model.MFAType): MFA information for the specified type
-func (a *Auth) AddMFAType(accountID string, identifier string, mfaType string) (*model.MFAType, error) {
-	mfaImpl, err := a.getMfaTypeImpl(mfaType)
-	if err != nil {
-		return nil, errors.WrapErrorAction(logutils.ActionLoadCache, typeMfaType, nil, err)
-	}
-
-	newMfa, err := mfaImpl.enroll(identifier)
-	if err != nil {
-		return nil, errors.WrapErrorAction("enrolling", typeMfaType, nil, err)
-	}
-
-	err = a.storage.InsertMFAType(nil, newMfa, accountID)
-	if err != nil {
-		return nil, errors.WrapErrorAction(logutils.ActionInsert, typeMfaType, &logutils.FieldArgs{"account_id": accountID, "type": mfaType}, err)
-	}
-
-	return newMfa, nil
-}
-
-//RemoveMFAType removes a form of MFA from an account
-//	Input:
-//		accountID (string): Account ID to remove MFA
-//		identifier (string): Email, phone, or TOTP device name
-//		mfaType (string): Type of MFA to remove
-func (a *Auth) RemoveMFAType(accountID string, identifier string, mfaType string) error {
-	transaction := func(context storage.TransactionContext) error {
-		//1. remove mfa type from account
-		err := a.storage.DeleteMFAType(context, accountID, identifier, mfaType)
-		if err != nil {
-			return errors.WrapErrorAction(logutils.ActionDelete, model.TypeMFAType, &logutils.FieldArgs{"account_id": accountID, "identifier": identifier, "type": mfaType}, err)
-		}
-
-		//2. find account
-		account, err := a.storage.FindAccountByID(context, accountID)
-		if err != nil {
-			return errors.WrapErrorAction(logutils.ActionFind, model.TypeAccount, nil, err)
-		}
-		if account == nil {
-			return errors.ErrorData(logutils.StatusMissing, model.TypeAccount, &logutils.FieldArgs{"_id": accountID})
-		}
-
-		//3. check if account only has recovery MFA remaining
-		if len(account.MFATypes) == 1 && account.MFATypes[0].Type == MfaTypeRecovery {
-			err = a.storage.DeleteMFAType(context, accountID, MfaTypeRecovery, MfaTypeRecovery)
-			if err != nil {
-				return errors.WrapErrorAction(logutils.ActionDelete, model.TypeMFAType, &logutils.FieldArgs{"account_id": accountID, "identifier": MfaTypeRecovery, "type": MfaTypeRecovery}, err)
-			}
-		}
-
-		return nil
-	}
-
-	err := a.storage.PerformTransaction(transaction)
-	if err != nil {
-		return errors.WrapErrorAction(logutils.ActionDelete, model.TypeMFAType, nil, err)
-	}
-
-	return nil
-}
-
-//Verify checks the verification code generated on signup
-func (a *Auth) Verify(id string, verification string, l *logs.Log) error {
-=======
 //VerifyCredential verifies credential (checks the verification code in the credentials collection)
 func (a *Auth) VerifyCredential(id string, verification string, l *logs.Log) error {
->>>>>>> ff725537
 	credential, err := a.storage.FindCredential(id)
 	if err != nil || credential == nil {
 		return errors.WrapErrorAction(logutils.ActionFind, model.TypeCredential, nil, err)
@@ -589,7 +503,206 @@
 	return nil
 }
 
-<<<<<<< HEAD
+//UpdateCredential updates the credential object with the new value
+//	Input:
+//		accountID: id of the associated account to reset
+//		accountAuthTypeID (string): id of the AccountAuthType
+//		params: specific params for the different auth types
+//	Returns:
+//		error: if any
+//TODO: Clear login sessions using old creds
+// Handle refresh tokens when applicable
+func (a *Auth) UpdateCredential(accountID string, accountAuthTypeID string, params string, l *logs.Log) error {
+	//Get the user credential from account auth type in accounts collection
+	account, err := a.storage.FindAccountByID(nil, accountID)
+	if err != nil {
+		return errors.WrapErrorAction(logutils.ActionFind, model.TypeAccount, nil, err)
+	}
+	accountAuthType, err := a.findAccountAuthTypeByID(account, accountAuthTypeID)
+	if err != nil {
+		return errors.WrapErrorAction(logutils.ActionFind, model.TypeAuthType, nil, err)
+	}
+	if accountAuthType.Credential == nil {
+		return errors.New("Invalid account auth type for reset password")
+	}
+
+	credential := accountAuthType.Credential
+	//Determine the auth type for resetPassword
+	authType := accountAuthType.AuthType
+	if !authType.UseCredentials {
+		return errors.WrapErrorAction("invalid auth type for reset password client", model.TypeAuthType, nil, err)
+	}
+
+	authImpl, err := a.getAuthTypeImpl(authType)
+	if err != nil {
+		return errors.WrapErrorAction(logutils.ActionLoadCache, typeAuthType, nil, err)
+	}
+
+	authTypeCreds, err := authImpl.resetCredential(credential, nil, params, l)
+	if err != nil || authTypeCreds == nil {
+		return errors.WrapErrorAction(logutils.ActionValidate, "reset password", nil, err)
+	}
+	//Update the credential with new password
+	credential.Value = authTypeCreds
+	if err = a.storage.UpdateCredential(credential); err != nil {
+		return errors.WrapErrorAction(logutils.ActionUpdate, model.TypeCredential, nil, err)
+	}
+
+	return nil
+}
+
+//ResetForgotCredential resets forgot credential
+//	Input:
+//		credsID: id of the credential object
+//		resetCode: code from the reset link
+//		params: specific params for the different auth types
+//	Returns:
+//		error: if any
+//TODO: Clear login sessions using old creds
+// Handle refresh tokens when applicable
+func (a *Auth) ResetForgotCredential(credsID string, resetCode string, params string, l *logs.Log) error {
+	credential, err := a.storage.FindCredential(credsID)
+	if err != nil || credential == nil {
+		return errors.WrapErrorAction(logutils.ActionFind, model.TypeCredential, nil, err)
+	}
+
+	//Determine the auth type for resetPassword
+	authType, err := a.storage.FindAuthType(credential.AuthType.ID)
+	if err != nil || authType == nil {
+		return errors.WrapErrorAction(logutils.ActionLoadCache, typeAuthType, logutils.StringArgs(credential.AuthType.ID), err)
+	}
+	if !authType.UseCredentials {
+		return errors.WrapErrorAction("invalid auth type for reset password link", model.TypeAuthType, nil, err)
+	}
+
+	authImpl, err := a.getAuthTypeImpl(*authType)
+	if err != nil {
+		return errors.WrapErrorAction(logutils.ActionLoadCache, typeAuthType, nil, err)
+	}
+
+	authTypeCreds, err := authImpl.resetCredential(credential, &resetCode, params, l)
+	if err != nil || authTypeCreds == nil {
+		return errors.WrapErrorAction(logutils.ActionValidate, "reset password", nil, err)
+	}
+	//Update the credential with new password
+	credential.Value = authTypeCreds
+	if err = a.storage.UpdateCredential(credential); err != nil {
+		return errors.WrapErrorAction(logutils.ActionUpdate, model.TypeCredential, nil, err)
+	}
+
+	return nil
+}
+
+//ForgotCredential initiate forgot credential process (generates a reset link and sends to the given identifier for email auth type)
+//	Input:
+//		authenticationType (string): Name of the authentication method for provided creds (eg. "email", "username", "illinois_oidc")
+//		identifier: identifier of the account auth type
+//		appTypeIdentifier (string): Identifier of the app type/client that the user is logging in from
+//		orgID (string): ID of the organization that the user is logging in
+//		apiKey (string): API key to validate the specified app
+//	Returns:
+//		error: if any
+func (a *Auth) ForgotCredential(authenticationType string, appTypeIdentifier string, orgID string, apiKey string, identifier string, l *logs.Log) error {
+	//validate if the provided auth type is supported by the provided application and organization
+	authType, appType, appOrg, err := a.validateAuthType(authenticationType, appTypeIdentifier, orgID)
+	if err != nil {
+		return errors.WrapErrorAction(logutils.ActionValidate, typeAuthType, nil, err)
+	}
+
+	//check for api key
+	//TODO: Ideally we would not make many database calls before validating the API key. Currently needed to get app ID
+	err = a.validateAPIKey(apiKey, appType.Application.ID)
+	if err != nil {
+		return errors.WrapErrorData(logutils.StatusInvalid, model.TypeAPIKey, nil, err)
+	}
+
+	//check if the auth types uses credentials
+	if !authType.UseCredentials {
+		return errors.WrapErrorAction("invalid auth type for forgot credential", model.TypeAuthType, nil, err)
+	}
+
+	authImpl, err := a.getAuthTypeImpl(*authType)
+	if err != nil {
+		return errors.WrapErrorAction(logutils.ActionLoadCache, typeAuthType, nil, err)
+	}
+	authTypeID := authType.ID
+
+	//Find the credential for setting reset code and expiry and sending credID in reset link
+	account, err := a.storage.FindAccount(appOrg.ID, authTypeID, identifier)
+	if err != nil {
+		return errors.WrapErrorAction(logutils.ActionFind, model.TypeAccount, nil, err)
+	}
+
+	accountAuthType, err := a.findAccountAuthType(account, authType, identifier)
+	if accountAuthType == nil {
+		return errors.WrapErrorAction(logutils.ActionFind, model.TypeAccountAuthType, nil, err)
+	}
+	credential := accountAuthType.Credential
+	if credential == nil {
+		return errors.New("Invalid account auth type for reset link")
+	}
+	//do not allow to reset credential for unverified credentials
+	if !credential.Verified {
+		return errors.New("The credential is not verified")
+	}
+
+	authTypeCreds, err := authImpl.forgotCredential(credential, identifier, l)
+	if err != nil || authTypeCreds == nil {
+		return errors.WrapErrorAction(logutils.ActionValidate, "forgot password", nil, err)
+	}
+	//Update the credential with reset code and expiry
+	credential.Value = authTypeCreds
+	if err = a.storage.UpdateCredential(credential); err != nil {
+		return errors.WrapErrorAction(logutils.ActionUpdate, model.TypeCredential, nil, err)
+	}
+	return nil
+}
+
+//SendVerifyCredential sends the verification code to the identifier
+func (a *Auth) SendVerifyCredential(authenticationType string, appTypeIdentifier string, orgID string, apiKey string, identifier string, l *logs.Log) error {
+	//validate if the provided auth type is supported by the provided application and organization
+	authType, appType, appOrg, err := a.validateAuthType(authenticationType, appTypeIdentifier, orgID)
+	if err != nil {
+		return errors.WrapErrorAction(logutils.ActionValidate, typeAuthType, nil, err)
+	}
+	//validate api key before making db calls
+	err = a.validateAPIKey(apiKey, appType.Application.ID)
+	if err != nil {
+		return errors.WrapErrorData(logutils.StatusInvalid, model.TypeAPIKey, nil, err)
+	}
+
+	if !authType.UseCredentials {
+		return errors.WrapErrorAction("invalid auth type for sending verify code", model.TypeAuthType, nil, err)
+	}
+	authImpl, err := a.getAuthTypeImpl(*authType)
+	if err != nil {
+		return errors.WrapErrorAction(logutils.ActionLoadCache, typeAuthType, nil, err)
+	}
+	account, err := a.storage.FindAccount(appOrg.ID, authType.ID, identifier)
+	if err != nil {
+		return errors.WrapErrorAction(logutils.ActionFind, model.TypeAccount, nil, err)
+	}
+	accountAuthType, err := a.findAccountAuthType(account, authType, identifier)
+	if accountAuthType == nil {
+		return errors.WrapErrorAction(logutils.ActionFind, model.TypeAccountAuthType, nil, err)
+	}
+	credential := accountAuthType.Credential
+	if credential == nil {
+		return errors.New("Invalid account auth type for reset link")
+	}
+
+	if credential.Verified {
+		return errors.New("credential has already been verified")
+	}
+
+	err = authImpl.sendVerifyCredential(credential, l)
+	if err != nil {
+		return errors.WrapErrorAction(logutils.ActionSend, "verification code", nil, err)
+	}
+
+	return nil
+}
+
 //VerifyMFA verifies a code sent by a user as a final MFA enrollment step.
 //The MFA type must be one of the supported for the application.
 //	Input:
@@ -680,206 +793,87 @@
 	}
 
 	return nil, nil, nil
-=======
-//UpdateCredential updates the credential object with the new value
-//	Input:
-//		accountID: id of the associated account to reset
-//		accountAuthTypeID (string): id of the AccountAuthType
-//		params: specific params for the different auth types
-//	Returns:
-//		error: if any
-//TODO: Clear login sessions using old creds
-// Handle refresh tokens when applicable
-func (a *Auth) UpdateCredential(accountID string, accountAuthTypeID string, params string, l *logs.Log) error {
-	//Get the user credential from account auth type in accounts collection
-	account, err := a.storage.FindAccountByID(nil, accountID)
-	if err != nil {
-		return errors.WrapErrorAction(logutils.ActionFind, model.TypeAccount, nil, err)
-	}
-	accountAuthType, err := a.findAccountAuthTypeByID(account, accountAuthTypeID)
-	if err != nil {
-		return errors.WrapErrorAction(logutils.ActionFind, model.TypeAuthType, nil, err)
-	}
-	if accountAuthType.Credential == nil {
-		return errors.New("Invalid account auth type for reset password")
-	}
-
-	credential := accountAuthType.Credential
-	//Determine the auth type for resetPassword
-	authType := accountAuthType.AuthType
-	if !authType.UseCredentials {
-		return errors.WrapErrorAction("invalid auth type for reset password client", model.TypeAuthType, nil, err)
-	}
-
-	authImpl, err := a.getAuthTypeImpl(authType)
-	if err != nil {
-		return errors.WrapErrorAction(logutils.ActionLoadCache, typeAuthType, nil, err)
-	}
-
-	authTypeCreds, err := authImpl.resetCredential(credential, nil, params, l)
-	if err != nil || authTypeCreds == nil {
-		return errors.WrapErrorAction(logutils.ActionValidate, "reset password", nil, err)
-	}
-	//Update the credential with new password
-	credential.Value = authTypeCreds
-	if err = a.storage.UpdateCredential(credential); err != nil {
-		return errors.WrapErrorAction(logutils.ActionUpdate, model.TypeCredential, nil, err)
+}
+
+//GetMFATypes gets all MFA types set up for an account
+//	Input:
+//		accountID (string): Account ID to find MFA types
+//	Returns:
+//		MFA Types ([]model.MFAType): MFA information for all enrolled types
+func (a *Auth) GetMFATypes(accountID string) ([]model.MFAType, error) {
+	mfa, err := a.storage.FindMFATypes(accountID)
+	if err != nil {
+		return nil, errors.WrapErrorAction(logutils.ActionFind, model.TypeMFAType, nil, err)
+	}
+
+	return mfa, nil
+}
+
+//AddMFAType adds a form of MFA to an account
+//	Input:
+//		accountID (string): Account ID to add MFA
+//		identifier (string): Email, phone, or TOTP device name
+//		mfaType (string): Type of MFA to be added
+//	Returns:
+//		MFA Type (*model.MFAType): MFA information for the specified type
+func (a *Auth) AddMFAType(accountID string, identifier string, mfaType string) (*model.MFAType, error) {
+	mfaImpl, err := a.getMfaTypeImpl(mfaType)
+	if err != nil {
+		return nil, errors.WrapErrorAction(logutils.ActionLoadCache, typeMfaType, nil, err)
+	}
+
+	newMfa, err := mfaImpl.enroll(identifier)
+	if err != nil {
+		return nil, errors.WrapErrorAction("enrolling", typeMfaType, nil, err)
+	}
+
+	err = a.storage.InsertMFAType(nil, newMfa, accountID)
+	if err != nil {
+		return nil, errors.WrapErrorAction(logutils.ActionInsert, typeMfaType, &logutils.FieldArgs{"account_id": accountID, "type": mfaType}, err)
+	}
+
+	return newMfa, nil
+}
+
+//RemoveMFAType removes a form of MFA from an account
+//	Input:
+//		accountID (string): Account ID to remove MFA
+//		identifier (string): Email, phone, or TOTP device name
+//		mfaType (string): Type of MFA to remove
+func (a *Auth) RemoveMFAType(accountID string, identifier string, mfaType string) error {
+	transaction := func(context storage.TransactionContext) error {
+		//1. remove mfa type from account
+		err := a.storage.DeleteMFAType(context, accountID, identifier, mfaType)
+		if err != nil {
+			return errors.WrapErrorAction(logutils.ActionDelete, model.TypeMFAType, &logutils.FieldArgs{"account_id": accountID, "identifier": identifier, "type": mfaType}, err)
+		}
+
+		//2. find account
+		account, err := a.storage.FindAccountByID(context, accountID)
+		if err != nil {
+			return errors.WrapErrorAction(logutils.ActionFind, model.TypeAccount, nil, err)
+		}
+		if account == nil {
+			return errors.ErrorData(logutils.StatusMissing, model.TypeAccount, &logutils.FieldArgs{"_id": accountID})
+		}
+
+		//3. check if account only has recovery MFA remaining
+		if len(account.MFATypes) == 1 && account.MFATypes[0].Type == MfaTypeRecovery {
+			err = a.storage.DeleteMFAType(context, accountID, MfaTypeRecovery, MfaTypeRecovery)
+			if err != nil {
+				return errors.WrapErrorAction(logutils.ActionDelete, model.TypeMFAType, &logutils.FieldArgs{"account_id": accountID, "identifier": MfaTypeRecovery, "type": MfaTypeRecovery}, err)
+			}
+		}
+
+		return nil
+	}
+
+	err := a.storage.PerformTransaction(transaction)
+	if err != nil {
+		return errors.WrapErrorAction(logutils.ActionDelete, model.TypeMFAType, nil, err)
 	}
 
 	return nil
-}
-
-//ResetForgotCredential resets forgot credential
-//	Input:
-//		credsID: id of the credential object
-//		resetCode: code from the reset link
-//		params: specific params for the different auth types
-//	Returns:
-//		error: if any
-//TODO: Clear login sessions using old creds
-// Handle refresh tokens when applicable
-func (a *Auth) ResetForgotCredential(credsID string, resetCode string, params string, l *logs.Log) error {
-	credential, err := a.storage.FindCredential(credsID)
-	if err != nil || credential == nil {
-		return errors.WrapErrorAction(logutils.ActionFind, model.TypeCredential, nil, err)
-	}
-
-	//Determine the auth type for resetPassword
-	authType, err := a.storage.FindAuthType(credential.AuthType.ID)
-	if err != nil || authType == nil {
-		return errors.WrapErrorAction(logutils.ActionLoadCache, typeAuthType, logutils.StringArgs(credential.AuthType.ID), err)
-	}
-	if !authType.UseCredentials {
-		return errors.WrapErrorAction("invalid auth type for reset password link", model.TypeAuthType, nil, err)
-	}
-
-	authImpl, err := a.getAuthTypeImpl(*authType)
-	if err != nil {
-		return errors.WrapErrorAction(logutils.ActionLoadCache, typeAuthType, nil, err)
-	}
-
-	authTypeCreds, err := authImpl.resetCredential(credential, &resetCode, params, l)
-	if err != nil || authTypeCreds == nil {
-		return errors.WrapErrorAction(logutils.ActionValidate, "reset password", nil, err)
-	}
-	//Update the credential with new password
-	credential.Value = authTypeCreds
-	if err = a.storage.UpdateCredential(credential); err != nil {
-		return errors.WrapErrorAction(logutils.ActionUpdate, model.TypeCredential, nil, err)
-	}
-
-	return nil
-}
-
-//ForgotCredential initiate forgot credential process (generates a reset link and sends to the given identifier for email auth type)
-//	Input:
-//		authenticationType (string): Name of the authentication method for provided creds (eg. "email", "username", "illinois_oidc")
-//		identifier: identifier of the account auth type
-//		appTypeIdentifier (string): Identifier of the app type/client that the user is logging in from
-//		orgID (string): ID of the organization that the user is logging in
-//		apiKey (string): API key to validate the specified app
-//	Returns:
-//		error: if any
-func (a *Auth) ForgotCredential(authenticationType string, appTypeIdentifier string, orgID string, apiKey string, identifier string, l *logs.Log) error {
-	//validate if the provided auth type is supported by the provided application and organization
-	authType, appType, appOrg, err := a.validateAuthType(authenticationType, appTypeIdentifier, orgID)
-	if err != nil {
-		return errors.WrapErrorAction(logutils.ActionValidate, typeAuthType, nil, err)
-	}
-
-	//check for api key
-	//TODO: Ideally we would not make many database calls before validating the API key. Currently needed to get app ID
-	err = a.validateAPIKey(apiKey, appType.Application.ID)
-	if err != nil {
-		return errors.WrapErrorData(logutils.StatusInvalid, model.TypeAPIKey, nil, err)
-	}
-
-	//check if the auth types uses credentials
-	if !authType.UseCredentials {
-		return errors.WrapErrorAction("invalid auth type for forgot credential", model.TypeAuthType, nil, err)
-	}
-
-	authImpl, err := a.getAuthTypeImpl(*authType)
-	if err != nil {
-		return errors.WrapErrorAction(logutils.ActionLoadCache, typeAuthType, nil, err)
-	}
-	authTypeID := authType.ID
-
-	//Find the credential for setting reset code and expiry and sending credID in reset link
-	account, err := a.storage.FindAccount(appOrg.ID, authTypeID, identifier)
-	if err != nil {
-		return errors.WrapErrorAction(logutils.ActionFind, model.TypeAccount, nil, err)
-	}
-
-	accountAuthType, err := a.findAccountAuthType(account, authType, identifier)
-	if accountAuthType == nil {
-		return errors.WrapErrorAction(logutils.ActionFind, model.TypeAccountAuthType, nil, err)
-	}
-	credential := accountAuthType.Credential
-	if credential == nil {
-		return errors.New("Invalid account auth type for reset link")
-	}
-	//do not allow to reset credential for unverified credentials
-	if !credential.Verified {
-		return errors.New("The credential is not verified")
-	}
-
-	authTypeCreds, err := authImpl.forgotCredential(credential, identifier, l)
-	if err != nil || authTypeCreds == nil {
-		return errors.WrapErrorAction(logutils.ActionValidate, "forgot password", nil, err)
-	}
-	//Update the credential with reset code and expiry
-	credential.Value = authTypeCreds
-	if err = a.storage.UpdateCredential(credential); err != nil {
-		return errors.WrapErrorAction(logutils.ActionUpdate, model.TypeCredential, nil, err)
-	}
-	return nil
-}
-
-//SendVerifyCredential sends the verification code to the identifier
-func (a *Auth) SendVerifyCredential(authenticationType string, appTypeIdentifier string, orgID string, apiKey string, identifier string, l *logs.Log) error {
-	//validate if the provided auth type is supported by the provided application and organization
-	authType, appType, appOrg, err := a.validateAuthType(authenticationType, appTypeIdentifier, orgID)
-	if err != nil {
-		return errors.WrapErrorAction(logutils.ActionValidate, typeAuthType, nil, err)
-	}
-	//validate api key before making db calls
-	err = a.validateAPIKey(apiKey, appType.Application.ID)
-	if err != nil {
-		return errors.WrapErrorData(logutils.StatusInvalid, model.TypeAPIKey, nil, err)
-	}
-
-	if !authType.UseCredentials {
-		return errors.WrapErrorAction("invalid auth type for sending verify code", model.TypeAuthType, nil, err)
-	}
-	authImpl, err := a.getAuthTypeImpl(*authType)
-	if err != nil {
-		return errors.WrapErrorAction(logutils.ActionLoadCache, typeAuthType, nil, err)
-	}
-	account, err := a.storage.FindAccount(appOrg.ID, authType.ID, identifier)
-	if err != nil {
-		return errors.WrapErrorAction(logutils.ActionFind, model.TypeAccount, nil, err)
-	}
-	accountAuthType, err := a.findAccountAuthType(account, authType, identifier)
-	if accountAuthType == nil {
-		return errors.WrapErrorAction(logutils.ActionFind, model.TypeAccountAuthType, nil, err)
-	}
-	credential := accountAuthType.Credential
-	if credential == nil {
-		return errors.New("Invalid account auth type for reset link")
-	}
-
-	if credential.Verified {
-		return errors.New("credential has already been verified")
-	}
-
-	err = authImpl.sendVerifyCredential(credential, l)
-	if err != nil {
-		return errors.WrapErrorAction(logutils.ActionSend, "verification code", nil, err)
-	}
-
-	return nil
->>>>>>> ff725537
 }
 
 //AuthorizeService returns a scoped token for the specified service and the service registration record if authorized or
