--- conflicted
+++ resolved
@@ -117,13 +117,10 @@
 			return nil, nil, nil, errors.WrapErrorAction("apply anonymous auth type", "user", nil, err)
 		}
 		sub = anonymousID
-<<<<<<< HEAD
-=======
 
 		if account != nil {
 			accountAuthType = &model.AccountAuthType{Account: *account}
 		}
->>>>>>> f05d9236
 	} else if authType.IsExternal {
 		accountAuthType, responseParams, mfaTypes, externalIDs, err = a.applyExternalAuthType(*authType, *appType, *appOrg, creds, params, clientVersion, profile, preferences, username, admin, l)
 		if err != nil {
@@ -338,10 +335,6 @@
 	permissions := []string{}
 
 	// - generate new params and update the account if needed(if external auth type)
-<<<<<<< HEAD
-	// var externalIDChanges map[string]string
-=======
->>>>>>> f05d9236
 	if loginSession.AuthType.IsExternal {
 		extAuthType, err := a.getExternalAuthTypeImpl(loginSession.AuthType)
 		if err != nil {
@@ -355,40 +348,19 @@
 			return nil, errors.WrapErrorAction("error refreshing external auth type on refresh", "", nil, err)
 		}
 
-<<<<<<< HEAD
 		if externalUser != nil {
 			//check if need to update the account data
-			authType, err := a.storage.FindAuthType(loginSession.AuthType.ID)
+			newAccount, err := a.updateExternalUserIfNeeded(*loginSession.AccountAuthType, *externalUser, loginSession.AuthType, loginSession.AppOrg, l)
 			if err != nil {
-				return nil, errors.WrapErrorAction(logutils.ActionGet, model.TypeAuthType, nil, err)
-			}
-			if authType == nil {
-				return nil, errors.ErrorData(logutils.StatusMissing, model.TypeAuthType, &logutils.FieldArgs{"id": loginSession.AuthType.ID})
-			}
-			externalIDChanges, err := a.updateDataIfNeeded(*loginSession.AccountAuthType, *externalUser, *authType, loginSession.AppOrg, l)
-			if err != nil {
-				return nil, errors.WrapErrorAction(logutils.ActionUpdate, model.TypeAccount, logutils.StringArgs("refresh"), err)
-			}
-			for k, v := range externalIDChanges {
-				if loginSession.ExternalIDs == nil {
-					loginSession.ExternalIDs = make(map[string]string)
-				}
-				loginSession.ExternalIDs[k] = v
+				return nil, errors.WrapErrorAction(logutils.ActionUpdate, model.TypeExternalSystemUser, logutils.StringArgs("refresh"), err)
+			}
+
+			if newAccount != nil {
+				loginSession.ExternalIDs = newAccount.ExternalIDs
 			}
 		}
 		if newParams != nil {
 			loginSession.Params = newParams //assign the refreshed data
-=======
-		//check if need to update the account data
-		newAccount, err := a.updateExternalUserIfNeeded(*loginSession.AccountAuthType, *externalUser, loginSession.AuthType, loginSession.AppOrg, l)
-		if err != nil {
-			return nil, errors.WrapErrorAction(logutils.ActionUpdate, model.TypeExternalSystemUser, logutils.StringArgs("refresh"), err)
-		}
-
-		loginSession.Params = refreshedData //assign the refreshed data
-		if newAccount != nil {
-			loginSession.ExternalIDs = newAccount.ExternalIDs
->>>>>>> f05d9236
 		}
 	}
 
