// Copyright 2022 Board of Trustees of the University of Illinois.
//
// Licensed under the Apache License, Version 2.0 (the "License");
// you may not use this file except in compliance with the License.
// You may obtain a copy of the License at
//
//     http://www.apache.org/licenses/LICENSE-2.0
//
// Unless required by applicable law or agreed to in writing, software
// distributed under the License is distributed on an "AS IS" BASIS,
// WITHOUT WARRANTIES OR CONDITIONS OF ANY KIND, either express or implied.
// See the License for the specific language governing permissions and
// limitations under the License.

package auth

import (
	"core-building-block/core/model"
	"core-building-block/driven/storage"
	"core-building-block/utils"
	"fmt"
	"strings"
	"time"

	"github.com/google/uuid"
	"github.com/rokwire/core-auth-library-go/v2/authorization"
	"github.com/rokwire/core-auth-library-go/v2/sigauth"
	"github.com/rokwire/core-auth-library-go/v2/tokenauth"
	"github.com/rokwire/logging-library-go/errors"
	"github.com/rokwire/logging-library-go/logutils"

	"github.com/rokwire/logging-library-go/logs"
)

// Start starts the auth service
func (a *Auth) Start() {
	storageListener := StorageListener{auth: a}
	a.storage.RegisterStorageListener(&storageListener)

	go a.setupDeleteSessionsTimer()
}

// GetHost returns the host/issuer of the auth service
func (a *Auth) GetHost() string {
	return a.host
}

// Login logs a user into a specific application using the specified credentials and authentication method.
// The authentication method must be one of the supported for the application.
//
//	Input:
//		ipAddress (string): Client's IP address
//		deviceType (string): "mobile" or "web" or "desktop" etc
//		deviceOS (*string): Device OS
//		deviceID (string): Device ID
//		authenticationType (string): Name of the authentication method for provided creds (eg. "email", "username", "illinois_oidc")
//		creds (string): Credentials/JSON encoded credential structure defined for the specified auth type
//		apiKey (string): API key to validate the specified app
//		appTypeIdentifier (string): identifier of the app type/client that the user is logging in from
//		orgID (string): ID of the organization that the user is logging in
//		params (string): JSON encoded params defined by specified auth type
//		profile (Profile): Account profile
//		preferences (map): Account preferences
//		admin (bool): Is this an admin login?
//		l (*logs.Log): Log object pointer for request
//	Returns:
//		Message (*string): message
//		Login session (*LoginSession): Signed ROKWIRE access token to be used to authorize future requests
//			Access token (string): Signed ROKWIRE access token to be used to authorize future requests
//			Refresh Token (string): Refresh token that can be sent to refresh the access token once it expires
//			AccountAuthType (AccountAuthType): AccountAuthType object for authenticated user
//			Params (interface{}): authType-specific set of parameters passed back to client
//			State (string): login state used if account is enrolled in MFA
//		MFA types ([]model.MFAType): list of MFA types account is enrolled in
func (a *Auth) Login(ipAddress string, deviceType string, deviceOS *string, deviceID string, authenticationType string, creds string, apiKey string,
	appTypeIdentifier string, orgID string, params string, clientVersion *string, profile model.Profile, preferences map[string]interface{},
	username string, admin bool, l *logs.Log) (*string, *model.LoginSession, []model.MFAType, error) {
	//TODO - analyse what should go in one transaction

	//validate if the provided auth type is supported by the provided application and organization
	authType, appType, appOrg, err := a.validateAuthType(authenticationType, appTypeIdentifier, orgID)
	if err != nil {
		return nil, nil, nil, errors.WrapErrorAction(logutils.ActionValidate, typeAuthType, nil, err)
	}

	if appOrg.Application.Admin != admin {
		if admin {
			return nil, nil, nil, errors.New("use services login endpoint")
		}
		return nil, nil, nil, errors.New("use admin login endpoint")
	}

	//TODO: Ideally we would not make many database calls before validating the API key. Currently needed to get app ID
	err = a.validateAPIKey(apiKey, appType.Application.ID)
	if err != nil {
		return nil, nil, nil, errors.WrapErrorData(logutils.StatusInvalid, model.TypeAPIKey, nil, err)
	}

	anonymous := false
	sub := ""

	var message string
	var accountAuthType *model.AccountAuthType
	var responseParams map[string]interface{}
	var externalIDs map[string]string
	var mfaTypes []model.MFAType
	var state string

	//get the auth type implementation for the auth type
	if authType.IsAnonymous && !admin {
		anonymous = true

		anonymousID := ""
		var account *model.Account
		anonymousID, account, responseParams, err = a.applyAnonymousAuthType(*authType, creds)
		if err != nil {
			return nil, nil, nil, errors.WrapErrorAction("apply anonymous auth type", "user", nil, err)
		}
		sub = anonymousID

		if account != nil {
			accountAuthType = &model.AccountAuthType{Account: *account}
		}
	} else if authType.IsExternal {
		accountAuthType, responseParams, mfaTypes, externalIDs, err = a.applyExternalAuthType(*authType, *appType, *appOrg, creds, params, clientVersion, profile, preferences, username, admin, l)
		if err != nil {
			return nil, nil, nil, errors.WrapErrorAction("apply external auth type", "user", nil, err)

		}

		sub = accountAuthType.Account.ID
	} else {
		message, accountAuthType, mfaTypes, externalIDs, err = a.applyAuthType(*authType, *appOrg, creds, params, clientVersion, profile, preferences, username, admin, l)
		if err != nil {
			return nil, nil, nil, errors.WrapErrorAction("apply auth type", "user", nil, err)
		}
		//message
		if len(message) > 0 {
			return &message, nil, nil, nil
		}

		sub = accountAuthType.Account.ID

		//the credentials are valid
	}

	//check if account is enrolled in MFA
	if !authType.IgnoreMFA && len(mfaTypes) > 0 {
		state, err = utils.GenerateRandomString(loginStateLength)
		if err != nil {
			return nil, nil, nil, errors.WrapErrorAction("generate", "login state", nil, err)
		}
	}

	//clear the expired sessions for the identifier - user or anonymous
	err = a.clearExpiredSessions(sub, l)
	if err != nil {
		return nil, nil, nil, errors.WrapErrorAction("error clearing expired session for identifier", "",
			&logutils.FieldArgs{"identifier": sub}, err)
	}

	//now we are ready to apply login for the user or anonymous
	loginSession, err := a.applyLogin(anonymous, sub, *authType, *appOrg, accountAuthType, *appType, externalIDs, ipAddress, deviceType, deviceOS, deviceID, clientVersion, responseParams, state, l)
	if err != nil {
		return nil, nil, nil, errors.WrapErrorAction("error apply login auth type", "user", nil, err)
	}

	if loginSession.State == "" {
		return nil, loginSession, nil, nil
	}

	return nil, &model.LoginSession{ID: loginSession.ID, Identifier: loginSession.Identifier, Params: responseParams, State: loginSession.State}, mfaTypes, nil
}

// Logout logs out an account from app/org
//
//	Input:
//		allSessions (bool): If to remove the current session only or all sessions for the app/org for the account
func (a *Auth) Logout(appID string, orgID string, currentAccountID string, sessionID string, allSessions bool, l *logs.Log) error {
	if allSessions {
		err := a.storage.DeleteLoginSessionsByIdentifier(nil, currentAccountID)
		if err != nil {
			return errors.Wrapf("error deleting session by accountID - %s", err, currentAccountID)
		}
	} else {
		err := a.storage.DeleteLoginSession(nil, sessionID)
		if err != nil {
			return errors.Wrapf("error deleting session - %s", err, sessionID)
		}
	}
	return nil
}

// AccountExists checks if a user is already registered
// The authentication method must be one of the supported for the application.
//
//	Input:
//		authenticationType (string): Name of the authentication method for provided creds (eg. "email", "username", "illinois_oidc")
//		userIdentifier (string): User identifier for the specified auth type
//		apiKey (string): API key to validate the specified app
//		appTypeIdentifier (string): identifier of the app type/client that the user is logging in from
//		orgID (string): ID of the organization that the user is logging in
//	Returns:
//		accountExisted (bool): valid when error is nil
func (a *Auth) AccountExists(authenticationType string, userIdentifier string, apiKey string, appTypeIdentifier string, orgID string) (bool, error) {
	account, _, err := a.getAccount(authenticationType, userIdentifier, apiKey, appTypeIdentifier, orgID)
	if err != nil {
		return false, errors.WrapErrorAction(logutils.ActionGet, model.TypeAccount, nil, err)
	}

	return account != nil, nil
}

// CanSignIn checks if a user can sign in
// The authentication method must be one of the supported for the application.
//
//	Input:
//		authenticationType (string): Name of the authentication method for provided creds (eg. "email", "username", "illinois_oidc")
//		userIdentifier (string): User identifier for the specified auth type
//		apiKey (string): API key to validate the specified app
//		appTypeIdentifier (string): identifier of the app type/client being used
//		orgID (string): ID of the organization being used
//	Returns:
//		canSignIn (bool): valid when error is nil
func (a *Auth) CanSignIn(authenticationType string, userIdentifier string, apiKey string, appTypeIdentifier string, orgID string) (bool, error) {
	account, authTypeID, err := a.getAccount(authenticationType, userIdentifier, apiKey, appTypeIdentifier, orgID)
	if err != nil {
		return false, errors.WrapErrorAction(logutils.ActionGet, model.TypeAccount, nil, err)
	}

	return a.canSignIn(account, authTypeID, userIdentifier), nil
}

// CanLink checks if a user can link a new auth type
// The authentication method must be one of the supported for the application.
//
//	Input:
//		authenticationType (string): Name of the authentication method for provided creds (eg. "email", "username", "illinois_oidc")
//		userIdentifier (string): User identifier for the specified auth type
//		apiKey (string): API key to validate the specified app
//		appTypeIdentifier (string): identifier of the app type/client being used
//		orgID (string): ID of the organization being used
//	Returns:
//		canLink (bool): valid when error is nil
func (a *Auth) CanLink(authenticationType string, userIdentifier string, apiKey string, appTypeIdentifier string, orgID string) (bool, error) {
	account, authTypeID, err := a.getAccount(authenticationType, userIdentifier, apiKey, appTypeIdentifier, orgID)
	if err != nil {
		return false, errors.WrapErrorAction(logutils.ActionGet, model.TypeAccount, nil, err)
	}

	if account != nil {
		aat := account.GetAccountAuthType(authTypeID, userIdentifier)
		return (aat != nil && aat.Unverified), nil
	}

	return true, nil
}

// Refresh refreshes an access token using a refresh token
//
//	Input:
//		refreshToken (string): Refresh token
//		apiKey (string): API key to validate the specified app
//		l (*logs.Log): Log object pointer for request
//	Returns:
//		Login session (*LoginSession): Signed ROKWIRE access token to be used to authorize future requests
//			Access token (string): Signed ROKWIRE access token to be used to authorize future requests
//			Refresh Token (string): Refresh token that can be sent to refresh the access token once it expires
//			Params (interface{}): authType-specific set of parameters passed back to client
func (a *Auth) Refresh(refreshToken string, apiKey string, clientVersion *string, l *logs.Log) (*model.LoginSession, error) {
	var loginSession *model.LoginSession

	//find the login session for the refresh token
	loginSession, err := a.storage.FindLoginSession(refreshToken)
	if err != nil {
		l.Infof("error finding session by refresh token - %s", refreshToken)
		return nil, errors.WrapErrorAction("error finding session by refresh token", "", nil, err)
	}
	if loginSession == nil {
		l.Infof("there is no a session for refresh token - %s", refreshToken)
		return nil, nil
	}
	l.SetContext("account_id", loginSession.Identifier)

	//check if the session is expired
	if loginSession.IsExpired() {
		l.Infof("the session is expired, so delete it and return null - %s", refreshToken)

		//remove the session
		err = a.deleteLoginSession(nil, *loginSession, l)
		if err != nil {
			return nil, errors.WrapErrorAction("error deleting expired session", "", nil, err)
		}

		//return nul
		return nil, nil
	}

	//check if a previous refresh token is being used
	//the session must contain the token since the session was returned by Mongo, so the token is old if not equal to the last token in the list
	currentToken := loginSession.CurrentRefreshToken()
	if currentToken == "" {
		return nil, errors.ErrorData(logutils.StatusMissing, "refresh tokens", nil)
	}
	if refreshToken != currentToken {
		l.Infof("previous refresh token being used, so delete login session and return null - %s", refreshToken)

		//remove the session
		err = a.deleteLoginSession(nil, *loginSession, l)
		if err != nil {
			return nil, errors.WrapErrorAction("error deleting expired session", "", nil, err)
		}

		return nil, nil
	}

	//TODO: Ideally we would not make many database calls before validating the API key. Currently needed to get app ID
	err = a.validateAPIKey(apiKey, loginSession.AppOrg.Application.ID)
	if err != nil {
		return nil, errors.WrapErrorData(logutils.StatusInvalid, model.TypeAPIKey, nil, err)
	}

	///now:
	// - generate new access token
	sub := loginSession.Identifier
	orgID := loginSession.AppOrg.Organization.ID
	appID := loginSession.AppOrg.Application.ID
	authType := loginSession.AuthType.Code

	anonymous := loginSession.Anonymous
	uid := ""
	name := ""
	email := ""
	phone := ""
	permissions := []string{}

	// - generate new params and update the account if needed(if external auth type)
	if loginSession.AuthType.IsExternal {
		extAuthType, err := a.getExternalAuthTypeImpl(loginSession.AuthType)
		if err != nil {
			l.Infof("error getting external auth type on refresh - %s", refreshToken)
			return nil, errors.WrapErrorAction("error getting external auth type on refresh", "", nil, err)
		}

		externalUser, refreshedData, err := extAuthType.refresh(loginSession.Params, loginSession.AuthType, loginSession.AppType, loginSession.AppOrg, l)
		if err != nil {
			l.Infof("error refreshing external auth type on refresh - %s", refreshToken)
			return nil, errors.WrapErrorAction("error refreshing external auth type on refresh", "", nil, err)
		}

		//check if need to update the account data
		newAccount, err := a.updateExternalUserIfNeeded(*loginSession.AccountAuthType, *externalUser, loginSession.AuthType, loginSession.AppOrg, l)
		if err != nil {
			return nil, errors.WrapErrorAction(logutils.ActionUpdate, model.TypeExternalSystemUser, logutils.StringArgs("refresh"), err)
		}

		loginSession.Params = refreshedData //assign the refreshed data
		if newAccount != nil {
			loginSession.ExternalIDs = newAccount.ExternalIDs
		}
	}

	if !anonymous {
		accountAuthType := loginSession.AccountAuthType
		if accountAuthType == nil {
			l.Infof("for some reasons account auth type is null for not anonymous login - %s", loginSession.ID)
			return nil, errors.ErrorAction("for some reasons account auth type is null for not anonymous login", "", nil)
		}
		uid = accountAuthType.Identifier
		name = accountAuthType.Account.Profile.GetFullName()
		email = accountAuthType.Account.Profile.Email
		phone = accountAuthType.Account.Profile.Phone
		permissions = accountAuthType.Account.GetPermissionNames()
	}
	claims := a.getStandardClaims(sub, uid, name, email, phone, rokwireTokenAud, orgID, appID, authType, loginSession.ExternalIDs, nil, anonymous, false, loginSession.AppOrg.Application.Admin, loginSession.AppOrg.Organization.System, false, true, loginSession.ID)
	accessToken, err := a.buildAccessToken(claims, strings.Join(permissions, ","), authorization.ScopeGlobal)
	if err != nil {
		l.Infof("error generating acccess token on refresh - %s", refreshToken)
		return nil, errors.WrapErrorAction(logutils.ActionCreate, logutils.TypeToken, nil, err)
	}
	loginSession.AccessToken = accessToken //set the generated token
	// - generate new refresh token
	refreshToken, err = a.buildRefreshToken()
	if err != nil {
		l.Infof("error generating refresh token on refresh - %s", refreshToken)
		return nil, errors.WrapErrorAction(logutils.ActionCreate, logutils.TypeToken, nil, err)
	}
	if loginSession.RefreshTokens == nil {
		loginSession.RefreshTokens = make([]string, 0)
	}
	loginSession.RefreshTokens = append(loginSession.RefreshTokens, refreshToken) //set the generated token

	now := time.Now()
	loginSession.DateUpdated = &now
	loginSession.DateRefreshed = &now

	//store the updated session
	err = a.storage.UpdateLoginSession(nil, *loginSession)
	if err != nil {
		l.Infof("error updating login session on refresh - %s", refreshToken)
		return nil, errors.WrapErrorAction("error updating login session on refresh", "", nil, err)
	}

	// update account usage information
	err = a.storage.UpdateAccountUsageInfo(nil, loginSession.AccountAuthType.Account.ID, false, true, clientVersion)
	if err != nil {
		return nil, errors.WrapErrorAction(logutils.ActionUpdate, model.TypeAccountUsageInfo, nil, err)
	}

	//return the updated session
	return loginSession, nil
}

// GetLoginURL returns a pre-formatted login url for SSO providers
//
//	Input:
//		authenticationType (string): Name of the authentication method for provided creds (eg. "email", "username", "illinois_oidc")
//		appTypeIdentifier (string): Identifier of the app type/client that the user is logging in from
//		orgID (string): ID of the organization that the user is logging in
//		redirectURI (string): Registered redirect URI where client will receive response
//		apiKey (string): API key to validate the specified app
//		l (*loglib.Log): Log object pointer for request
//	Returns:
//		Login URL (string): SSO provider login URL to be launched in a browser
//		Params (map[string]interface{}): Params to be sent in subsequent request (if necessary)
func (a *Auth) GetLoginURL(authenticationType string, appTypeIdentifier string, orgID string, redirectURI string, apiKey string, l *logs.Log) (string, map[string]interface{}, error) {
	//validate if the provided auth type is supported by the provided application and organization
	authType, appType, _, err := a.validateAuthType(authenticationType, appTypeIdentifier, orgID)
	if err != nil {
		return "", nil, errors.WrapErrorAction(logutils.ActionValidate, typeAuthType, nil, err)
	}

	//TODO: Ideally we would not make many database calls before validating the API key. Currently needed to get app ID
	err = a.validateAPIKey(apiKey, appType.Application.ID)
	if err != nil {
		return "", nil, errors.WrapErrorData(logutils.StatusInvalid, model.TypeAPIKey, nil, err)
	}

	//get the auth type implementation for the auth type
	authImpl, err := a.getExternalAuthTypeImpl(*authType)
	if err != nil {
		return "", nil, errors.WrapErrorAction(logutils.ActionLoadCache, typeAuthType, nil, err)
	}

	//get login URL
	loginURL, params, err := authImpl.getLoginURL(*authType, *appType, redirectURI, l)
	if err != nil {
		return "", nil, errors.WrapErrorAction(logutils.ActionGet, "login url", nil, err)
	}

	return loginURL, params, nil
}

// LoginMFA verifies a code sent by a user as a final login step for enrolled accounts.
// The MFA type must be one of the supported for the application.
//
//	Input:
//		apiKey (string): API key to validate the specified app
//		accountID (string): ID of account user is trying to access
//		sessionID (string): ID of login session generated during login
//		identifier (string): Email, phone, or TOTP device name
//		mfaType (string): Type of MFA code sent
//		mfaCode (string): Code that must be verified
//		state (string): Variable used to verify user has already passed credentials check
//		l (*logs.Log): Log object pointer for request
//	Returns:
//		Message (*string): message
//		Login session (*LoginSession): Signed ROKWIRE access token to be used to authorize future requests
//			Access token (string): Signed ROKWIRE access token to be used to authorize future requests
//			Refresh Token (string): Refresh token that can be sent to refresh the access token once it expires
//			AccountAuthType (AccountAuthType): AccountAuthType object for authenticated user
func (a *Auth) LoginMFA(apiKey string, accountID string, sessionID string, identifier string, mfaType string, mfaCode string, state string, l *logs.Log) (*string, *model.LoginSession, error) {
	var message string
	var loginSession *model.LoginSession
	var err error
	transaction := func(context storage.TransactionContext) error {
		//1. find mfa type in account
		loginSession, err = a.storage.FindAndUpdateLoginSession(context, sessionID)
		if err != nil {
			return errors.WrapErrorAction(logutils.ActionFind, model.TypeLoginSession, &logutils.FieldArgs{"session_id": sessionID}, err)
		}

		if loginSession.MfaAttempts >= maxMfaAttempts {
			a.deleteLoginSession(context, *loginSession, l)
			message = fmt.Sprintf("max mfa attempts reached: %d", maxMfaAttempts)
			return errors.New(message)
		}

		//2. check api key
		err = a.validateAPIKey(apiKey, loginSession.AppOrg.Application.ID)
		if err != nil {
			return errors.WrapErrorData(logutils.StatusInvalid, model.TypeAPIKey, logutils.StringArgs(apiKey), err)
		}

		//3. find mfa type in account
		errFields := &logutils.FieldArgs{"account_id": accountID, "type": mfaType}
		mfa, err := a.storage.FindMFAType(context, accountID, identifier, mfaType)
		if err != nil {
			return errors.WrapErrorAction(logutils.ActionFind, model.TypeMFAType, errFields, err)
		}
		if mfa == nil {
			message = "account not enrolled"
			return errors.ErrorData(logutils.StatusMissing, model.TypeMFAType, errFields)
		}
		if !mfa.Verified {
			message = "mfa type not verified"
			return errors.ErrorData(logutils.StatusMissing, model.TypeMFAType, errFields)
		}
		if mfa.Params == nil {
			return errors.ErrorData(logutils.StatusMissing, "mfa params", errFields)
		}

		//4. check state variable
		if state != loginSession.State {
			message = "invalid login state"
			return errors.ErrorData(logutils.StatusInvalid, "login state", errFields)
		}
		if loginSession.StateExpires != nil && time.Now().UTC().After(*loginSession.StateExpires) {
			a.deleteLoginSession(context, *loginSession, l)
			message = "expired state"
			return errors.ErrorData(logutils.StatusInvalid, "expired state", nil)
		}

		//5. verify code
		mfaImpl, err := a.getMfaTypeImpl(mfaType)
		if err != nil {
			return errors.WrapErrorAction(logutils.ActionLoadCache, typeMfaType, nil, err)
		}
		verifyMsg, err := mfaImpl.verify(context, mfa, accountID, mfaCode)
		if err != nil {
			if verifyMsg != nil {
				message = *verifyMsg
			}
			return errors.WrapErrorAction("verifying", "mfa code", errFields, err)
		}

		loginSession.State = ""
		loginSession.StateExpires = nil
		loginSession.MfaAttempts = 0
		err = a.storage.UpdateLoginSession(context, *loginSession)
		if err != nil {
			return errors.WrapErrorAction(logutils.ActionUpdate, model.TypeLoginSession, nil, err)
		}

		return nil
	}

	err = a.storage.PerformTransaction(transaction)
	if err != nil {
		if message != "" {
			return &message, nil, errors.WrapErrorAction("verifying", model.TypeMFAType, nil, err)
		}
		return nil, nil, errors.WrapErrorAction("verifying", model.TypeMFAType, nil, err)
	}

	return nil, loginSession, nil
}

// CreateAdminAccount creates an account for a new admin user
func (a *Auth) CreateAdminAccount(authenticationType string, appID string, orgID string, identifier string, profile model.Profile, username string,
	permissions []string, roleIDs []string, groupIDs []string, creatorPermissions []string, clientVersion *string, l *logs.Log) (*model.Account, map[string]interface{}, error) {
	//TODO: add admin authentication policies that specify which auth types may be used for each app org
	if authenticationType != AuthTypeOidc && authenticationType != AuthTypeEmail && !strings.HasSuffix(authenticationType, "_oidc") {
		return nil, nil, errors.ErrorData(logutils.StatusInvalid, "auth type", nil)
	}

	// check if the provided auth type is supported by the provided application and organization
	authType, appOrg, err := a.validateAuthTypeForAppOrg(authenticationType, appID, orgID)
	if err != nil {
		return nil, nil, errors.WrapErrorAction(logutils.ActionValidate, typeAuthType, nil, err)
	}

	// create account
	var accountAuthType *model.AccountAuthType
	var newAccount *model.Account
	var params map[string]interface{}
	transaction := func(context storage.TransactionContext) error {
		//1. check if the user exists
		account, err := a.storage.FindAccount(context, appOrg.ID, authType.ID, identifier)
		if err != nil {
			return errors.WrapErrorAction(logutils.ActionFind, model.TypeAccount, nil, err)
		}
		if account != nil {
			return errors.ErrorData(logutils.StatusFound, model.TypeAccount, &logutils.FieldArgs{"app_org_id": appOrg.ID, "auth_type": authType.Code, "identifier": identifier})
		}

		//2. account does not exist, so apply sign up
		profile.DateCreated = time.Now().UTC()
		if authType.IsExternal {
			externalUser := model.ExternalSystemUser{Identifier: identifier}
			accountAuthType, err = a.applySignUpAdminExternal(context, *authType, *appOrg, externalUser, profile, username, permissions, roleIDs, groupIDs, creatorPermissions, clientVersion, l)
			if err != nil {
				return errors.WrapErrorAction("signing up", "admin user", &logutils.FieldArgs{"auth_type": authType.Code, "identifier": identifier}, err)
			}
		} else {
			authImpl, err := a.getAuthTypeImpl(*authType)
			if err != nil {
				return errors.WrapErrorAction(logutils.ActionLoadCache, typeExternalAuthType, nil, err)
			}

			profile.Email = identifier
			params, accountAuthType, err = a.applySignUpAdmin(context, authImpl, account, *authType, *appOrg, identifier, "", profile, username, permissions, roleIDs, groupIDs, creatorPermissions, clientVersion, l)
			if err != nil {
				return errors.WrapErrorAction("signing up", "admin user", &logutils.FieldArgs{"auth_type": authType.Code, "identifier": identifier}, err)
			}
		}

		newAccount = &accountAuthType.Account
		return nil
	}

	err = a.storage.PerformTransaction(transaction)
	if err != nil {
		return nil, nil, errors.WrapErrorAction(logutils.ActionCreate, "admin account", nil, err)
	}

	return newAccount, params, nil
}

// UpdateAdminAccount updates an existing user's account with new permissions, roles, and groups
func (a *Auth) UpdateAdminAccount(authenticationType string, appID string, orgID string, identifier string, permissions []string, roleIDs []string,
	groupIDs []string, updaterPermissions []string, l *logs.Log) (*model.Account, map[string]interface{}, error) {
	//TODO: when elevating existing accounts to application level admin, need to enforce any authentication policies set up for the app org
	// when demoting from application level admin to standard user, may want to inform user of applicable authentication policy changes

	if authenticationType != AuthTypeOidc && authenticationType != AuthTypeEmail && !strings.HasSuffix(authenticationType, "_oidc") {
		return nil, nil, errors.ErrorData(logutils.StatusInvalid, "auth type", nil)
	}

	// check if the provided auth type is supported by the provided application and organization
	authType, appOrg, err := a.validateAuthTypeForAppOrg(authenticationType, appID, orgID)
	if err != nil {
		return nil, nil, errors.WrapErrorAction(logutils.ActionValidate, typeAuthType, nil, err)
	}

	var updatedAccount *model.Account
	var params map[string]interface{}
	transaction := func(context storage.TransactionContext) error {
		//1. check if the user exists
		account, err := a.storage.FindAccount(context, appOrg.ID, authType.ID, identifier)
		if err != nil {
			return errors.WrapErrorAction(logutils.ActionFind, model.TypeAccount, nil, err)
		}
		if account == nil {
			return errors.ErrorData(logutils.StatusMissing, model.TypeAccount, &logutils.FieldArgs{"app_org_id": appOrg.ID, "auth_type": authType.Code, "identifier": identifier})
		}

		//2. check if the user's auth type is verified
		accountAuthType := account.GetAccountAuthType(authType.ID, identifier)
		if accountAuthType == nil || accountAuthType.Unverified {
			return errors.ErrorData("Unverified", model.TypeAccountAuthType, &logutils.FieldArgs{"app_org_id": appOrg.ID, "auth_type": authType.Code, "identifier": identifier}).SetStatus(utils.ErrorStatusUnverified)
		}

		//3. update account permissions
		updatedAccount = account
		updated := false
		revoked := false

		added, removed, unchanged := utils.StringListDiff(permissions, account.GetAssignedPermissionNames())
		if len(added) > 0 || len(removed) > 0 {
			newPermissions := []model.Permission{}
			if len(added) > 0 {
<<<<<<< HEAD
				addedPermissions, err := a.CheckPermissions(context, []model.ApplicationOrganization{*appOrg}, added, updaterPermissions)
=======
				addedPermissions, err := a.CheckPermissions(context, appOrg, added, updaterPermissions, false)
>>>>>>> f05d9236
				if err != nil {
					return errors.WrapErrorAction("adding", model.TypePermission, nil, err)
				}
				newPermissions = append(newPermissions, addedPermissions...)
			}

			if len(removed) > 0 {
<<<<<<< HEAD
				err := a.CheckRevokedPermissions(context, []model.ApplicationOrganization{*appOrg}, removed, updaterPermissions)
=======
				_, err := a.CheckPermissions(context, appOrg, removed, updaterPermissions, true)
>>>>>>> f05d9236
				if err != nil {
					return errors.WrapErrorAction("revoking", model.TypePermission, nil, err)
				}
				revoked = true
			}

			if len(unchanged) > 0 {
				unchangedPermissions, err := a.storage.FindPermissionsByName(context, unchanged)
				if err != nil {
					return errors.WrapErrorAction(logutils.ActionFind, model.TypePermission, nil, err)
				}
				newPermissions = append(newPermissions, unchangedPermissions...)
			}

			err = a.storage.UpdateAccountPermissions(context, account.ID, newPermissions)
			if err != nil {
				return errors.WrapErrorAction(logutils.ActionUpdate, "admin account permissions", nil, err)
			}

			updatedAccount.Permissions = newPermissions
			updated = true
		}

		//4. update account roles
		added, removed, unchanged = utils.StringListDiff(roleIDs, account.GetAssignedRoleIDs())
		if len(added) > 0 || len(removed) > 0 {
			newRoles := []model.AppOrgRole{}
			if len(added) > 0 {
				addedRoles, err := a.CheckRoles(context, appOrg, added, updaterPermissions, false)
				if err != nil {
					return errors.WrapErrorAction("adding", model.TypeAccountRoles, nil, err)
				}
				newRoles = append(newRoles, addedRoles...)
			}

			if len(removed) > 0 {
				_, err := a.CheckRoles(context, appOrg, removed, updaterPermissions, true)
				if err != nil {
					return errors.WrapErrorAction("revoking", model.TypeAccountRoles, nil, err)
				}
				revoked = true
			}

			if len(unchanged) > 0 {
				unchangedRoles, err := a.storage.FindAppOrgRolesByIDs(context, unchanged, appOrg.ID)
				if err != nil {
					return errors.WrapErrorAction(logutils.ActionFind, model.TypeAccountRoles, nil, err)
				}
				newRoles = append(newRoles, unchangedRoles...)
			}

			newAccountRoles := model.AccountRolesFromAppOrgRoles(newRoles, true, true)
			err = a.storage.UpdateAccountRoles(context, account.ID, newAccountRoles)
			if err != nil {
				return errors.WrapErrorAction(logutils.ActionUpdate, "admin account roles", nil, err)
			}

			updatedAccount.Roles = newAccountRoles
			updated = true
		}

		//5. update account groups
		added, removed, unchanged = utils.StringListDiff(groupIDs, account.GetAssignedGroupIDs())
		if len(added) > 0 || len(removed) > 0 {
			newGroups := []model.AppOrgGroup{}
			if len(added) > 0 {
				addedGroups, err := a.CheckGroups(context, appOrg, added, updaterPermissions, false)
				if err != nil {
					return errors.WrapErrorAction("adding", model.TypeAccountGroups, nil, err)
				}
				newGroups = append(newGroups, addedGroups...)
			}

			if len(removed) > 0 {
				_, err := a.CheckGroups(context, appOrg, removed, updaterPermissions, true)
				if err != nil {
					return errors.WrapErrorAction("revoking", model.TypeAccountGroups, nil, err)
				}
				revoked = true
			}

			if len(unchanged) > 0 {
				unchangedGroups, err := a.storage.FindAppOrgGroupsByIDs(context, unchanged, appOrg.ID)
				if err != nil {
					return errors.WrapErrorAction(logutils.ActionFind, model.TypeAccountGroups, nil, err)
				}
				newGroups = append(newGroups, unchangedGroups...)
			}

			newAccountGroups := model.AccountGroupsFromAppOrgGroups(newGroups, true, true)
			err = a.storage.UpdateAccountGroups(context, account.ID, newAccountGroups)
			if err != nil {
				return errors.WrapErrorAction(logutils.ActionUpdate, "admin account groups", nil, err)
			}

			updatedAccount.Groups = newAccountGroups
			updated = true
		}

		//6. delete active login sessions if anything was revoked
		if revoked {
			err = a.storage.DeleteLoginSessionsByIdentifier(context, account.ID)
			if err != nil {
				return errors.WrapErrorAction(logutils.ActionDelete, model.TypeLoginSession, nil, err)
			}
		}

		if updated {
			now := time.Now().UTC()
			updatedAccount.DateUpdated = &now
		}

		return nil
	}

	err = a.storage.PerformTransaction(transaction)
	if err != nil {
		return nil, nil, errors.WrapErrorAction(logutils.ActionUpdate, "admin account", nil, err)
	}

	return updatedAccount, params, nil
}

// CreateAnonymousAccount creates a new anonymous account
func (a *Auth) CreateAnonymousAccount(context storage.TransactionContext, appID string, orgID string, anonymousID string, preferences map[string]interface{},
	systemConfigs map[string]interface{}, skipExistsCheck bool, l *logs.Log) (*model.Account, error) {
	// check if the provided auth type is supported by the provided application and organization
	authType, appOrg, err := a.validateAuthTypeForAppOrg(AuthTypeAnonymous, appID, orgID)
	if err != nil || appOrg == nil {
		return nil, errors.WrapErrorAction(logutils.ActionValidate, typeAuthType, nil, err)
	}

	// create account
	var newAccount *model.Account
	transaction := func(context storage.TransactionContext) error {
		//1. check if the user exists
		if context == nil || !skipExistsCheck {
			account, err := a.storage.FindAccountByID(context, anonymousID)
			if err != nil {
				return errors.WrapErrorAction(logutils.ActionFind, model.TypeAccount, nil, err)
			}
			if account != nil {
				return errors.ErrorData(logutils.StatusFound, model.TypeAccount, &logutils.FieldArgs{"app_org_id": appOrg.ID, "auth_type": authType.Code, "account_id": anonymousID})
			}
		}

		newAccount, err = a.applyCreateAnonymousAccount(context, *appOrg, anonymousID, preferences, systemConfigs, l)
		if err != nil {
			return errors.WrapErrorAction(logutils.ActionCreate, "anonymous account", &logutils.FieldArgs{"account_id": anonymousID}, err)
		}

		return nil
	}

	if context == nil {
		err = a.storage.PerformTransaction(transaction)
		if err != nil {
			return nil, errors.WrapErrorAction(logutils.ActionCreate, "anonymous account", nil, err)
		}
	} else {
		transaction(context)
	}

	return newAccount, nil
}

// VerifyCredential verifies credential (checks the verification code in the credentials collection)
func (a *Auth) VerifyCredential(id string, verification string, l *logs.Log) error {
	credential, err := a.storage.FindCredential(nil, id)
	if err != nil || credential == nil {
		return errors.WrapErrorAction(logutils.ActionFind, model.TypeCredential, nil, err)
	}

	if credential.Verified {
		return errors.New("credential has already been verified")
	}

	//get the auth type
	authType, err := a.storage.FindAuthType(credential.AuthType.ID)
	if err != nil || authType == nil {
		return errors.WrapErrorAction(logutils.ActionLoadCache, typeAuthType, logutils.StringArgs(credential.AuthType.ID), err)
	}
	if !authType.UseCredentials {
		return errors.WrapErrorAction("invalid auth type for credential verification", model.TypeAuthType, nil, err)
	}

	authImpl, err := a.getAuthTypeImpl(*authType)
	if err != nil {
		return errors.WrapErrorAction(logutils.ActionLoadCache, typeAuthType, nil, err)
	}

	authTypeCreds, err := authImpl.verifyCredential(credential, verification, l)
	if err != nil || authTypeCreds == nil {
		return errors.WrapErrorAction(logutils.ActionValidate, "verification code", nil, err)
	}

	credential.Verified = true
	credential.Value = authTypeCreds
	if err = a.storage.UpdateCredential(nil, credential); err != nil {
		return errors.WrapErrorAction(logutils.ActionUpdate, model.TypeCredential, nil, err)
	}

	return nil
}

// UpdateCredential updates the credential object with the new value
//
//	Input:
//		accountID: id of the associated account to reset
//		accountAuthTypeID (string): id of the AccountAuthType
//		params: specific params for the different auth types
//	Returns:
//		error: if any
//
// TODO: Clear login sessions using old creds
// Handle refresh tokens when applicable
func (a *Auth) UpdateCredential(accountID string, accountAuthTypeID string, params string, l *logs.Log) error {
	//Get the user credential from account auth type in accounts collection
	account, err := a.storage.FindAccountByID(nil, accountID)
	if err != nil {
		return errors.WrapErrorAction(logutils.ActionFind, model.TypeAccount, nil, err)
	}
	accountAuthType, err := a.findAccountAuthTypeByID(account, accountAuthTypeID)
	if err != nil {
		return errors.WrapErrorAction(logutils.ActionFind, model.TypeAuthType, nil, err)
	}
	if accountAuthType.Credential == nil {
		return errors.New("Invalid account auth type for reset password")
	}

	credential := accountAuthType.Credential
	//Determine the auth type for resetPassword
	authType := accountAuthType.AuthType
	if !authType.UseCredentials {
		return errors.WrapErrorAction("invalid auth type for reset password client", model.TypeAuthType, nil, err)
	}

	authImpl, err := a.getAuthTypeImpl(authType)
	if err != nil {
		return errors.WrapErrorAction(logutils.ActionLoadCache, typeAuthType, nil, err)
	}

	authTypeCreds, err := authImpl.resetCredential(credential, nil, params, l)
	if err != nil || authTypeCreds == nil {
		return errors.WrapErrorAction(logutils.ActionValidate, "reset password", nil, err)
	}
	//Update the credential with new password
	credential.Value = authTypeCreds
	if err = a.storage.UpdateCredential(nil, credential); err != nil {
		return errors.WrapErrorAction(logutils.ActionUpdate, model.TypeCredential, nil, err)
	}

	return nil
}

// ResetForgotCredential resets forgot credential
//
//	Input:
//		credsID: id of the credential object
//		resetCode: code from the reset link
//		params: specific params for the different auth types
//	Returns:
//		error: if any
//
// TODO: Clear login sessions using old creds
// Handle refresh tokens when applicable
func (a *Auth) ResetForgotCredential(credsID string, resetCode string, params string, l *logs.Log) error {
	credential, err := a.storage.FindCredential(nil, credsID)
	if err != nil || credential == nil {
		return errors.WrapErrorAction(logutils.ActionFind, model.TypeCredential, nil, err)
	}

	//Determine the auth type for resetPassword
	authType, err := a.storage.FindAuthType(credential.AuthType.ID)
	if err != nil || authType == nil {
		return errors.WrapErrorAction(logutils.ActionLoadCache, typeAuthType, logutils.StringArgs(credential.AuthType.ID), err)
	}
	if !authType.UseCredentials {
		return errors.WrapErrorAction("invalid auth type for reset password link", model.TypeAuthType, nil, err)
	}

	authImpl, err := a.getAuthTypeImpl(*authType)
	if err != nil {
		return errors.WrapErrorAction(logutils.ActionLoadCache, typeAuthType, nil, err)
	}

	authTypeCreds, err := authImpl.resetCredential(credential, &resetCode, params, l)
	if err != nil || authTypeCreds == nil {
		return errors.WrapErrorAction(logutils.ActionValidate, "reset password", nil, err)
	}
	//Update the credential with new password
	credential.Value = authTypeCreds
	if err = a.storage.UpdateCredential(nil, credential); err != nil {
		return errors.WrapErrorAction(logutils.ActionUpdate, model.TypeCredential, nil, err)
	}

	return nil
}

// ForgotCredential initiate forgot credential process (generates a reset link and sends to the given identifier for email auth type)
//
//	Input:
//		authenticationType (string): Name of the authentication method for provided creds (eg. "email", "username", "illinois_oidc")
//		identifier: identifier of the account auth type
//		appTypeIdentifier (string): Identifier of the app type/client that the user is logging in from
//		orgID (string): ID of the organization that the user is logging in
//		apiKey (string): API key to validate the specified app
//	Returns:
//		error: if any
func (a *Auth) ForgotCredential(authenticationType string, appTypeIdentifier string, orgID string, apiKey string, identifier string, l *logs.Log) error {
	//validate if the provided auth type is supported by the provided application and organization
	authType, _, appOrg, err := a.validateAuthType(authenticationType, appTypeIdentifier, orgID)
	if err != nil {
		return errors.WrapErrorAction(logutils.ActionValidate, typeAuthType, nil, err)
	}

	//do not allow for admins
	if appOrg.Application.Admin {
		return errors.New("contact a system admin to reset credentials")
	}

	//check for api key
	//TODO: Ideally we would not make many database calls before validating the API key. Currently needed to get app ID
	err = a.validateAPIKey(apiKey, appOrg.Application.ID)
	if err != nil {
		return errors.WrapErrorData(logutils.StatusInvalid, model.TypeAPIKey, nil, err)
	}

	//check if the auth types uses credentials
	if !authType.UseCredentials {
		return errors.WrapErrorAction("invalid auth type for forgot credential", model.TypeAuthType, nil, err)
	}

	authImpl, err := a.getAuthTypeImpl(*authType)
	if err != nil {
		return errors.WrapErrorAction(logutils.ActionLoadCache, typeAuthType, nil, err)
	}
	authTypeID := authType.ID

	//Find the credential for setting reset code and expiry and sending credID in reset link
	account, err := a.storage.FindAccount(nil, appOrg.ID, authTypeID, identifier)
	if err != nil {
		return errors.WrapErrorAction(logutils.ActionFind, model.TypeAccount, nil, err)
	}

	accountAuthType, err := a.findAccountAuthType(account, authType, identifier)
	if accountAuthType == nil {
		return errors.WrapErrorAction(logutils.ActionFind, model.TypeAccountAuthType, nil, err)
	}
	credential := accountAuthType.Credential
	if credential == nil {
		return errors.New("Invalid account auth type for reset link")
	}
	a.setLogContext(account, l)

	//do not allow to reset credential for unverified credentials
	err = a.checkCredentialVerified(authImpl, accountAuthType, l)
	if err != nil {
		return err
	}

	authTypeCreds, err := authImpl.forgotCredential(credential, identifier, appOrg.Application.Name, l)
	if err != nil || authTypeCreds == nil {
		return errors.WrapErrorAction(logutils.ActionValidate, "forgot password", nil, err)
	}
	//Update the credential with reset code and expiry
	credential.Value = authTypeCreds
	if err = a.storage.UpdateCredential(nil, credential); err != nil {
		return errors.WrapErrorAction(logutils.ActionUpdate, model.TypeCredential, nil, err)
	}
	return nil
}

// SendVerifyCredential sends the verification code to the identifier
func (a *Auth) SendVerifyCredential(authenticationType string, appTypeIdentifier string, orgID string, apiKey string, identifier string, l *logs.Log) error {
	//validate if the provided auth type is supported by the provided application and organization
	authType, _, appOrg, err := a.validateAuthType(authenticationType, appTypeIdentifier, orgID)
	if err != nil {
		return errors.WrapErrorAction(logutils.ActionValidate, typeAuthType, nil, err)
	}
	//validate api key before making db calls
	err = a.validateAPIKey(apiKey, appOrg.Application.ID)
	if err != nil {
		return errors.WrapErrorData(logutils.StatusInvalid, model.TypeAPIKey, nil, err)
	}

	if !authType.UseCredentials {
		return errors.WrapErrorAction("invalid auth type for sending verify code", model.TypeAuthType, nil, err)
	}
	authImpl, err := a.getAuthTypeImpl(*authType)
	if err != nil {
		return errors.WrapErrorAction(logutils.ActionLoadCache, typeAuthType, nil, err)
	}
	account, err := a.storage.FindAccount(nil, appOrg.ID, authType.ID, identifier)
	if err != nil {
		return errors.WrapErrorAction(logutils.ActionFind, model.TypeAccount, nil, err)
	}
	accountAuthType, err := a.findAccountAuthType(account, authType, identifier)
	if accountAuthType == nil {
		return errors.WrapErrorAction(logutils.ActionFind, model.TypeAccountAuthType, nil, err)
	}
	a.setLogContext(account, l)
	credential := accountAuthType.Credential
	if credential == nil {
		return errors.New("Invalid account auth type for reset link")
	}

	if credential.Verified {
		return errors.New("credential has already been verified")
	}

	err = authImpl.sendVerifyCredential(credential, appOrg.Application.Name, l)
	if err != nil {
		return errors.WrapErrorAction(logutils.ActionSend, "verification code", nil, err)
	}

	return nil
}

// VerifyMFA verifies a code sent by a user as a final MFA enrollment step.
// The MFA type must be one of the supported for the application.
//
//	Input:
//		accountID (string): ID of account for which user is trying to verify MFA
//		identifier (string): Email, phone, or TOTP device name
//		mfaType (string): Type of MFA code sent
//		mfaCode (string): Code that must be verified
//	Returns:
//		Message (*string): message
//		Recovery codes ([]string): List of account recovery codes returned if enrolling in MFA for first time
func (a *Auth) VerifyMFA(accountID string, identifier string, mfaType string, mfaCode string) (*string, []string, error) {
	var recoveryMfa *model.MFAType
	var message *string
	transaction := func(context storage.TransactionContext) error {
		errFields := &logutils.FieldArgs{"account_id": accountID, "type": mfaType}
		//1. find mfa type in account
		mfa, err := a.storage.FindMFAType(context, accountID, identifier, mfaType)
		if err != nil {
			return errors.WrapErrorAction(logutils.ActionFind, model.TypeMFAType, errFields, err)
		}
		if mfa == nil {
			return errors.ErrorData(logutils.StatusMissing, model.TypeMFAType, errFields)
		}

		if mfa.Verified {
			return errors.New("mfa type already verified")
		}
		if mfa.Params == nil {
			return errors.ErrorData(logutils.StatusMissing, "mfa params", errFields)
		}

		//2. get mfa type implementation
		mfaImpl, err := a.getMfaTypeImpl(mfaType)
		if err != nil {
			return errors.WrapErrorAction(logutils.ActionLoadCache, typeMfaType, nil, err)
		}
		message, err = mfaImpl.verify(context, mfa, accountID, mfaCode)
		if err != nil {
			return errors.WrapErrorAction(logutils.ActionValidate, typeMfaType, errFields, err)
		}

		//3. update existing MFA type
		mfa.Verified = true
		err = a.storage.UpdateMFAType(context, mfa, accountID)
		if err != nil {
			return errors.WrapErrorAction(logutils.ActionUpdate, model.TypeMFAType, &logutils.FieldArgs{"account_id": accountID, "id": mfa.ID}, err)
		}

		//4. find account
		account, err := a.storage.FindAccountByID(context, accountID)
		if err != nil {
			return errors.WrapErrorAction(logutils.ActionFind, model.TypeAccount, &logutils.FieldArgs{"_id": accountID}, err)
		}

		//5. only mfa type just been verified, so enroll in recovery mfa automatically
		if len(account.MFATypes) == 1 {
			mfaImpl, err := a.getMfaTypeImpl(MfaTypeRecovery)
			if err != nil {
				return errors.WrapErrorAction(logutils.ActionLoadCache, typeMfaType, nil, err)
			}
			recoveryMfa, err = mfaImpl.enroll(MfaTypeRecovery)
			if err != nil {
				return errors.WrapErrorAction(logutils.ActionValidate, typeMfaType, &logutils.FieldArgs{"account_id": accountID, "type": MfaTypeRecovery}, err)
			}

			// insert recovery mfa type
			err = a.storage.InsertMFAType(context, recoveryMfa, accountID)
			if err != nil {
				return errors.WrapErrorAction(logutils.ActionInsert, model.TypeMFAType, &logutils.FieldArgs{"account_id": accountID, "type": MfaTypeRecovery}, err)
			}
		}

		return nil
	}

	err := a.storage.PerformTransaction(transaction)
	if err != nil {
		return message, nil, errors.WrapErrorAction("verifying", model.TypeMFAType, nil, err)
	}

	if recoveryMfa != nil && recoveryMfa.Params != nil {
		recoveryCodes, ok := recoveryMfa.Params["codes"].([]string)
		if !ok {
			return nil, nil, errors.ErrorAction(logutils.ActionCast, "recovery codes", nil)
		}

		return nil, recoveryCodes, nil
	}

	return nil, nil, nil
}

// GetMFATypes gets all MFA types set up for an account
//
//	Input:
//		accountID (string): Account ID to find MFA types
//	Returns:
//		MFA Types ([]model.MFAType): MFA information for all enrolled types
func (a *Auth) GetMFATypes(accountID string) ([]model.MFAType, error) {
	mfa, err := a.storage.FindMFATypes(accountID)
	if err != nil {
		return nil, errors.WrapErrorAction(logutils.ActionFind, model.TypeMFAType, nil, err)
	}

	return mfa, nil
}

// AddMFAType adds a form of MFA to an account
//
//	Input:
//		accountID (string): Account ID to add MFA
//		identifier (string): Email, phone, or TOTP device name
//		mfaType (string): Type of MFA to be added
//	Returns:
//		MFA Type (*model.MFAType): MFA information for the specified type
func (a *Auth) AddMFAType(accountID string, identifier string, mfaType string) (*model.MFAType, error) {
	mfaImpl, err := a.getMfaTypeImpl(mfaType)
	if err != nil {
		return nil, errors.WrapErrorAction(logutils.ActionLoadCache, typeMfaType, nil, err)
	}

	newMfa, err := mfaImpl.enroll(identifier)
	if err != nil {
		return nil, errors.WrapErrorAction("enrolling", typeMfaType, nil, err)
	}

	err = a.storage.InsertMFAType(nil, newMfa, accountID)
	if err != nil {
		return nil, errors.WrapErrorAction(logutils.ActionInsert, typeMfaType, &logutils.FieldArgs{"account_id": accountID, "type": mfaType}, err)
	}

	return newMfa, nil
}

// RemoveMFAType removes a form of MFA from an account
//
//	Input:
//		accountID (string): Account ID to remove MFA
//		identifier (string): Email, phone, or TOTP device name
//		mfaType (string): Type of MFA to remove
func (a *Auth) RemoveMFAType(accountID string, identifier string, mfaType string) error {
	transaction := func(context storage.TransactionContext) error {
		//1. remove mfa type from account
		err := a.storage.DeleteMFAType(context, accountID, identifier, mfaType)
		if err != nil {
			return errors.WrapErrorAction(logutils.ActionDelete, model.TypeMFAType, &logutils.FieldArgs{"account_id": accountID, "identifier": identifier, "type": mfaType}, err)
		}

		//2. find account
		account, err := a.storage.FindAccountByID(context, accountID)
		if err != nil {
			return errors.WrapErrorAction(logutils.ActionFind, model.TypeAccount, nil, err)
		}
		if account == nil {
			return errors.ErrorData(logutils.StatusMissing, model.TypeAccount, &logutils.FieldArgs{"_id": accountID})
		}

		//3. check if account only has recovery MFA remaining
		if len(account.MFATypes) == 1 && account.MFATypes[0].Type == MfaTypeRecovery {
			err = a.storage.DeleteMFAType(context, accountID, MfaTypeRecovery, MfaTypeRecovery)
			if err != nil {
				return errors.WrapErrorAction(logutils.ActionDelete, model.TypeMFAType, &logutils.FieldArgs{"account_id": accountID, "identifier": MfaTypeRecovery, "type": MfaTypeRecovery}, err)
			}
		}

		return nil
	}

	err := a.storage.PerformTransaction(transaction)
	if err != nil {
		return errors.WrapErrorAction(logutils.ActionDelete, model.TypeMFAType, nil, err)
	}

	return nil
}

// GetServiceAccountParams returns a list of app, org pairs a service account has access to
func (a *Auth) GetServiceAccountParams(accountID string, firstParty bool, r *sigauth.Request, l *logs.Log) ([]model.AppOrgPair, error) {
	accounts, _, err := a.checkServiceAccountCreds(r, &accountID, firstParty, false, l)
	if err != nil {
		return nil, errors.WrapErrorAction(logutils.ActionValidate, "service account creds", nil, err)
	}

	appOrgPairs := make([]model.AppOrgPair, len(accounts))
	for i, account := range accounts {
		appID := model.AllApps
		if account.Application != nil {
			appID = account.Application.ID
		}
		orgID := model.AllOrgs
		if account.Organization != nil {
			orgID = account.Organization.ID
		}
		appOrgPairs[i] = model.AppOrgPair{AppID: appID, OrgID: orgID}
	}

	return appOrgPairs, nil
}

// GetServiceAccessToken returns an access token for a non-human client
func (a *Auth) GetServiceAccessToken(firstParty bool, r *sigauth.Request, l *logs.Log) (string, error) {
	accounts, authType, err := a.checkServiceAccountCreds(r, nil, firstParty, true, l)
	if err != nil {
		return "", errors.WrapErrorAction(logutils.ActionValidate, "service account creds", nil, err)
	}

	accessToken, _, err := a.buildAccessTokenForServiceAccount(accounts[0], authType)
	if err != nil {
		return "", err
	}

	return accessToken, nil
}

// GetAllServiceAccessTokens returns an access token for each app, org pair a service account has access to
func (a *Auth) GetAllServiceAccessTokens(firstParty bool, r *sigauth.Request, l *logs.Log) (map[model.AppOrgPair]string, error) {
	accounts, authType, err := a.checkServiceAccountCreds(r, nil, firstParty, false, l)
	if err != nil {
		return nil, errors.WrapErrorAction(logutils.ActionValidate, "service account creds", nil, err)
	}

	accessTokens := make(map[model.AppOrgPair]string, len(accounts))
	for _, account := range accounts {
		accessToken, appOrgPair, err := a.buildAccessTokenForServiceAccount(account, authType)
		if err != nil {
			return nil, err
		}

		accessTokens[*appOrgPair] = accessToken
	}

	return accessTokens, nil
}

// GetServiceAccounts gets all service accounts matching a search
func (a *Auth) GetServiceAccounts(params map[string]interface{}) ([]model.ServiceAccount, error) {
	serviceAccounts, err := a.storage.FindServiceAccounts(params)
	if err != nil {
		return nil, errors.WrapErrorAction(logutils.ActionFind, model.TypeServiceAccount, nil, err)
	}

	return serviceAccounts, nil
}

// RegisterServiceAccount registers a service account
func (a *Auth) RegisterServiceAccount(accountID *string, fromAppID *string, fromOrgID *string, name *string, appID string, orgID string, permissions *[]string,
	scopes []authorization.Scope, firstParty *bool, creds []model.ServiceAccountCredential, assignerPermissions []string, l *logs.Log) (*model.ServiceAccount, error) {
	var newAccount *model.ServiceAccount
	var err error
	var newName string
	var permissionList []string
	var displayParamsList []map[string]interface{}

	if name != nil {
		newName = *name
	}
	if permissions != nil {
		permissionList = *permissions
	}

	if accountID != nil && fromAppID != nil && fromOrgID != nil {
		var fromAccount *model.ServiceAccount
		fromAccount, err = a.storage.FindServiceAccount(nil, *accountID, *fromAppID, *fromOrgID)
		if err != nil {
			return nil, errors.WrapErrorAction(logutils.ActionFind, model.TypeServiceAccount, nil, err)
		}

		if newName == "" {
			newName = fromAccount.Name
		}
		if permissionList == nil {
			permissionList = fromAccount.GetPermissionNames()
		}
		if scopes == nil {
			scopes = fromAccount.Scopes
		}

		newAccount, err = a.constructServiceAccount(fromAccount.AccountID, newName, appID, orgID, permissionList, scopes, fromAccount.FirstParty, assignerPermissions)
		if err != nil {
			return nil, errors.WrapErrorAction(logutils.ActionCreate, model.TypeServiceAccount, nil, err)
		}
		newAccount.Credentials = fromAccount.Credentials
	} else {
		if firstParty == nil {
			return nil, errors.ErrorData(logutils.StatusMissing, logutils.TypeArg, logutils.StringArgs("first party"))
		}

		newAccount, err = a.constructServiceAccount(uuid.NewString(), newName, appID, orgID, permissionList, scopes, *firstParty, assignerPermissions)
		if err != nil {
			return nil, errors.WrapErrorAction(logutils.ActionCreate, model.TypeServiceAccount, nil, err)
		}

		newAccount.Credentials = make([]model.ServiceAccountCredential, 0)
		displayParamsList = make([]map[string]interface{}, 0)
		for _, cred := range creds {
			serviceAuthType, err := a.getServiceAuthTypeImpl(cred.Type)
			if err != nil {
				l.Infof("error getting service auth type on register service account: %s", err.Error())
				continue
			}

			displayParams, err := serviceAuthType.addCredentials(&cred)
			if err != nil {
				l.Warnf("error adding %s credential on register service account: %s", cred.Type, err.Error())
				continue
			}

			newAccount.Credentials = append(newAccount.Credentials, cred)
			displayParamsList = append(displayParamsList, displayParams)
		}
	}

	newAccount.DateCreated = time.Now().UTC()
	err = a.storage.InsertServiceAccount(newAccount)
	if err != nil {
		return nil, errors.WrapErrorAction(logutils.ActionInsert, model.TypeServiceAccount, nil, err)
	}

	for i, params := range displayParamsList {
		newAccount.Credentials[i].Params = params
	}

	return newAccount, nil
}

// DeregisterServiceAccount deregisters a service account
func (a *Auth) DeregisterServiceAccount(accountID string) error {
	// delete all service account instances matching accountID
	err := a.storage.DeleteServiceAccounts(accountID)
	if err != nil {
		return errors.WrapErrorAction(logutils.ActionDelete, model.TypeServiceAccount, nil, err)
	}

	return nil
}

// GetServiceAccountInstance gets a service account instance
func (a *Auth) GetServiceAccountInstance(accountID string, appID string, orgID string) (*model.ServiceAccount, error) {
	serviceAccount, err := a.storage.FindServiceAccount(nil, accountID, appID, orgID)
	if err != nil {
		return nil, errors.WrapErrorAction(logutils.ActionFind, model.TypeServiceAccount, nil, err)
	}

	return serviceAccount, nil
}

// UpdateServiceAccountInstance updates a service account instance
func (a *Auth) UpdateServiceAccountInstance(id string, appID string, orgID string, name *string, permissions *[]string, scopes []authorization.Scope, assignerPermissions []string) (*model.ServiceAccount, error) {
	var updatedAccount *model.ServiceAccount
	transaction := func(context storage.TransactionContext) error {
		//1. find service account
		serviceAccount, err := a.storage.FindServiceAccount(context, id, appID, orgID)
		if err != nil {
			return errors.WrapErrorAction(logutils.ActionFind, model.TypeServiceAccount, nil, err)
		}
		updatedAccount = serviceAccount

		//2. find app orgs
		var appIDParam *string
		if appID != model.AllApps {
			appIDParam = &appID
		}
		var orgIDParam *string
		if orgID != model.AllOrgs {
			orgIDParam = &orgID
		}
		appOrgs, err := a.storage.FindApplicationOrganizations(appIDParam, orgIDParam)
		if err != nil {
			return errors.WrapErrorAction(logutils.ActionFind, model.TypeApplicationOrganization, nil, err)
		}
		if len(appOrgs) == 0 {
			return errors.ErrorData(logutils.StatusMissing, model.TypeApplicationOrganization, &logutils.FieldArgs{"app_id": appID, "org_id": orgID})
		}

		//3. check for updates, update as needed
		updated := false
		if name != nil && serviceAccount.Name != *name {
			serviceAccount.Name = *name
			updated = true
		}
		if permissions != nil {
			updatedPermissions := make([]model.Permission, 0)
			added, removed, unchanged := utils.StringListDiff(*permissions, serviceAccount.GetPermissionNames())
			if len(added) > 0 {
				permissionList, err := a.CheckPermissions(context, appOrgs, *permissions, assignerPermissions)
				if err != nil {
					return errors.WrapErrorAction(logutils.ActionValidate, model.TypePermission, nil, err)
				}

				updatedPermissions = append(updatedPermissions, permissionList...)
				updated = true
			}
			if len(removed) > 0 {
				err := a.CheckRevokedPermissions(context, appOrgs, *permissions, assignerPermissions)
				if err != nil {
					return errors.WrapErrorAction("revoking", model.TypePermission, nil, err)
				}

				updated = true
			}
			if len(unchanged) > 0 {
				permissionList, err := a.storage.FindPermissionsByName(context, unchanged)
				if err != nil {
					return errors.WrapErrorAction(logutils.ActionFind, model.TypePermission, nil, err)
				}

				updatedPermissions = append(updatedPermissions, permissionList...)
			}

			serviceAccount.Permissions = updatedPermissions
		}
		if !utils.DeepEqual(serviceAccount.Scopes, scopes) {
			serviceAccount.Scopes = scopes
			updated = true
		}

		//4. update service account in database
		if updated {
			updatedAccount, err = a.storage.UpdateServiceAccount(context, serviceAccount)
			if err != nil {
				return errors.WrapErrorAction(logutils.ActionUpdate, model.TypeServiceAccount, nil, err)
			}
		}

		return nil
	}

	err := a.storage.PerformTransaction(transaction)
	if err != nil {
		return nil, err
	}

	return updatedAccount, nil
}

// DeregisterServiceAccountInstance deregisters a service account instance
func (a *Auth) DeregisterServiceAccountInstance(id string, appID string, orgID string) error {
	err := a.storage.DeleteServiceAccount(id, appID, orgID)
	if err != nil {
		return errors.WrapErrorAction(logutils.ActionDelete, model.TypeServiceAccount, nil, err)
	}

	return nil
}

// AddServiceAccountCredential adds a credential to a service account
func (a *Auth) AddServiceAccountCredential(accountID string, creds *model.ServiceAccountCredential, l *logs.Log) (*model.ServiceAccountCredential, error) {
	if creds == nil {
		return nil, errors.ErrorData(logutils.StatusMissing, model.TypeServiceAccountCredential, nil)
	}

	serviceAuthType, err := a.getServiceAuthTypeImpl(creds.Type)
	if err != nil {
		l.Info("error getting service auth type on add service credential")
		return nil, errors.WrapErrorAction("error getting service auth type on add service credential", "", nil, err)
	}

	displayParams, err := serviceAuthType.addCredentials(creds)
	if err != nil {
		return nil, errors.WrapErrorAction(logutils.ActionInsert, "service account creds", nil, err)
	}

	err = a.storage.InsertServiceAccountCredential(accountID, creds)
	if err != nil {
		return nil, errors.WrapErrorAction(logutils.ActionInsert, model.TypeServiceAccountCredential, nil, err)
	}

	creds.Params = displayParams
	return creds, nil
}

// RemoveServiceAccountCredential removes a credential from a service account
func (a *Auth) RemoveServiceAccountCredential(accountID string, credID string) error {
	err := a.storage.DeleteServiceAccountCredential(accountID, credID)
	if err != nil {
		return errors.WrapErrorAction(logutils.ActionDelete, model.TypeServiceAccountCredential, nil, err)
	}

	return nil
}

// AuthorizeService returns a scoped token for the specified service and the service registration record if authorized or
//
//	the service registration record if not. Passing "approvedScopes" will update the service authorization for this user and
//	return a scoped access token which reflects this change.
//	Input:
//		claims (tokenauth.Claims): Claims from un-scoped user access token
//		serviceID (string): ID of the service to be authorized
//		approvedScopes ([]string): list of scope strings to be approved
//		l (*logs.Log): Log object pointer for request
//	Returns:
//		Access token (string): Signed scoped access token to be used to authorize requests to the specified service
//		Approved Scopes ([]authorization.Scope): The approved scopes included in the provided token
//		Service reg (*model.ServiceReg): The service registration record for the requested service
func (a *Auth) AuthorizeService(claims tokenauth.Claims, serviceID string, approvedScopes []authorization.Scope, l *logs.Log) (string, []authorization.Scope, *model.ServiceReg, error) {
	var authorization model.ServiceAuthorization
	if approvedScopes != nil {
		//If approved scopes are being updated, save update and return token with updated scopes
		authorization = model.ServiceAuthorization{UserID: claims.Subject, ServiceID: serviceID, Scopes: approvedScopes}
		err := a.storage.SaveServiceAuthorization(&authorization)
		if err != nil {
			return "", nil, nil, errors.WrapErrorAction(logutils.ActionSave, model.TypeServiceAuthorization, nil, err)
		}
	} else {
		serviceAuth, err := a.storage.FindServiceAuthorization(claims.Subject, serviceID)
		if err != nil {
			return "", nil, nil, errors.WrapErrorAction(logutils.ActionFind, model.TypeServiceAuthorization, nil, err)
		}

		if serviceAuth != nil {
			//If service authorization exists, generate token with saved scopes
			authorization = *serviceAuth
		} else {
			//If no service authorization exists, return the service registration record
			reg, err := a.storage.FindServiceReg(serviceID)
			if err != nil {
				return "", nil, nil, errors.WrapErrorAction(logutils.ActionFind, model.TypeServiceReg, nil, err)
			}
			return "", nil, reg, nil
		}
	}

	token, err := a.getScopedAccessToken(claims, serviceID, authorization.Scopes)
	if err != nil {
		return "", nil, nil, errors.WrapErrorAction("build", logutils.TypeToken, nil, err)
	}

	return token, authorization.Scopes, nil, nil
}

// GetAdminToken returns an admin token for the specified application and organization
func (a *Auth) GetAdminToken(claims tokenauth.Claims, appID string, orgID string, l *logs.Log) (string, error) {
	//verify that the provided appID is valid for the organization
	appOrg, err := a.storage.FindApplicationOrganization(appID, orgID)
	if err != nil {
		return "", errors.WrapErrorAction(logutils.ActionFind, model.TypeApplicationOrganization, &logutils.FieldArgs{"org_id": orgID, "app_id": appID}, err)
	}
	if appOrg == nil {
		return "", errors.ErrorData(logutils.StatusMissing, model.TypeApplicationOrganization, &logutils.FieldArgs{"org_id": orgID, "app_id": appID})
	}

	adminClaims := a.getStandardClaims(claims.Subject, claims.UID, claims.Name, claims.Email, claims.Phone, claims.Audience, orgID, appID, claims.AuthType,
		claims.ExternalIDs, &claims.ExpiresAt, false, false, true, claims.System, claims.Service, claims.FirstParty, claims.SessionID)
	return a.buildAccessToken(adminClaims, claims.Permissions, claims.Scope)
}

// LinkAccountAuthType links new credentials to an existing account.
// The authentication method must be one of the supported for the application.
//
//	Input:
//		accountID (string): ID of the account to link the creds to
//		authenticationType (string): Name of the authentication method for provided creds (eg. "email", "username", "illinois_oidc")
//		appTypeIdentifier (string): identifier of the app type/client that the user is logging in from
//		creds (string): Credentials/JSON encoded credential structure defined for the specified auth type
//		params (string): JSON encoded params defined by specified auth type
//		l (*logs.Log): Log object pointer for request
//	Returns:
//		message (*string): response message
//		account (*model.Account): account data after the operation
func (a *Auth) LinkAccountAuthType(accountID string, authenticationType string, appTypeIdentifier string, creds string, params string, l *logs.Log) (*string, *model.Account, error) {
	message := ""
	var newAccountAuthType *model.AccountAuthType

	account, err := a.storage.FindAccountByID(nil, accountID)
	if err != nil {
		return nil, nil, errors.WrapErrorAction(logutils.ActionFind, model.TypeAccount, nil, err)
	}
	if account == nil {
		return nil, nil, errors.ErrorData(logutils.StatusMissing, model.TypeAccount, &logutils.FieldArgs{"id": accountID})
	}

	//validate if the provided auth type is supported by the provided application and organization
	authType, appType, appOrg, err := a.validateAuthType(authenticationType, appTypeIdentifier, account.AppOrg.Organization.ID)
	if err != nil {
		return nil, nil, errors.WrapErrorAction(logutils.ActionValidate, typeAuthType, nil, err)
	}

	if authType.IsAnonymous {
		return nil, nil, errors.New("cannot link anonymous auth type to an account")
	} else if authType.IsExternal {
		newAccountAuthType, err = a.linkAccountAuthTypeExternal(*account, *authType, *appType, *appOrg, creds, params, l)
		if err != nil {
			return nil, nil, errors.WrapErrorAction("linking", model.TypeCredential, nil, err)
		}
	} else {
		message, newAccountAuthType, err = a.linkAccountAuthType(*account, *authType, *appOrg, creds, params, l)
		if err != nil {
			return nil, nil, errors.WrapErrorAction("linking", model.TypeCredential, nil, err)
		}
	}

	if newAccountAuthType != nil {
		account.AuthTypes = append(account.AuthTypes, *newAccountAuthType)
	}

	return &message, account, nil
}

// UnlinkAccountAuthType unlinks credentials from an existing account.
// The authentication method must be one of the supported for the application.
//
//	Input:
//		accountID (string): ID of the account to unlink creds from
//		authenticationType (string): Name of the authentication method of account auth type to unlink
//		appTypeIdentifier (string): Identifier of the app type/client that the user is logging in from
//		identifier (string): Identifier of account auth type to unlink
//		l (*logs.Log): Log object pointer for request
//	Returns:
//		account (*model.Account): account data after the operation
func (a *Auth) UnlinkAccountAuthType(accountID string, authenticationType string, appTypeIdentifier string, identifier string, l *logs.Log) (*model.Account, error) {
	return a.unlinkAccountAuthType(accountID, authenticationType, appTypeIdentifier, identifier, l)
}

// DeleteAccount deletes an account for the given id
func (a *Auth) DeleteAccount(id string) error {
	transaction := func(context storage.TransactionContext) error {
		//1. first find the account record
		account, err := a.storage.FindAccountByID(context, id)
		if err != nil {
			return errors.WrapErrorAction(logutils.ActionFind, model.TypeAccount, nil, err)
		}
		if account == nil {
			return errors.ErrorData(logutils.StatusMissing, model.TypeAccount, nil)
		}

		err = a.deleteAccount(context, *account)
		if err != nil {
			return errors.WrapErrorAction(logutils.ActionDelete, model.TypeAccount, nil, err)
		}

		return nil
	}

	return a.storage.PerformTransaction(transaction)
}

// InitializeSystemAccount initializes the first system account
func (a *Auth) InitializeSystemAccount(context storage.TransactionContext, authType model.AuthType, appOrg model.ApplicationOrganization,
	allSystemPermission string, email string, password string, clientVersion string, l *logs.Log) (string, error) {
	//auth type
	authImpl, err := a.getAuthTypeImpl(authType)
	if err != nil {
		return "", errors.WrapErrorAction(logutils.ActionLoadCache, typeAuthType, nil, err)
	}

	now := time.Now()
	profile := model.Profile{ID: uuid.NewString(), Email: email, DateCreated: now}
	permissions := []string{allSystemPermission}

	_, accountAuthType, err := a.applySignUpAdmin(context, authImpl, nil, authType, appOrg, email, password, profile, "", permissions, nil, nil, permissions, &clientVersion, l)
	if err != nil {
		return "", errors.WrapErrorAction("signing up", "initial system user", &logutils.FieldArgs{"email": email}, err)
	}

	return accountAuthType.Account.ID, nil
}

// GrantAccountPermissions grants new permissions to an account after validating the assigner has required permissions
func (a *Auth) GrantAccountPermissions(context storage.TransactionContext, account *model.Account, permissionNames []string, assignerPermissions []string) error {
	//check if there is data
	if account == nil {
		return errors.New("no account to grant permissions")
	}

	//verify that the account do not have any of the permissions which are supposed to be granted
	newPermissions := make([]string, 0)
	for _, current := range permissionNames {
		if account.GetPermissionNamed(current) == nil {
			newPermissions = append(newPermissions, current)
		}
	}
	//no error if no zero new permissions are being granted
	if len(newPermissions) == 0 {
		return nil
	}

	//check permissions
<<<<<<< HEAD
	permissions, err := a.CheckPermissions(context, []model.ApplicationOrganization{account.AppOrg}, newPermissions, assignerPermissions)
=======
	permissions, err := a.CheckPermissions(context, &account.AppOrg, newPermissions, assignerPermissions, false)
>>>>>>> f05d9236
	if err != nil {
		return errors.WrapErrorAction(logutils.ActionValidate, model.TypePermission, nil, err)
	}

	//update account if authorized
	err = a.storage.InsertAccountPermissions(context, account.ID, permissions)
	if err != nil {
		return errors.WrapErrorAction(logutils.ActionInsert, model.TypeAccountPermissions, &logutils.FieldArgs{"account_id": account.ID}, err)
	}

	account.Permissions = append(account.Permissions, permissions...)
	return nil
}

<<<<<<< HEAD
// CheckPermissions loads permissions by names from storage and checks that they are assignable and valid for the given appOrg
func (a *Auth) CheckPermissions(context storage.TransactionContext, appOrgs []model.ApplicationOrganization, permissionNames []string, assignerPermissions []string) ([]model.Permission, error) {
	if len(appOrgs) == 0 {
		return nil, errors.ErrorData(logutils.StatusMissing, model.TypeApplicationOrganization, nil)
	}

	serviceIDs := make([]string, 0)
	for _, appOrg := range appOrgs {
		serviceIDs = append(serviceIDs, appOrg.ServicesIDs...)
=======
// CheckPermissions loads permissions by names from storage and checks that they are assignable and valid for the given appOrg or revocable
func (a *Auth) CheckPermissions(context storage.TransactionContext, appOrg *model.ApplicationOrganization, permissionNames []string, assignerPermissions []string, revoke bool) ([]model.Permission, error) {
	if appOrg == nil {
		return nil, errors.ErrorData(logutils.StatusInvalid, model.TypeApplicationOrganization, nil)
>>>>>>> f05d9236
	}

	//find permissions
	permissions, err := a.storage.FindPermissionsByName(context, permissionNames)
	if err != nil {
		return nil, errors.WrapErrorAction(logutils.ActionFind, model.TypePermission, nil, err)
	}
	//Allow revocation of missing permissions
	if len(permissions) != len(permissionNames) && !revoke {
		badNames := make([]string, 0)
		for _, pName := range permissionNames {
			bad := true
			for _, p := range permissions {
				if p.Name == pName {
					bad = false
					break
				}
			}
			if bad {
				badNames = append(badNames, pName)
			}
		}
		return nil, errors.ErrorData(logutils.StatusInvalid, model.TypePermission, &logutils.FieldArgs{"names": badNames})
	}

	//check if authorized
	for _, permission := range permissions {
<<<<<<< HEAD
		if !utils.Contains(serviceIDs, permission.ServiceID) {
=======
		if !utils.Contains(appOrg.ServicesIDs, permission.ServiceID) {
			//Allow revocation of permissions for invalid services
			if revoke {
				continue
			}
>>>>>>> f05d9236
			return nil, errors.ErrorData(logutils.StatusInvalid, model.TypePermission, &logutils.FieldArgs{"name": permission.Name, "service_id": permission.ServiceID})
		}
		err = permission.CheckAssigners(assignerPermissions)
		if err != nil {
			return nil, errors.WrapErrorAction(logutils.ActionValidate, "assigner permissions", &logutils.FieldArgs{"name": permission.Name}, err)
		}
	}

	return permissions, nil
}

<<<<<<< HEAD
// CheckRevokedPermissions loads permissions by names from storage and checks that they are revokable
func (a *Auth) CheckRevokedPermissions(context storage.TransactionContext, appOrgs []model.ApplicationOrganization, permissionNames []string, assignerPermissions []string) error {
	if len(appOrgs) == 0 {
		return errors.ErrorData(logutils.StatusMissing, model.TypeApplicationOrganization, nil)
	}

	serviceIDs := make([]string, 0)
	for _, appOrg := range appOrgs {
		serviceIDs = append(serviceIDs, appOrg.ServicesIDs...)
	}

	//find permissions
	permissions, err := a.storage.FindPermissionsByName(context, permissionNames)
	if err != nil {
		return errors.WrapErrorAction(logutils.ActionFind, model.TypePermission, nil, err)
	}
	//Allow revocation of missing permissions

	//check if authorized
	for _, permission := range permissions {
		//Allow revocation of permissions for invalid services
		if !utils.Contains(serviceIDs, permission.ServiceID) {
			continue
		}
		err = permission.CheckAssigners(assignerPermissions)
		if err != nil {
			return errors.WrapErrorAction(logutils.ActionValidate, "assigner permissions", &logutils.FieldArgs{"name": permission.Name}, err)
		}
	}

	return nil
}

=======
>>>>>>> f05d9236
// GrantAccountRoles grants new roles to an account after validating the assigner has required permissions
func (a *Auth) GrantAccountRoles(context storage.TransactionContext, account *model.Account, roleIDs []string, assignerPermissions []string) error {
	//check if there is data
	if account == nil {
		return errors.New("no account to grant roles")
	}

	//verify that the account do not have any of the roles which are supposed to be granted
	newRoles := make([]string, 0)
	for _, current := range roleIDs {
		if account.GetRole(current) == nil {
			newRoles = append(newRoles, current)
		}
	}
	//no error if no zero new roles are being granted
	if len(newRoles) == 0 {
		return nil
	}

	//check roles
	roles, err := a.CheckRoles(context, &account.AppOrg, newRoles, assignerPermissions, false)
	if err != nil {
		return errors.WrapErrorAction(logutils.ActionValidate, model.TypeAppOrgRole, nil, err)
	}

	//update account if authorized
	accountRoles := model.AccountRolesFromAppOrgRoles(roles, true, true)
	err = a.storage.InsertAccountRoles(context, account.ID, account.AppOrg.ID, accountRoles)
	if err != nil {
		return errors.WrapErrorAction(logutils.ActionInsert, model.TypeAccountRoles, &logutils.FieldArgs{"account_id": account.ID}, err)
	}

	account.Roles = append(account.Roles, accountRoles...)
	return nil
}

// CheckRoles loads appOrg roles by IDs from storage and checks that they are assignable or revocable
func (a *Auth) CheckRoles(context storage.TransactionContext, appOrg *model.ApplicationOrganization, roleIDs []string, assignerPermissions []string, revoke bool) ([]model.AppOrgRole, error) {
	if appOrg == nil {
		return nil, errors.ErrorData(logutils.StatusInvalid, model.TypeApplicationOrganization, nil)
	}

	//find roles
	roles, err := a.storage.FindAppOrgRolesByIDs(context, roleIDs, appOrg.ID)
	if err != nil {
		return nil, errors.WrapErrorAction(logutils.ActionFind, model.TypeAppOrgRole, nil, err)
	}
	if len(roles) != len(roleIDs) && !revoke {
		badIDs := make([]string, 0)
		for _, rID := range roleIDs {
			bad := true
			for _, r := range roles {
				if r.ID == rID {
					bad = false
					break
				}
			}
			if bad {
				badIDs = append(badIDs, rID)
			}
		}
		return nil, errors.ErrorData(logutils.StatusInvalid, model.TypeAppOrgRole, &logutils.FieldArgs{"ids": badIDs})
	}

	//check if authorized
	for _, cRole := range roles {
		err = cRole.CheckAssigners(assignerPermissions)
		if err != nil {
			return nil, errors.WrapErrorAction(logutils.ActionValidate, "assigner permissions", &logutils.FieldArgs{"id": cRole.ID}, err)
		}
	}

	return roles, nil
}

// GrantAccountGroups grants new groups to an account after validating the assigner has required permissions
func (a *Auth) GrantAccountGroups(context storage.TransactionContext, account *model.Account, groupIDs []string, assignerPermissions []string) error {
	//check if there is data
	if account == nil {
		return errors.New("no accounts to grant groups")
	}

	//ensure that the account does not have the groups before adding
	newGroups := make([]string, 0)
	for _, current := range groupIDs {
		if account.GetGroup(current) == nil {
			newGroups = append(newGroups, current)
		}
	}
	//no error if no zero new groups are being granted
	if len(newGroups) == 0 {
		return nil
	}

	//check groups
	groups, err := a.CheckGroups(context, &account.AppOrg, newGroups, assignerPermissions, false)
	if err != nil {
		return errors.WrapErrorAction(logutils.ActionValidate, model.TypeAppOrgGroup, nil, err)
	}

	//update account if authorized
	accountGroups := model.AccountGroupsFromAppOrgGroups(groups, true, true)
	err = a.storage.InsertAccountGroups(context, account.ID, account.AppOrg.ID, accountGroups)
	if err != nil {
		return errors.WrapErrorAction(logutils.ActionInsert, model.TypeAccountGroups, &logutils.FieldArgs{"account_id": account.ID}, err)
	}

	account.Groups = append(account.Groups, accountGroups...)
	return nil
}

// CheckGroups loads appOrg groups by IDs from storage and checks that they are assignable or revocable
func (a *Auth) CheckGroups(context storage.TransactionContext, appOrg *model.ApplicationOrganization, groupIDs []string, assignerPermissions []string, revoke bool) ([]model.AppOrgGroup, error) {
	if appOrg == nil {
		return nil, errors.ErrorData(logutils.StatusInvalid, model.TypeApplicationOrganization, nil)
	}

	//find groups
	groups, err := a.storage.FindAppOrgGroupsByIDs(context, groupIDs, appOrg.ID)
	if err != nil {
		return nil, errors.WrapErrorAction(logutils.ActionFind, model.TypeAppOrgGroup, nil, err)
	}
	if len(groups) != len(groupIDs) && !revoke {
		badIDs := make([]string, 0)
		for _, gID := range groupIDs {
			bad := true
			for _, g := range groups {
				if g.ID == gID {
					bad = false
					break
				}
			}
			if bad {
				badIDs = append(badIDs, gID)
			}
		}
		return nil, errors.ErrorData(logutils.StatusInvalid, model.TypeAppOrgGroup, &logutils.FieldArgs{"ids": badIDs})
	}

	//check assigners
	for _, group := range groups {
		err = group.CheckAssigners(assignerPermissions)
		if err != nil {
			return nil, errors.WrapErrorAction(logutils.ActionValidate, "assigner permissions", &logutils.FieldArgs{"id": group.ID}, err)
		}
	}

	return groups, nil
}

// GetServiceRegistrations retrieves all service registrations
func (a *Auth) GetServiceRegistrations(serviceIDs []string) []model.ServiceReg {
	return a.storage.FindServiceRegs(serviceIDs)
}

// RegisterService creates a new service registration
func (a *Auth) RegisterService(reg *model.ServiceReg) error {
	if reg != nil && !reg.FirstParty && strings.Contains(strings.ToUpper(reg.Name), rokwireKeyword) {
		return errors.Newf("the name of a third-party service may not contain \"%s\"", rokwireKeyword)
	}
	return a.storage.InsertServiceReg(reg)
}

// UpdateServiceRegistration updates an existing service registration
func (a *Auth) UpdateServiceRegistration(reg *model.ServiceReg) error {
	if reg != nil {
		if reg.Registration.ServiceID == authServiceID || reg.Registration.ServiceID == a.serviceID {
			return errors.Newf("modifying service registration not allowed for service id %v", reg.Registration.ServiceID)
		}
		if !reg.FirstParty && strings.Contains(strings.ToUpper(reg.Name), rokwireKeyword) {
			return errors.Newf("the name of a third-party service may not contain \"%s\"", rokwireKeyword)
		}
	}
	return a.storage.UpdateServiceReg(reg)
}

// DeregisterService deletes an existing service registration
func (a *Auth) DeregisterService(serviceID string) error {
	if serviceID == authServiceID || serviceID == a.serviceID {
		return errors.Newf("deregistering service not allowed for service id %v", serviceID)
	}
	return a.storage.DeleteServiceReg(serviceID)
}

// GetAuthKeySet generates a JSON Web Key Set for auth service registration
func (a *Auth) GetAuthKeySet() (*model.JSONWebKeySet, error) {
	authReg, err := a.ServiceRegManager.GetServiceReg("auth")
	if err != nil {
		return nil, errors.WrapErrorAction(logutils.ActionLoadCache, model.TypeServiceReg, logutils.StringArgs("auth"), err)
	}

	if authReg == nil || authReg.PubKey == nil || authReg.PubKey.Key == nil {
		return nil, errors.ErrorData(logutils.StatusMissing, model.TypePubKey, nil)
	}

	jwk, err := model.JSONWebKeyFromPubKey(authReg.PubKey)
	if err != nil || jwk == nil {
		return nil, errors.WrapErrorAction(logutils.ActionCreate, model.TypeJSONWebKey, nil, err)
	}

	return &model.JSONWebKeySet{Keys: []model.JSONWebKey{*jwk}}, nil
}

// GetApplicationAPIKeys finds and returns the API keys for the provided app
func (a *Auth) GetApplicationAPIKeys(appID string) ([]model.APIKey, error) {
	cachedAPIKeys, err := a.getCachedAPIKeys()
	if err != nil {
		return nil, errors.WrapErrorAction(logutils.ActionLoadCache, model.TypeAPIKey, nil, err)
	}

	applicationAPIKeys := make([]model.APIKey, 0)
	for _, apiKey := range cachedAPIKeys {
		if apiKey.AppID == appID {
			applicationAPIKeys = append(applicationAPIKeys, apiKey)
		}
	}

	return applicationAPIKeys, nil
}

// GetAPIKey finds and returns an API key
func (a *Auth) GetAPIKey(ID string) (*model.APIKey, error) {
	return a.getCachedAPIKey(ID)
}

// CreateAPIKey creates a new API key
func (a *Auth) CreateAPIKey(apiKey model.APIKey) (*model.APIKey, error) {
	id, _ := uuid.NewUUID()
	apiKey.ID = id.String()
	return a.storage.InsertAPIKey(nil, apiKey)
}

// UpdateAPIKey updates an existing API key
func (a *Auth) UpdateAPIKey(apiKey model.APIKey) error {
	if len(apiKey.ID) == 0 {
		return errors.Newf("id cannot be empty")
	}
	return a.storage.UpdateAPIKey(apiKey)
}

// DeleteAPIKey deletes an API key
func (a *Auth) DeleteAPIKey(ID string) error {
	//1. find api key to delete
	apiKey, err := a.getCachedAPIKey(ID)
	if err != nil {
		return errors.WrapErrorAction(logutils.ActionFind, model.TypeAPIKey, &logutils.FieldArgs{"id": ID}, err)
	}

	//2. find all api keys with same app id
	apiKeys, err := a.GetApplicationAPIKeys(apiKey.AppID)
	if err != nil {
		return errors.WrapErrorAction(logutils.ActionFind, model.TypeAPIKey, nil, err)
	}

	//3. delete api key if there is another api key for app id
	if len(apiKeys) > 1 {
		err = a.storage.DeleteAPIKey(ID)
		if err != nil {
			return errors.WrapErrorAction(logutils.ActionDelete, model.TypeAPIKey, nil, err)
		}
	}

	return nil
}

// ValidateAPIKey validates the given API key for the given app ID
func (a *Auth) ValidateAPIKey(appID string, apiKey string) error {
	return a.validateAPIKey(apiKey, appID)
}<|MERGE_RESOLUTION|>--- conflicted
+++ resolved
@@ -660,11 +660,7 @@
 		if len(added) > 0 || len(removed) > 0 {
 			newPermissions := []model.Permission{}
 			if len(added) > 0 {
-<<<<<<< HEAD
-				addedPermissions, err := a.CheckPermissions(context, []model.ApplicationOrganization{*appOrg}, added, updaterPermissions)
-=======
-				addedPermissions, err := a.CheckPermissions(context, appOrg, added, updaterPermissions, false)
->>>>>>> f05d9236
+				addedPermissions, err := a.CheckPermissions(context, []model.ApplicationOrganization{*appOrg}, added, updaterPermissions, false)
 				if err != nil {
 					return errors.WrapErrorAction("adding", model.TypePermission, nil, err)
 				}
@@ -672,11 +668,7 @@
 			}
 
 			if len(removed) > 0 {
-<<<<<<< HEAD
-				err := a.CheckRevokedPermissions(context, []model.ApplicationOrganization{*appOrg}, removed, updaterPermissions)
-=======
-				_, err := a.CheckPermissions(context, appOrg, removed, updaterPermissions, true)
->>>>>>> f05d9236
+				_, err := a.CheckPermissions(context, []model.ApplicationOrganization{*appOrg}, removed, updaterPermissions, true)
 				if err != nil {
 					return errors.WrapErrorAction("revoking", model.TypePermission, nil, err)
 				}
@@ -1481,7 +1473,7 @@
 			updatedPermissions := make([]model.Permission, 0)
 			added, removed, unchanged := utils.StringListDiff(*permissions, serviceAccount.GetPermissionNames())
 			if len(added) > 0 {
-				permissionList, err := a.CheckPermissions(context, appOrgs, *permissions, assignerPermissions)
+				permissionList, err := a.CheckPermissions(context, appOrgs, *permissions, assignerPermissions, false)
 				if err != nil {
 					return errors.WrapErrorAction(logutils.ActionValidate, model.TypePermission, nil, err)
 				}
@@ -1490,7 +1482,7 @@
 				updated = true
 			}
 			if len(removed) > 0 {
-				err := a.CheckRevokedPermissions(context, appOrgs, *permissions, assignerPermissions)
+				_, err := a.CheckPermissions(context, appOrgs, *permissions, assignerPermissions, true)
 				if err != nil {
 					return errors.WrapErrorAction("revoking", model.TypePermission, nil, err)
 				}
@@ -1774,11 +1766,7 @@
 	}
 
 	//check permissions
-<<<<<<< HEAD
-	permissions, err := a.CheckPermissions(context, []model.ApplicationOrganization{account.AppOrg}, newPermissions, assignerPermissions)
-=======
-	permissions, err := a.CheckPermissions(context, &account.AppOrg, newPermissions, assignerPermissions, false)
->>>>>>> f05d9236
+	permissions, err := a.CheckPermissions(context, []model.ApplicationOrganization{account.AppOrg}, newPermissions, assignerPermissions, false)
 	if err != nil {
 		return errors.WrapErrorAction(logutils.ActionValidate, model.TypePermission, nil, err)
 	}
@@ -1793,9 +1781,8 @@
 	return nil
 }
 
-<<<<<<< HEAD
-// CheckPermissions loads permissions by names from storage and checks that they are assignable and valid for the given appOrg
-func (a *Auth) CheckPermissions(context storage.TransactionContext, appOrgs []model.ApplicationOrganization, permissionNames []string, assignerPermissions []string) ([]model.Permission, error) {
+// CheckPermissions loads permissions by names from storage and checks that they are assignable and valid for the given appOrgs or revocable
+func (a *Auth) CheckPermissions(context storage.TransactionContext, appOrgs []model.ApplicationOrganization, permissionNames []string, assignerPermissions []string, revoke bool) ([]model.Permission, error) {
 	if len(appOrgs) == 0 {
 		return nil, errors.ErrorData(logutils.StatusMissing, model.TypeApplicationOrganization, nil)
 	}
@@ -1803,12 +1790,6 @@
 	serviceIDs := make([]string, 0)
 	for _, appOrg := range appOrgs {
 		serviceIDs = append(serviceIDs, appOrg.ServicesIDs...)
-=======
-// CheckPermissions loads permissions by names from storage and checks that they are assignable and valid for the given appOrg or revocable
-func (a *Auth) CheckPermissions(context storage.TransactionContext, appOrg *model.ApplicationOrganization, permissionNames []string, assignerPermissions []string, revoke bool) ([]model.Permission, error) {
-	if appOrg == nil {
-		return nil, errors.ErrorData(logutils.StatusInvalid, model.TypeApplicationOrganization, nil)
->>>>>>> f05d9236
 	}
 
 	//find permissions
@@ -1836,15 +1817,11 @@
 
 	//check if authorized
 	for _, permission := range permissions {
-<<<<<<< HEAD
 		if !utils.Contains(serviceIDs, permission.ServiceID) {
-=======
-		if !utils.Contains(appOrg.ServicesIDs, permission.ServiceID) {
 			//Allow revocation of permissions for invalid services
 			if revoke {
 				continue
 			}
->>>>>>> f05d9236
 			return nil, errors.ErrorData(logutils.StatusInvalid, model.TypePermission, &logutils.FieldArgs{"name": permission.Name, "service_id": permission.ServiceID})
 		}
 		err = permission.CheckAssigners(assignerPermissions)
@@ -1856,42 +1833,6 @@
 	return permissions, nil
 }
 
-<<<<<<< HEAD
-// CheckRevokedPermissions loads permissions by names from storage and checks that they are revokable
-func (a *Auth) CheckRevokedPermissions(context storage.TransactionContext, appOrgs []model.ApplicationOrganization, permissionNames []string, assignerPermissions []string) error {
-	if len(appOrgs) == 0 {
-		return errors.ErrorData(logutils.StatusMissing, model.TypeApplicationOrganization, nil)
-	}
-
-	serviceIDs := make([]string, 0)
-	for _, appOrg := range appOrgs {
-		serviceIDs = append(serviceIDs, appOrg.ServicesIDs...)
-	}
-
-	//find permissions
-	permissions, err := a.storage.FindPermissionsByName(context, permissionNames)
-	if err != nil {
-		return errors.WrapErrorAction(logutils.ActionFind, model.TypePermission, nil, err)
-	}
-	//Allow revocation of missing permissions
-
-	//check if authorized
-	for _, permission := range permissions {
-		//Allow revocation of permissions for invalid services
-		if !utils.Contains(serviceIDs, permission.ServiceID) {
-			continue
-		}
-		err = permission.CheckAssigners(assignerPermissions)
-		if err != nil {
-			return errors.WrapErrorAction(logutils.ActionValidate, "assigner permissions", &logutils.FieldArgs{"name": permission.Name}, err)
-		}
-	}
-
-	return nil
-}
-
-=======
->>>>>>> f05d9236
 // GrantAccountRoles grants new roles to an account after validating the assigner has required permissions
 func (a *Auth) GrantAccountRoles(context storage.TransactionContext, account *model.Account, roleIDs []string, assignerPermissions []string) error {
 	//check if there is data
