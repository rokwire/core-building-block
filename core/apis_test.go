--- conflicted
+++ resolved
@@ -16,7 +16,7 @@
 
 func TestSerGetVersion(t *testing.T) {
 	storage := genmocks.Storage{}
-	coreAPIs := core.NewCoreAPIs("local", "1.1.1", "build", &storage, nil, nil, nil)
+	coreAPIs := core.NewCoreAPIs("local", "1.1.1", "build", &storage, nil, nil, nil, nil)
 	got := coreAPIs.GetVersion()
 	want := "1.1.1"
 
@@ -25,7 +25,7 @@
 
 func TestSerGetAuthTest(t *testing.T) {
 	storage := genmocks.Storage{}
-	coreAPIs := core.NewCoreAPIs("local", "1.1.1", "build", &storage, nil, nil, nil)
+	coreAPIs := core.NewCoreAPIs("local", "1.1.1", "build", &storage, nil, nil, nil, nil)
 
 	l := logs.NewLogger("test", nil).NewLog("1", logs.RequestContext{})
 	got := coreAPIs.Services.SerGetAuthTest(l)
@@ -36,7 +36,7 @@
 
 func TestSerGetCommonTest(t *testing.T) {
 	storage := genmocks.Storage{}
-	coreAPIs := core.NewCoreAPIs("local", "1.1.1", "build", &storage, nil, nil, nil)
+	coreAPIs := core.NewCoreAPIs("local", "1.1.1", "build", &storage, nil, nil, nil, nil)
 
 	l := logs.NewLogger("test", nil).NewLog("1", logs.RequestContext{})
 	got := coreAPIs.Services.SerGetCommonTest(l)
@@ -51,7 +51,7 @@
 
 func TestAdmGetTest(t *testing.T) {
 	storage := genmocks.Storage{}
-	coreAPIs := core.NewCoreAPIs("local", "1.1.1", "build", &storage, nil, nil, nil)
+	coreAPIs := core.NewCoreAPIs("local", "1.1.1", "build", &storage, nil, nil, nil, nil)
 
 	got := coreAPIs.Administration.AdmGetTest()
 	want := "Admin - test"
@@ -70,7 +70,7 @@
 	storage.On("GetGlobalConfig").Return(nil, nil)
 	storage.On("CreateGlobalConfig", nil, &model.GlobalConfig{Setting: "setting"}).Return(nil)
 
-	app := core.NewCoreAPIs("local", "1.1.1", "build", &storage, nil, nil, nil)
+	app := core.NewCoreAPIs("local", "1.1.1", "build", &storage, nil, nil, nil, nil)
 
 	gc, _ := app.System.SysCreateGlobalConfig("setting")
 	if gc == nil {
@@ -84,7 +84,7 @@
 	storage2.On("GetGlobalConfig").Return(nil, nil)
 	storage2.On("CreateGlobalConfig", nil, &model.GlobalConfig{Setting: "setting"}).Return(errors.New("error occured"))
 
-	app = core.NewCoreAPIs("local", "1.1.1", "build", &storage2, nil, nil, nil)
+	app = core.NewCoreAPIs("local", "1.1.1", "build", &storage2, nil, nil, nil, nil)
 
 	_, err := app.System.SysCreateGlobalConfig("setting")
 	if err == nil {
@@ -98,7 +98,7 @@
 func TestSysGetOrganization(t *testing.T) {
 	storage := genmocks.Storage{}
 	storage.On("FindOrganization", "_id").Return(&model.Organization{ID: "_id"}, nil)
-	app := core.NewCoreAPIs("local", "1.1.1", "build", &storage, nil, nil, nil)
+	app := core.NewCoreAPIs("local", "1.1.1", "build", &storage, nil, nil, nil, nil)
 
 	getOrganization, _ := app.System.SysGetOrganization("_id")
 
@@ -108,7 +108,7 @@
 	// second case error
 	storage2 := genmocks.Storage{}
 	storage2.On("FindOrganization").Return(&model.Organization{ID: "_id"}, nil)
-	app = core.NewCoreAPIs("local", "1.1.1", "build", &storage, nil, nil, nil)
+	app = core.NewCoreAPIs("local", "1.1.1", "build", &storage, nil, nil, nil, nil)
 
 	err, _ := app.System.SysGetOrganization("_id")
 
@@ -121,12 +121,8 @@
 
 func TestSysGetOrganizations(t *testing.T) {
 	storage := genmocks.Storage{}
-<<<<<<< HEAD
-	storage.On("LoadOrganizations").Return([]model.Organization{}, nil)
-=======
 	storage.On("FindOrganizations").Return([]model.Organization{}, nil)
->>>>>>> 6e414221
-	app := core.NewCoreAPIs("local", "1.1.1", "build", &storage, nil, nil, nil)
+	app := core.NewCoreAPIs("local", "1.1.1", "build", &storage, nil, nil, nil, nil)
 
 	getOrganization, _ := app.System.SysGetOrganizations()
 
@@ -135,12 +131,8 @@
 	}
 	// second case error
 	storage2 := genmocks.Storage{}
-<<<<<<< HEAD
-	storage2.On("LoadOrganizations").Return([]model.Organization{}, nil)
-=======
 	storage2.On("FindOrganizations").Return([]model.Organization{}, nil)
->>>>>>> 6e414221
-	app = core.NewCoreAPIs("local", "1.1.1", "build", &storage, nil, nil, nil)
+	app = core.NewCoreAPIs("local", "1.1.1", "build", &storage, nil, nil, nil, nil)
 
 	err, _ := app.System.SysGetOrganizations()
 
@@ -153,7 +145,7 @@
 func TestSysGetApplication(t *testing.T) {
 	storage := genmocks.Storage{}
 	storage.On("FindApplication", "_id").Return(&model.Application{ID: "_id"}, nil)
-	app := core.NewCoreAPIs("local", "1.1.1", "build", &storage, nil, nil, nil)
+	app := core.NewCoreAPIs("local", "1.1.1", "build", &storage, nil, nil, nil, nil)
 
 	getApplication, _ := app.System.SysGetApplication("_id")
 
@@ -163,7 +155,7 @@
 	// second case error
 	storage2 := genmocks.Storage{}
 	storage2.On("FindApplication").Return(&model.Application{ID: "_id"}, nil)
-	app = core.NewCoreAPIs("local", "1.1.1", "build", &storage, nil, nil, nil)
+	app = core.NewCoreAPIs("local", "1.1.1", "build", &storage, nil, nil, nil, nil)
 
 	err, _ := app.System.SysGetApplication("_id")
 
@@ -176,7 +168,7 @@
 func TestSysGetApplications(t *testing.T) {
 	storage := genmocks.Storage{}
 	storage.On("FindApplications").Return([]model.Application{}, nil)
-	app := core.NewCoreAPIs("local", "1.1.1", "build", &storage, nil, nil, nil)
+	app := core.NewCoreAPIs("local", "1.1.1", "build", &storage, nil, nil, nil, nil)
 
 	getApplications, _ := app.System.SysGetApplications()
 
@@ -186,7 +178,7 @@
 	// second case error
 	storage2 := genmocks.Storage{}
 	storage2.On("FindApplications").Return([]model.Application{}, nil)
-	app = core.NewCoreAPIs("local", "1.1.1", "build", &storage, nil, nil, nil)
+	app = core.NewCoreAPIs("local", "1.1.1", "build", &storage, nil, nil, nil, nil)
 
 	err, _ := app.System.SysGetApplications()
 
@@ -202,7 +194,7 @@
 
 func TestEncGetTest(t *testing.T) {
 	storage := genmocks.Storage{}
-	coreAPIs := core.NewCoreAPIs("local", "1.1.1", "build", &storage, nil, nil, nil)
+	coreAPIs := core.NewCoreAPIs("local", "1.1.1", "build", &storage, nil, nil, nil, nil)
 
 	got := coreAPIs.Encryption.EncGetTest()
 	want := "Enc - test"
@@ -245,7 +237,7 @@
 
 func TestBBsGetTest(t *testing.T) {
 	storage := genmocks.Storage{}
-	coreAPIs := core.NewCoreAPIs("local", "1.1.1", "build", &storage, nil, nil, nil)
+	coreAPIs := core.NewCoreAPIs("local", "1.1.1", "build", &storage, nil, nil, nil, nil)
 
 	got := coreAPIs.BBs.BBsGetTest()
 	want := "BBs - test"
