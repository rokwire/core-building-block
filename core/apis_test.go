// Copyright 2022 Board of Trustees of the University of Illinois.
//
// Licensed under the Apache License, Version 2.0 (the "License");
// you may not use this file except in compliance with the License.
// You may obtain a copy of the License at
//
//     http://www.apache.org/licenses/LICENSE-2.0
//
// Unless required by applicable law or agreed to in writing, software
// distributed under the License is distributed on an "AS IS" BASIS,
// WITHOUT WARRANTIES OR CONDITIONS OF ANY KIND, either express or implied.
// See the License for the specific language governing permissions and
// limitations under the License.

package core_test

import (
	"errors"
	"testing"

	core "core-building-block/core"
	genmocks "core-building-block/core/mocks"
	"core-building-block/core/model"

	"github.com/rokwire/core-auth-library-go/v3/tokenauth"
	"github.com/rokwire/logging-library-go/v2/logs"
	"github.com/stretchr/testify/mock"
	"gotest.tools/assert"
)

func buildTestCoreAPIs(storage core.Storage) *core.APIs {
	return core.NewCoreAPIs("local", "1.1.1", "build", "core", storage, nil, nil, false, nil)
}

//Services

func TestSerGetVersion(t *testing.T) {
	storage := genmocks.Storage{}
<<<<<<< HEAD
	coreAPIs := core.NewCoreAPIs("local", "1.1.1", "build", &storage, nil, nil, nil, nil)
=======
	coreAPIs := buildTestCoreAPIs(&storage)
>>>>>>> ab093c45
	got := coreAPIs.GetVersion()
	want := "1.1.1"

	assert.Equal(t, got, want, "result is different")
}

func TestSerGetAuthTest(t *testing.T) {
	storage := genmocks.Storage{}
<<<<<<< HEAD
	coreAPIs := core.NewCoreAPIs("local", "1.1.1", "build", &storage, nil, nil, nil, nil)

=======
	coreAPIs := buildTestCoreAPIs(&storage)
>>>>>>> ab093c45
	l := logs.NewLogger("test", nil).NewLog("1", logs.RequestContext{})
	got := coreAPIs.Services.SerGetAuthTest(l)
	want := "Services - Auth - test"

	assert.Equal(t, got, want, "result is different")
}

func TestSerGetCommonTest(t *testing.T) {
	storage := genmocks.Storage{}
<<<<<<< HEAD
	coreAPIs := core.NewCoreAPIs("local", "1.1.1", "build", &storage, nil, nil, nil, nil)
=======
	coreAPIs := buildTestCoreAPIs(&storage)
>>>>>>> ab093c45

	l := logs.NewLogger("test", nil).NewLog("1", logs.RequestContext{})
	got := coreAPIs.Services.SerGetCommonTest(l)
	want := "Services - Common - test"

	assert.Equal(t, got, want, "result is different")
}

///

//Administration

func TestAdmGetTest(t *testing.T) {
	storage := genmocks.Storage{}
<<<<<<< HEAD
	coreAPIs := core.NewCoreAPIs("local", "1.1.1", "build", &storage, nil, nil, nil, nil)
=======
	coreAPIs := buildTestCoreAPIs(&storage)
>>>>>>> ab093c45

	got := coreAPIs.Administration.AdmGetTest()
	want := "Admin - test"

	if got != want {
		t.Errorf("got %q, wanted %q", got, want)
	}
}

func TestAdmCreateConfig(t *testing.T) {
	anyConfig := mock.AnythingOfType("model.Config")
	storage := genmocks.Storage{}
	storage.On("InsertConfig", anyConfig).Return(nil)

<<<<<<< HEAD
	app := core.NewCoreAPIs("local", "1.1.1", "build", &storage, nil, nil, nil, nil)
=======
	coreAPIs := buildTestCoreAPIs(&storage)
>>>>>>> ab093c45

	config := model.Config{Type: model.ConfigTypeEnv, AppID: "app", OrgID: "org", System: false, Data: model.EnvConfigData{}}
	_, err := coreAPIs.Administration.AdmCreateConfig(config, &tokenauth.Claims{AppID: "app", OrgID: "org"})
	if err != nil {
		t.Error("we are not expecting error")
		return
	}

	//second case - error
	storage2 := genmocks.Storage{}
	storage2.On("InsertConfig", anyConfig).Return(errors.New("error occured"))

<<<<<<< HEAD
	app = core.NewCoreAPIs("local", "1.1.1", "build", &storage2, nil, nil, nil, nil)
=======
	coreAPIs = buildTestCoreAPIs(&storage2)
>>>>>>> ab093c45

	_, err = coreAPIs.Administration.AdmCreateConfig(config, &tokenauth.Claims{AppID: "app", OrgID: "org"})
	if err == nil {
		t.Error("we are expecting error")
		return
	}
	errText := err.Error()
	assert.Equal(t, errText, "core-building-block/core.(*application).admCreateConfig() error inserting config: error occured", "error is different: "+err.Error())
}

///

//System

func TestSysGetOrganization(t *testing.T) {
	storage := genmocks.Storage{}
	storage.On("FindOrganization", "_id").Return(&model.Organization{ID: "_id"}, nil)
<<<<<<< HEAD
	app := core.NewCoreAPIs("local", "1.1.1", "build", &storage, nil, nil, nil, nil)
=======
	coreAPIs := buildTestCoreAPIs(&storage)
>>>>>>> ab093c45

	getOrganization, _ := coreAPIs.System.SysGetOrganization("_id")

	if getOrganization == nil {
		t.Errorf("Error on getting the organization")
	}
	// second case error
	storage2 := genmocks.Storage{}
	storage2.On("FindOrganization").Return(&model.Organization{ID: "_id"}, nil)
<<<<<<< HEAD
	app = core.NewCoreAPIs("local", "1.1.1", "build", &storage, nil, nil, nil, nil)
=======
	coreAPIs = buildTestCoreAPIs(&storage)
>>>>>>> ab093c45

	err, _ := coreAPIs.System.SysGetOrganization("_id")

	if err == nil {
		t.Error("We are expecting error")
		return
	}

}

func TestSysGetOrganizations(t *testing.T) {
	storage := genmocks.Storage{}
	storage.On("FindOrganizations").Return([]model.Organization{}, nil)
<<<<<<< HEAD
	app := core.NewCoreAPIs("local", "1.1.1", "build", &storage, nil, nil, nil, nil)
=======
	coreAPIs := buildTestCoreAPIs(&storage)
>>>>>>> ab093c45

	getOrganization, _ := coreAPIs.System.SysGetOrganizations()

	if getOrganization == nil {
		t.Errorf("Error on getting the organizations")
	}
	// second case error
	storage2 := genmocks.Storage{}
	storage2.On("FindOrganizations").Return([]model.Organization{}, nil)
<<<<<<< HEAD
	app = core.NewCoreAPIs("local", "1.1.1", "build", &storage, nil, nil, nil, nil)
=======
	coreAPIs = buildTestCoreAPIs(&storage)
>>>>>>> ab093c45

	err, _ := coreAPIs.System.SysGetOrganizations()

	if err == nil {
		t.Error("We are expecting error")
		return
	}
}

func TestSysGetApplication(t *testing.T) {
	storage := genmocks.Storage{}
<<<<<<< HEAD
	storage.On("FindApplication", "_id").Return(&model.Application{ID: "_id"}, nil)
	app := core.NewCoreAPIs("local", "1.1.1", "build", &storage, nil, nil, nil, nil)
=======
	storage.On("FindApplication", nil, "_id").Return(&model.Application{ID: "_id"}, nil)
	coreAPIs := buildTestCoreAPIs(&storage)
>>>>>>> ab093c45

	getApplication, _ := coreAPIs.System.SysGetApplication("_id")

	if getApplication == nil {
		t.Errorf("Error on geting the application")
	}
	// second case error
	storage2 := genmocks.Storage{}
	storage2.On("FindApplication").Return(&model.Application{ID: "_id"}, nil)
<<<<<<< HEAD
	app = core.NewCoreAPIs("local", "1.1.1", "build", &storage, nil, nil, nil, nil)
=======
	coreAPIs = buildTestCoreAPIs(&storage)
>>>>>>> ab093c45

	err, _ := coreAPIs.System.SysGetApplication("_id")

	if err == nil {
		t.Error("We are expecting error")
		return
	}
}

func TestSysGetApplications(t *testing.T) {
	storage := genmocks.Storage{}
	storage.On("FindApplications").Return([]model.Application{}, nil)
<<<<<<< HEAD
	app := core.NewCoreAPIs("local", "1.1.1", "build", &storage, nil, nil, nil, nil)
=======
	app := buildTestCoreAPIs(&storage)
>>>>>>> ab093c45

	getApplications, _ := app.System.SysGetApplications()

	if getApplications == nil {
		t.Errorf("Error on getting the appllications")
	}
	// second case error
	storage2 := genmocks.Storage{}
	storage2.On("FindApplications").Return([]model.Application{}, nil)
<<<<<<< HEAD
	app = core.NewCoreAPIs("local", "1.1.1", "build", &storage, nil, nil, nil, nil)
=======
	app = buildTestCoreAPIs(&storage)
>>>>>>> ab093c45

	err, _ := app.System.SysGetApplications()

	if err == nil {
		t.Error("We are expecting error")
		return
	}
}

///

//Encryption

func TestEncGetTest(t *testing.T) {
	storage := genmocks.Storage{}
<<<<<<< HEAD
	coreAPIs := core.NewCoreAPIs("local", "1.1.1", "build", &storage, nil, nil, nil, nil)
=======
	coreAPIs := buildTestCoreAPIs(&storage)
>>>>>>> ab093c45

	got := coreAPIs.Encryption.EncGetTest()
	want := "Enc - test"

	assert.Equal(t, got, want, "result is different")
}

func TestCreateApplication(t *testing.T) {
	/*storage := genmocks.Storage{}
	versions := []string{"v1.1.0", "v1.2.0"}

	appObj := model.Application{Name: "name", Versions: versions}

	storage.On("InsertApplication", appObj).Return(&appObj, nil)
	app := core.NewCoreAPIs("local", "1.1.1", "build", &storage, nil, nil, nil)

	application, _ := app.Administration.AdmCreateApplication("name", versions)
	if application == nil {
		t.Error("application is nil")
		return
	}

	storage2 := genmocks.Storage{}
	versions = []string{"v1.1.0", "v1.2.0"}
	storage2.On("InsertApplication", model.Application{Name: "name", Versions: versions}).Return(nil, errors.New("error occured"))

	app = core.NewCoreAPIs("local", "1.1.1", "build", &storage2, nil)

	_, err := app.Administration.AdmCreateApplication("name", versions)
	if err == nil {
		t.Error("we are expecting error")
		return
	}
	assert.Equal(t, err.Error(), "error occured", "error is different") */
}

///

//BBs

func TestBBsGetTest(t *testing.T) {
	storage := genmocks.Storage{}
<<<<<<< HEAD
	coreAPIs := core.NewCoreAPIs("local", "1.1.1", "build", &storage, nil, nil, nil, nil)
=======
	coreAPIs := buildTestCoreAPIs(&storage)
>>>>>>> ab093c45

	got := coreAPIs.BBs.BBsGetTest()
	want := "BBs - test"

	assert.Equal(t, got, want, "result is different")
}

///<|MERGE_RESOLUTION|>--- conflicted
+++ resolved
@@ -29,18 +29,14 @@
 )
 
 func buildTestCoreAPIs(storage core.Storage) *core.APIs {
-	return core.NewCoreAPIs("local", "1.1.1", "build", "core", storage, nil, nil, false, nil)
+	return core.NewCoreAPIs("local", "1.1.1", "build", "core", storage, nil, nil, false, nil, nil)
 }
 
 //Services
 
 func TestSerGetVersion(t *testing.T) {
 	storage := genmocks.Storage{}
-<<<<<<< HEAD
-	coreAPIs := core.NewCoreAPIs("local", "1.1.1", "build", &storage, nil, nil, nil, nil)
-=======
-	coreAPIs := buildTestCoreAPIs(&storage)
->>>>>>> ab093c45
+	coreAPIs := buildTestCoreAPIs(&storage)
 	got := coreAPIs.GetVersion()
 	want := "1.1.1"
 
@@ -49,12 +45,7 @@
 
 func TestSerGetAuthTest(t *testing.T) {
 	storage := genmocks.Storage{}
-<<<<<<< HEAD
-	coreAPIs := core.NewCoreAPIs("local", "1.1.1", "build", &storage, nil, nil, nil, nil)
-
-=======
-	coreAPIs := buildTestCoreAPIs(&storage)
->>>>>>> ab093c45
+	coreAPIs := buildTestCoreAPIs(&storage)
 	l := logs.NewLogger("test", nil).NewLog("1", logs.RequestContext{})
 	got := coreAPIs.Services.SerGetAuthTest(l)
 	want := "Services - Auth - test"
@@ -64,11 +55,7 @@
 
 func TestSerGetCommonTest(t *testing.T) {
 	storage := genmocks.Storage{}
-<<<<<<< HEAD
-	coreAPIs := core.NewCoreAPIs("local", "1.1.1", "build", &storage, nil, nil, nil, nil)
-=======
-	coreAPIs := buildTestCoreAPIs(&storage)
->>>>>>> ab093c45
+	coreAPIs := buildTestCoreAPIs(&storage)
 
 	l := logs.NewLogger("test", nil).NewLog("1", logs.RequestContext{})
 	got := coreAPIs.Services.SerGetCommonTest(l)
@@ -83,11 +70,7 @@
 
 func TestAdmGetTest(t *testing.T) {
 	storage := genmocks.Storage{}
-<<<<<<< HEAD
-	coreAPIs := core.NewCoreAPIs("local", "1.1.1", "build", &storage, nil, nil, nil, nil)
-=======
-	coreAPIs := buildTestCoreAPIs(&storage)
->>>>>>> ab093c45
+	coreAPIs := buildTestCoreAPIs(&storage)
 
 	got := coreAPIs.Administration.AdmGetTest()
 	want := "Admin - test"
@@ -102,11 +85,7 @@
 	storage := genmocks.Storage{}
 	storage.On("InsertConfig", anyConfig).Return(nil)
 
-<<<<<<< HEAD
-	app := core.NewCoreAPIs("local", "1.1.1", "build", &storage, nil, nil, nil, nil)
-=======
-	coreAPIs := buildTestCoreAPIs(&storage)
->>>>>>> ab093c45
+	coreAPIs := buildTestCoreAPIs(&storage)
 
 	config := model.Config{Type: model.ConfigTypeEnv, AppID: "app", OrgID: "org", System: false, Data: model.EnvConfigData{}}
 	_, err := coreAPIs.Administration.AdmCreateConfig(config, &tokenauth.Claims{AppID: "app", OrgID: "org"})
@@ -119,11 +98,7 @@
 	storage2 := genmocks.Storage{}
 	storage2.On("InsertConfig", anyConfig).Return(errors.New("error occured"))
 
-<<<<<<< HEAD
-	app = core.NewCoreAPIs("local", "1.1.1", "build", &storage2, nil, nil, nil, nil)
-=======
 	coreAPIs = buildTestCoreAPIs(&storage2)
->>>>>>> ab093c45
 
 	_, err = coreAPIs.Administration.AdmCreateConfig(config, &tokenauth.Claims{AppID: "app", OrgID: "org"})
 	if err == nil {
@@ -141,11 +116,7 @@
 func TestSysGetOrganization(t *testing.T) {
 	storage := genmocks.Storage{}
 	storage.On("FindOrganization", "_id").Return(&model.Organization{ID: "_id"}, nil)
-<<<<<<< HEAD
-	app := core.NewCoreAPIs("local", "1.1.1", "build", &storage, nil, nil, nil, nil)
-=======
-	coreAPIs := buildTestCoreAPIs(&storage)
->>>>>>> ab093c45
+	coreAPIs := buildTestCoreAPIs(&storage)
 
 	getOrganization, _ := coreAPIs.System.SysGetOrganization("_id")
 
@@ -155,11 +126,7 @@
 	// second case error
 	storage2 := genmocks.Storage{}
 	storage2.On("FindOrganization").Return(&model.Organization{ID: "_id"}, nil)
-<<<<<<< HEAD
-	app = core.NewCoreAPIs("local", "1.1.1", "build", &storage, nil, nil, nil, nil)
-=======
 	coreAPIs = buildTestCoreAPIs(&storage)
->>>>>>> ab093c45
 
 	err, _ := coreAPIs.System.SysGetOrganization("_id")
 
@@ -173,11 +140,7 @@
 func TestSysGetOrganizations(t *testing.T) {
 	storage := genmocks.Storage{}
 	storage.On("FindOrganizations").Return([]model.Organization{}, nil)
-<<<<<<< HEAD
-	app := core.NewCoreAPIs("local", "1.1.1", "build", &storage, nil, nil, nil, nil)
-=======
-	coreAPIs := buildTestCoreAPIs(&storage)
->>>>>>> ab093c45
+	coreAPIs := buildTestCoreAPIs(&storage)
 
 	getOrganization, _ := coreAPIs.System.SysGetOrganizations()
 
@@ -187,11 +150,7 @@
 	// second case error
 	storage2 := genmocks.Storage{}
 	storage2.On("FindOrganizations").Return([]model.Organization{}, nil)
-<<<<<<< HEAD
-	app = core.NewCoreAPIs("local", "1.1.1", "build", &storage, nil, nil, nil, nil)
-=======
 	coreAPIs = buildTestCoreAPIs(&storage)
->>>>>>> ab093c45
 
 	err, _ := coreAPIs.System.SysGetOrganizations()
 
@@ -203,13 +162,8 @@
 
 func TestSysGetApplication(t *testing.T) {
 	storage := genmocks.Storage{}
-<<<<<<< HEAD
-	storage.On("FindApplication", "_id").Return(&model.Application{ID: "_id"}, nil)
-	app := core.NewCoreAPIs("local", "1.1.1", "build", &storage, nil, nil, nil, nil)
-=======
 	storage.On("FindApplication", nil, "_id").Return(&model.Application{ID: "_id"}, nil)
 	coreAPIs := buildTestCoreAPIs(&storage)
->>>>>>> ab093c45
 
 	getApplication, _ := coreAPIs.System.SysGetApplication("_id")
 
@@ -219,11 +173,7 @@
 	// second case error
 	storage2 := genmocks.Storage{}
 	storage2.On("FindApplication").Return(&model.Application{ID: "_id"}, nil)
-<<<<<<< HEAD
-	app = core.NewCoreAPIs("local", "1.1.1", "build", &storage, nil, nil, nil, nil)
-=======
 	coreAPIs = buildTestCoreAPIs(&storage)
->>>>>>> ab093c45
 
 	err, _ := coreAPIs.System.SysGetApplication("_id")
 
@@ -236,11 +186,7 @@
 func TestSysGetApplications(t *testing.T) {
 	storage := genmocks.Storage{}
 	storage.On("FindApplications").Return([]model.Application{}, nil)
-<<<<<<< HEAD
-	app := core.NewCoreAPIs("local", "1.1.1", "build", &storage, nil, nil, nil, nil)
-=======
 	app := buildTestCoreAPIs(&storage)
->>>>>>> ab093c45
 
 	getApplications, _ := app.System.SysGetApplications()
 
@@ -250,11 +196,7 @@
 	// second case error
 	storage2 := genmocks.Storage{}
 	storage2.On("FindApplications").Return([]model.Application{}, nil)
-<<<<<<< HEAD
-	app = core.NewCoreAPIs("local", "1.1.1", "build", &storage, nil, nil, nil, nil)
-=======
 	app = buildTestCoreAPIs(&storage)
->>>>>>> ab093c45
 
 	err, _ := app.System.SysGetApplications()
 
@@ -270,11 +212,7 @@
 
 func TestEncGetTest(t *testing.T) {
 	storage := genmocks.Storage{}
-<<<<<<< HEAD
-	coreAPIs := core.NewCoreAPIs("local", "1.1.1", "build", &storage, nil, nil, nil, nil)
-=======
-	coreAPIs := buildTestCoreAPIs(&storage)
->>>>>>> ab093c45
+	coreAPIs := buildTestCoreAPIs(&storage)
 
 	got := coreAPIs.Encryption.EncGetTest()
 	want := "Enc - test"
@@ -317,11 +255,7 @@
 
 func TestBBsGetTest(t *testing.T) {
 	storage := genmocks.Storage{}
-<<<<<<< HEAD
-	coreAPIs := core.NewCoreAPIs("local", "1.1.1", "build", &storage, nil, nil, nil, nil)
-=======
-	coreAPIs := buildTestCoreAPIs(&storage)
->>>>>>> ab093c45
+	coreAPIs := buildTestCoreAPIs(&storage)
 
 	got := coreAPIs.BBs.BBsGetTest()
 	want := "BBs - test"
