package core_test

import (
	"errors"
	"testing"

	core "core-building-block/core"
	genmocks "core-building-block/core/mocks"
	"core-building-block/core/model"

	"github.com/rokmetro/logging-library/logs"
	"gotest.tools/assert"
)

//Services

func TestSerGetVersion(t *testing.T) {
	storage := genmocks.Storage{}
	coreAPIs := core.NewCoreAPIs("local", "1.1.1", "build", &storage, nil)

	got := coreAPIs.GetVersion()
	want := "1.1.1"

	assert.Equal(t, got, want, "result is different")
}

func TestSerGetAuthTest(t *testing.T) {
	storage := genmocks.Storage{}
	coreAPIs := core.NewCoreAPIs("local", "1.1.1", "build", &storage, nil)

	l := logs.NewLogger("test", nil).NewLog("1", logs.RequestContext{})
	got := coreAPIs.Services.SerGetAuthTest(l)
	want := "Services - Auth - test"

	assert.Equal(t, got, want, "result is different")
}

func TestSerGetCommonTest(t *testing.T) {
	storage := genmocks.Storage{}
	coreAPIs := core.NewCoreAPIs("local", "1.1.1", "build", &storage, nil)

	l := logs.NewLogger("test", nil).NewLog("1", logs.RequestContext{})
	got := coreAPIs.Services.SerGetCommonTest(l)
	want := "Services - Common - test"

	assert.Equal(t, got, want, "result is different")
}

///

//Administration

func TestAdmGetTest(t *testing.T) {
	storage := genmocks.Storage{}
	coreAPIs := core.NewCoreAPIs("local", "1.1.1", "build", &storage, nil)

	got := coreAPIs.Administration.AdmGetTest()
	want := "Admin - test"

	if got != want {
		t.Errorf("got %q, wanted %q", got, want)
	}
}

func TestAdmCreateGlobalConfig(t *testing.T) {
	storage := genmocks.Storage{}
	storage.On("GetGlobalConfig").Return(nil, nil)
	storage.On("CreateGlobalConfig", "setting").Return(&model.GlobalConfig{Setting: "setting"}, nil)

	app := core.NewCoreAPIs("local", "1.1.1", "build", &storage, nil)

	gc, _ := app.Administration.AdmCreateGlobalConfig("setting")
	if gc == nil {
		t.Error("gc is nil")
		return
	}
	assert.Equal(t, gc.Setting, "setting", "setting is different")

	//second case - error
	storage2 := genmocks.Storage{}
	storage2.On("GetGlobalConfig").Return(nil, nil)
	storage2.On("CreateGlobalConfig", "setting").Return(nil, errors.New("error occured"))

	app = core.NewCoreAPIs("local", "1.1.1", "build", &storage2, nil)

	_, err := app.Administration.AdmCreateGlobalConfig("setting")
	if err == nil {
		t.Error("we are expecting error")
		return
	}
	assert.Equal(t, err.Error(), "core-building-block/core.(*application).admCreateGlobalConfig() error inserting global config: error occured", "error is different: "+err.Error())
}

func TestAdmGetOrganization(t *testing.T) {
	storage := genmocks.Storage{}
	storage.On("FindOrganization", "_id").Return(&model.Organization{ID: "_id"}, nil)
	app := core.NewCoreAPIs("local", "1.1.1", "build", &storage, nil)

	getOrganization, _ := app.Administration.AdmGetOrganization("_id")

	if getOrganization == nil {
		t.Errorf("Error on getting the organization")
	}
	// second case error
	storage2 := genmocks.Storage{}
	storage2.On("FindOrganization").Return(&model.Organization{ID: "_id"}, nil)
	app = core.NewCoreAPIs("local", "1.1.1", "build", &storage, nil)

	err, _ := app.Administration.AdmGetOrganization("_id")

	if err == nil {
		t.Error("We are expecting error")
		return
	}

}

func TestGetOrganizations(t *testing.T) {
	storage := genmocks.Storage{}
	storage.On("LoadOrganizations").Return([]model.Organization{}, nil)
	app := core.NewCoreAPIs("local", "1.1.1", "build", &storage, nil)

	getOrganization, _ := app.Administration.AdmGetOrganizations()

	if getOrganization == nil {
		t.Errorf("Error on getting the organizations")
	}
	// second case error
	storage2 := genmocks.Storage{}
	storage2.On("LoadOrganizations").Return([]model.Organization{}, nil)
	app = core.NewCoreAPIs("local", "1.1.1", "build", &storage, nil)

	err, _ := app.Administration.AdmGetOrganizations()

	if err == nil {
		t.Error("We are expecting error")
		return
	}
}

func TestAdmGetApplication(t *testing.T) {
	storage := genmocks.Storage{}
	storage.On("FindApplication", "_id").Return(&model.Application{ID: "_id"}, nil)
	app := core.NewCoreAPIs("local", "1.1.1", "build", &storage, nil)

	getApplication, _ := app.Administration.AdmGetApplication("_id")

	if getApplication == nil {
		t.Errorf("Error on geting the application")
	}
	// second case error
	storage2 := genmocks.Storage{}
	storage2.On("FindApplication").Return(&model.Application{ID: "_id"}, nil)
	app = core.NewCoreAPIs("local", "1.1.1", "build", &storage, nil)

	err, _ := app.Administration.AdmGetApplication("_id")

	if err == nil {
		t.Error("We are expecting error")
		return
	}
}

<<<<<<< HEAD
func TestFindGlobalPermissions(t *testing.T) {
	storage := genmocks.Storage{}
	storage.On("FindGlobalPermissions").Return([]model.GlobalPermission{}, nil)
	app := core.NewCoreAPIs("local", "1.1.1", "build", &storage, nil)

	getGlobalPermissionList, _ := app.Administration.AdmFindGlobalPermissions()

	if getGlobalPermissionList == nil {
		t.Errorf("Error on geting the global")
	}
	// second case error
	storage = genmocks.Storage{}
	storage.On("FindGlobalPermissions").Return([]model.GlobalPermission{}, nil)
	app = core.NewCoreAPIs("local", "1.1.1", "build", &storage, nil)

	err, _ := app.Administration.AdmFindGlobalPermissions()
=======
func TestGetApplications(t *testing.T) {
	storage := genmocks.Storage{}
	storage.On("FindApplications").Return([]model.Application{}, nil)
	app := core.NewCoreAPIs("local", "1.1.1", "build", &storage, nil)

	getApplications, _ := app.Administration.AdmGetApplications()

	if getApplications == nil {
		t.Errorf("Error on getting the appllications")
	}
	// second case error
	storage2 := genmocks.Storage{}
	storage2.On("FindApplications").Return([]model.Application{}, nil)
	app = core.NewCoreAPIs("local", "1.1.1", "build", &storage, nil)

	err, _ := app.Administration.AdmGetApplications()
>>>>>>> 0a11f585

	if err == nil {
		t.Error("We are expecting error")
		return
	}
}

///

//Encryption

func TestEncGetTest(t *testing.T) {
	storage := genmocks.Storage{}
	coreAPIs := core.NewCoreAPIs("local", "1.1.1", "build", &storage, nil)

	got := coreAPIs.Encryption.EncGetTest()
	want := "Enc - test"

	assert.Equal(t, got, want, "result is different")
}

func TestCreateApplication(t *testing.T) {
	/*storage := genmocks.Storage{}
	versions := []string{"v1.1.0", "v1.2.0"}

	appObj := model.Application{Name: "name", Versions: versions}

	storage.On("InsertApplication", appObj).Return(&appObj, nil)
	app := core.NewCoreAPIs("local", "1.1.1", "build", &storage, nil)

	application, _ := app.Administration.AdmCreateApplication("name", versions)
	if application == nil {
		t.Error("application is nil")
		return
	}

	storage2 := genmocks.Storage{}
	versions = []string{"v1.1.0", "v1.2.0"}
	storage2.On("InsertApplication", model.Application{Name: "name", Versions: versions}).Return(nil, errors.New("error occured"))

	app = core.NewCoreAPIs("local", "1.1.1", "build", &storage2, nil)

	_, err := app.Administration.AdmCreateApplication("name", versions)
	if err == nil {
		t.Error("we are expecting error")
		return
	}
	assert.Equal(t, err.Error(), "error occured", "error is different") */
}

///

//BBs

func TestBBsGetTest(t *testing.T) {
	storage := genmocks.Storage{}
	coreAPIs := core.NewCoreAPIs("local", "1.1.1", "build", &storage, nil)

	got := coreAPIs.BBs.BBsGetTest()
	want := "BBs - test"

	assert.Equal(t, got, want, "result is different")
}

///<|MERGE_RESOLUTION|>--- conflicted
+++ resolved
@@ -161,7 +161,6 @@
 	}
 }
 
-<<<<<<< HEAD
 func TestFindGlobalPermissions(t *testing.T) {
 	storage := genmocks.Storage{}
 	storage.On("FindGlobalPermissions").Return([]model.GlobalPermission{}, nil)
@@ -178,7 +177,12 @@
 	app = core.NewCoreAPIs("local", "1.1.1", "build", &storage, nil)
 
 	err, _ := app.Administration.AdmFindGlobalPermissions()
-=======
+	if err == nil {
+		t.Error("We are expecting error")
+		return
+	}
+}
+
 func TestGetApplications(t *testing.T) {
 	storage := genmocks.Storage{}
 	storage.On("FindApplications").Return([]model.Application{}, nil)
@@ -195,7 +199,6 @@
 	app = core.NewCoreAPIs("local", "1.1.1", "build", &storage, nil)
 
 	err, _ := app.Administration.AdmGetApplications()
->>>>>>> 0a11f585
 
 	if err == nil {
 		t.Error("We are expecting error")
