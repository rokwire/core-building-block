--- conflicted
+++ resolved
@@ -27,13 +27,8 @@
 	"gotest.tools/assert"
 )
 
-<<<<<<< HEAD
 func buildTestCoreAPIs(storage interfaces.Storage) *core.APIs {
-	return core.NewCoreAPIs("local", "1.1.1", "build", storage, nil, nil, nil)
-=======
-func buildTestCoreAPIs(storage core.Storage) *core.APIs {
 	return core.NewCoreAPIs("local", "1.1.1", "build", "core", storage, nil, nil, nil)
->>>>>>> b5c6af97
 }
 
 //Services
