--- conflicted
+++ resolved
@@ -179,8 +179,24 @@
 	if err != nil {
 		return nil, err
 	}
-<<<<<<< HEAD
-	return getConfig, nil
+	return gc, nil
+}
+
+func (app *Application) admUpdateGlobalConfig(setting string) error {
+	gc, err := app.storage.GetGlobalConfig()
+	if err != nil {
+		return err
+	}
+	if gc == nil {
+		return errors.New("there is no a global config")
+	}
+
+	gc.Setting = setting
+	err = app.storage.SaveGlobalConfig(gc)
+	if err != nil {
+		return err
+	}
+	return nil
 }
 
 func (app *Application) admCreateOrganization(name string, requestType string, requiresOwnLogin bool, loginTypes []string) (*model.Organization, error) {
@@ -189,24 +205,4 @@
 		return nil, err
 	}
 	return createOrganization, nil
-=======
-	return gc, nil
-}
-
-func (app *Application) admUpdateGlobalConfig(setting string) error {
-	gc, err := app.storage.GetGlobalConfig()
-	if err != nil {
-		return err
-	}
-	if gc == nil {
-		return errors.New("there is no a global config")
-	}
-
-	gc.Setting = setting
-	err = app.storage.SaveGlobalConfig(gc)
-	if err != nil {
-		return err
-	}
-	return nil
->>>>>>> 156cd7a3
 }