--- conflicted
+++ resolved
@@ -171,14 +171,12 @@
 		return nil, err
 	}
 	return getConfig, nil
-<<<<<<< HEAD
 }
+
 func (app *Application) admUpdateGlobalConfig(config *model.GlobalConfig) error {
 	err := app.storage.SaveGlobalConfig(config)
 	if err != nil {
 		return err
 	}
 	return nil
-=======
->>>>>>> aa0a9a3c
 }