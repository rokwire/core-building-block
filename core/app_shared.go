--- conflicted
+++ resolved
@@ -22,8 +22,6 @@
 	"github.com/rokwire/logging-library-go/logutils"
 )
 
-<<<<<<< HEAD
-=======
 func (app *application) sharedGetAccount(accountID string) (*model.Account, error) {
 	//find the account
 	account, err := app.storage.FindAccountByID(nil, accountID)
@@ -56,7 +54,6 @@
 	return count, nil
 }
 
->>>>>>> f5e8f601
 func (app *application) sharedUpdateAccountUsername(accountID string, appID string, orgID string, username string) error {
 	if username == "" {
 		err := app.storage.UpdateAccountUsername(nil, accountID, username)
